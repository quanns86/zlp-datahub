# Defining environment
ARG APP_ENV=full
ARG BASE_IMAGE=acryldata/datahub-ingestion-base
ARG DOCKER_VERSION=head
ARG DEBIAN_REPO_URL=https://deb.debian.org/debian
ARG PIP_MIRROR_URL=https://pypi.python.org/simple


FROM continuumio/miniconda3:latest as base-miniconda
RUN conda create -y -n py37 python=3.7 && \
    conda clean -ya

FROM $BASE_IMAGE:$DOCKER_VERSION as base

# Optionally set corporate mirror for deb
USER 0
ARG DEBIAN_REPO_URL
RUN if [ "${DEBIAN_REPO_URL}" != "http://deb.debian.org/debian" ] ; then sed -i "s#http.*://deb.debian.org/debian#${DEBIAN_REPO_URL}#g" /etc/apt/sources.list.d/debian.sources ; fi
USER datahub

# Optionally set corporate mirror for pip
ARG PIP_MIRROR_URL
RUN if [ "${PIP_MIRROR_URL}" != "https://pypi.python.org/simple" ] ; then pip config set global.index-url ${PIP_MIRROR_URL} ; fi
ENV UV_INDEX_URL=${PIP_MIRROR_URL}

COPY --chown=datahub ./metadata-ingestion /datahub-ingestion
COPY --chown=datahub ./metadata-ingestion-modules/airflow-plugin /datahub-ingestion/airflow-plugin

ARG RELEASE_VERSION
WORKDIR /datahub-ingestion
RUN sed -i.bak "s/__version__ = \"1\!0.0.0.dev0\"/__version__ = \"$(echo $RELEASE_VERSION|sed s/-/+/)\"/" src/datahub/__init__.py && \
    sed -i.bak "s/__version__ = \"1\!0.0.0.dev0\"/__version__ = \"$(echo $RELEASE_VERSION|sed s/-/+/)\"/" airflow-plugin/src/datahub_airflow_plugin/__init__.py && \
    cat src/datahub/__init__.py | grep __version__ && \
    cat airflow-plugin/src/datahub_airflow_plugin/__init__.py | grep __version__

FROM base as slim-install

RUN uv pip install --no-cache -e ".[base,datahub-rest,datahub-kafka,snowflake,bigquery,redshift,mysql,postgres,hive,clickhouse,glue,dbt,looker,lookml,tableau,powerbi,superset,datahub-business-glossary]"

FROM base as full-install-build

USER 0
RUN apt-get update && apt-get install -y -qq maven

COPY --from=base-miniconda /opt/conda /opt/conda

USER datahub
<<<<<<< HEAD
ENV PATH="/opt/conda/bin:$PATH"


# Create python3.7 env using miniconda
=======
COPY ./docker/datahub-ingestion/pyspark_jars.sh .
>>>>>>> 3ab4ec9b

RUN uv pip install --no-cache -e ".[base,all]" "./airflow-plugin[plugin-v2]" && \
    datahub --version
RUN ./pyspark_jars.sh

FROM base as full-install
<<<<<<< HEAD
RUN eval "$(conda shell.bash hook)" && \
    conda activate py37 && \ 
    python3 -m pip install --no-cache --user ".[base]" && \
    python3 -m pip install --no-cache --user "./airflow-plugin[acryl-datahub-airflow-plugin]" && \
    python3 -m pip install --no-cache --user ".[all]"

RUN echo "source activate py37" >> ~/.bashrc
=======

COPY --from=full-install-build ${VIRTUAL_ENV} ${VIRTUAL_ENV}
>>>>>>> 3ab4ec9b

FROM base-miniconda as dev-install
# Dummy stage for development. Assumes code is built on your machine and mounted to this image.
# See this excellent thread https://github.com/docker/cli/issues/1134

FROM ${APP_ENV}-install as final

USER datahub<|MERGE_RESOLUTION|>--- conflicted
+++ resolved
@@ -28,10 +28,19 @@
 
 ARG RELEASE_VERSION
 WORKDIR /datahub-ingestion
-RUN sed -i.bak "s/__version__ = \"1\!0.0.0.dev0\"/__version__ = \"$(echo $RELEASE_VERSION|sed s/-/+/)\"/" src/datahub/__init__.py && \
-    sed -i.bak "s/__version__ = \"1\!0.0.0.dev0\"/__version__ = \"$(echo $RELEASE_VERSION|sed s/-/+/)\"/" airflow-plugin/src/datahub_airflow_plugin/__init__.py && \
+RUN sed -i.bak "s/__version__ = \"1!0.0.0.dev0\"/__version__ = \"$(echo $RELEASE_VERSION|sed s/-/+/)\"/" src/datahub/__init__.py && \
+    sed -i.bak "s/__version__ = \"1!0.0.0.dev0\"/__version__ = \"$(echo $RELEASE_VERSION|sed s/-/+/)\"/" airflow-plugin/src/datahub_airflow_plugin/__init__.py && \
     cat src/datahub/__init__.py | grep __version__ && \
-    cat airflow-plugin/src/datahub_airflow_plugin/__init__.py | grep __version__
+    cat airflow-plugin/src/datahub_airflow_plugin/__init__.py | grep __version__ \
+    chown -R datahub /datahub-ingestion
+
+COPY --from=base-miniconda /opt/conda /opt/conda
+
+USER datahub
+ENV PATH="/opt/conda/bin:$PATH"
+
+
+# Create python3.7 env using miniconda
 
 FROM base as slim-install
 
@@ -42,35 +51,22 @@
 USER 0
 RUN apt-get update && apt-get install -y -qq maven
 
-COPY --from=base-miniconda /opt/conda /opt/conda
-
 USER datahub
-<<<<<<< HEAD
-ENV PATH="/opt/conda/bin:$PATH"
-
-
-# Create python3.7 env using miniconda
-=======
 COPY ./docker/datahub-ingestion/pyspark_jars.sh .
->>>>>>> 3ab4ec9b
 
 RUN uv pip install --no-cache -e ".[base,all]" "./airflow-plugin[plugin-v2]" && \
     datahub --version
 RUN ./pyspark_jars.sh
 
 FROM base as full-install
-<<<<<<< HEAD
 RUN eval "$(conda shell.bash hook)" && \
-    conda activate py37 && \ 
+    conda activate py37 && \
     python3 -m pip install --no-cache --user ".[base]" && \
     python3 -m pip install --no-cache --user "./airflow-plugin[acryl-datahub-airflow-plugin]" && \
     python3 -m pip install --no-cache --user ".[all]"
+COPY --from=full-install-build ${VIRTUAL_ENV} ${VIRTUAL_ENV}
 
 RUN echo "source activate py37" >> ~/.bashrc
-=======
-
-COPY --from=full-install-build ${VIRTUAL_ENV} ${VIRTUAL_ENV}
->>>>>>> 3ab4ec9b
 
 FROM base-miniconda as dev-install
 # Dummy stage for development. Assumes code is built on your machine and mounted to this image.
