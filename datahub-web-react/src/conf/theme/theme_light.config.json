{
<<<<<<< HEAD
  "styles": {
    "primary-color": "#1890ff",
    "layout-header-background": "white",
    "layout-header-color": "#434343",
    "layout-body-background": "white",
    "component-background": "white",
    "body-background": "white",
    "border-color-base": "#ececec",
    "text-color": "fade(black, 85%)",
    "text-color-secondary": "fade(black, 45%)",
    "heading-color": "fade(black, 85%)",
    "background-color-light": "hsv(0, 0, 98%)",
    "divider-color": "fade(black, 6%)",
    "disabled-color": "fade(black, 25%)",
    "steps-nav-arrow-color": "fade(black, 25%)",
    "homepage-background-upper-fade": "#FFFFFF",
    "homepage-background-lower-fade": "#FFFFFF",
    "homepage-text-color": "#434343",
    "box-shadow": "0px 0px 30px 0px rgb(239 239 239)",
    "box-shadow-hover": "0px 1px 0px 0.5px rgb(239 239 239)"
  },
  "assets": {
    "logoUrl": "/assets/logo.png"
  },
  "content": {
    "title": "ZaloPay DataHub",
    "subtitle": "Taming data complexity together with Risk Management & Data Platform teams",
    "homepage": {
      "homepageMessage": "Find data you can count on"
=======
    "styles": {
        "primary-color": "#1890ff",
        "primary-color-light": "#F0F5FF",
        "primary-color-dark": "#002766",
        "layout-header-background": "white",
        "layout-header-color": "#434343",
        "layout-body-background": "white",
        "component-background": "white",
        "body-background": "white",
        "border-color-base": "#ececec",
        "text-color": "fade(black, 85%)",
        "text-color-secondary": "fade(black, 45%)",
        "heading-color": "fade(black, 85%)",
        "background-color-light": "hsv(0, 0, 98%)",
        "divider-color": "fade(black, 6%)",
        "disabled-color": "fade(black, 25%)",
        "steps-nav-arrow-color": "fade(black, 25%)",
        "homepage-background-upper-fade": "#FFFFFF",
        "homepage-background-lower-fade": "#FFFFFF",
        "homepage-text-color": "#434343",
        "box-shadow": "0px 0px 30px 0px rgb(239 239 239)",
        "box-shadow-hover": "0px 1px 0px 0.5px rgb(239 239 239)"
>>>>>>> 5fc6601d
    },
    "search": {
      "searchbarMessage": "Search Datasets, People, & more..."
    },
    "menu": {
      "items": [
        {
          "label": "Zalopay",
          "path": "https://zalopay.vn",
          "shouldOpenInNewTab": true
        },
        {
          "label": "DataHub Project",
          "path": "https://datahubproject.io",
          "shouldOpenInNewTab": true
        }
      ]
    }
  }
}<|MERGE_RESOLUTION|>--- conflicted
+++ resolved
@@ -1,7 +1,8 @@
 {
-<<<<<<< HEAD
   "styles": {
     "primary-color": "#1890ff",
+    "primary-color-light": "#F0F5FF",
+    "primary-color-dark": "#002766",
     "layout-header-background": "white",
     "layout-header-color": "#434343",
     "layout-body-background": "white",
@@ -25,34 +26,9 @@
     "logoUrl": "/assets/logo.png"
   },
   "content": {
-    "title": "ZaloPay DataHub",
-    "subtitle": "Taming data complexity together with Risk Management & Data Platform teams",
+    "title": "DataHub",
     "homepage": {
       "homepageMessage": "Find data you can count on"
-=======
-    "styles": {
-        "primary-color": "#1890ff",
-        "primary-color-light": "#F0F5FF",
-        "primary-color-dark": "#002766",
-        "layout-header-background": "white",
-        "layout-header-color": "#434343",
-        "layout-body-background": "white",
-        "component-background": "white",
-        "body-background": "white",
-        "border-color-base": "#ececec",
-        "text-color": "fade(black, 85%)",
-        "text-color-secondary": "fade(black, 45%)",
-        "heading-color": "fade(black, 85%)",
-        "background-color-light": "hsv(0, 0, 98%)",
-        "divider-color": "fade(black, 6%)",
-        "disabled-color": "fade(black, 25%)",
-        "steps-nav-arrow-color": "fade(black, 25%)",
-        "homepage-background-upper-fade": "#FFFFFF",
-        "homepage-background-lower-fade": "#FFFFFF",
-        "homepage-text-color": "#434343",
-        "box-shadow": "0px 0px 30px 0px rgb(239 239 239)",
-        "box-shadow-hover": "0px 1px 0px 0.5px rgb(239 239 239)"
->>>>>>> 5fc6601d
     },
     "search": {
       "searchbarMessage": "Search Datasets, People, & more..."
@@ -60,13 +36,23 @@
     "menu": {
       "items": [
         {
-          "label": "Zalopay",
-          "path": "https://zalopay.vn",
+          "label": "Project",
+          "path": "https://datahubproject.io",
           "shouldOpenInNewTab": true
         },
         {
-          "label": "DataHub Project",
-          "path": "https://datahubproject.io",
+          "label": "Docs",
+          "path": "https://datahubproject.io/docs",
+          "shouldOpenInNewTab": true
+        },
+        {
+          "label": "Releases",
+          "path": "https://datahubproject.io/docs/releases/",
+          "shouldOpenInNewTab": true
+        },
+        {
+          "label": "GitHub",
+          "path": "https://github.com/datahub-project/datahub",
           "shouldOpenInNewTab": true
         }
       ]
