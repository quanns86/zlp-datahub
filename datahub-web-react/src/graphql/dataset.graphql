--- conflicted
+++ resolved
@@ -166,65 +166,6 @@
             }
         }
     }
-    siblings {
-<<<<<<< HEAD
-      isPrimary
-=======
-        isPrimary
-    }
-    privileges {
-        canEditLineage
-        canEditEmbed
-        canEditQueries
-    }
-}
-
-query getRecentQueries($urn: String!) {
-    dataset(urn: $urn) {
-        usageStats(range: MONTH) {
-            buckets {
-                bucket
-                metrics {
-                    topSqlQueries
-                }
-            }
-        }
-    }
-}
-
-query getLastMonthUsageAggregations($urn: String!) {
-    dataset(urn: $urn) {
-        usageStats(range: MONTH) {
-            aggregations {
-                uniqueUserCount
-                totalSqlQueries
-                users {
-                    user {
-                        urn
-                        type
-                        username
-                        properties {
-                            displayName
-                            firstName
-                            lastName
-                            fullName
-                        }
-                        editableProperties {
-                            displayName
-                            pictureLink
-                        }
-                    }
-                    count
-                    userEmail
-                }
-                fields {
-                    fieldName
-                    count
-                }
-            }
-        }
->>>>>>> 5fc6601d
-    }
 }
 
 mutation updateDataset($urn: String!, $input: DatasetUpdateInput!) {
