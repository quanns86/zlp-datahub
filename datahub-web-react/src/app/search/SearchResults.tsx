import React from 'react';
import { Pagination, Typography } from 'antd';
import styled from 'styled-components/macro';
import { Message } from '../shared/Message';
import { Entity, FacetFilterInput, FacetMetadata, MatchedField } from '../../types.generated';
import { SearchCfg } from '../../conf';
import { SearchResultsRecommendations } from './SearchResultsRecommendations';
import SearchExtendedMenu from '../entity/shared/components/styled/search/SearchExtendedMenu';
import { combineSiblingsInSearchResults } from '../entity/shared/siblingUtils';
import { SearchSelectBar } from '../entity/shared/components/styled/search/SearchSelectBar';
import { SearchResultList } from './SearchResultList';
import { isListSubset } from '../entity/shared/utils';
import TabToolbar from '../entity/shared/components/styled/TabToolbar';
import { EntityAndType } from '../entity/shared/types';
import { ErrorSection } from '../shared/error/ErrorSection';
import { UnionType } from './utils/constants';
import { SearchFiltersSection } from './SearchFiltersSection';
import { generateOrFilters } from './utils/generateOrFilters';
<<<<<<< HEAD
=======
import { SEARCH_RESULTS_FILTERS_ID } from '../onboarding/config/SearchOnboardingConfig';
import { useUserContext } from '../context/useUserContext';
import { DownloadSearchResults, DownloadSearchResultsInput } from './utils/types';
>>>>>>> 5fc6601d

const SearchBody = styled.div`
    display: flex;
    flex-direction: row;
    min-height: calc(100vh - 60px);
`;

const ResultContainer = styled.div`
    flex: 1;
    margin-bottom: 20px;
    max-width: calc(100% - 260px);
`;

const PaginationControlContainer = styled.div`
    padding-top: 16px;
    padding-bottom: 16px;
    text-align: center;
`;

const PaginationInfoContainer = styled.div`
    padding-left: 32px;
    padding-right: 32px;
    height: 47px;
    border-bottom: 1px solid;
    border-color: ${(props) => props.theme.styles['border-color-base']};
    display: flex;
    justify-content: space-between;
    align-items: center;
`;

const SearchResultsRecommendationsContainer = styled.div`
    margin-top: 40px;
`;

const StyledTabToolbar = styled(TabToolbar)`
    padding-left: 32px;
    padding-right: 32px;
`;

const SearchMenuContainer = styled.div``;

interface Props {
    unionType?: UnionType;
    query: string;
    viewUrn?: string;
    page: number;
    searchResponse?: {
        start: number;
        count: number;
        total: number;
        searchResults?: {
            entity: Entity;
            matchedFields: MatchedField[];
        }[];
    } | null;
    filters?: Array<FacetMetadata> | null;
    selectedFilters: Array<FacetFilterInput>;
    loading: boolean;
    error: any;
    onChangeFilters: (filters: Array<FacetFilterInput>) => void;
    onChangeUnionType: (unionType: UnionType) => void;
    onChangePage: (page: number) => void;
    downloadSearchResults: (input: DownloadSearchResultsInput) => Promise<DownloadSearchResults | null | undefined>;
    numResultsPerPage: number;
    setNumResultsPerPage: (numResults: number) => void;
    isSelectMode: boolean;
    selectedEntities: EntityAndType[];
    setSelectedEntities: (entities: EntityAndType[]) => void;
    setIsSelectMode: (showSelectMode: boolean) => any;
    onChangeSelectAll: (selected: boolean) => void;
    refetch: () => void;
}

export const SearchResults = ({
    unionType = UnionType.AND,
    query,
    viewUrn,
    page,
    searchResponse,
    filters,
    selectedFilters,
    loading,
    error,
    onChangeUnionType,
    onChangeFilters,
    onChangePage,
    downloadSearchResults,
    numResultsPerPage,
    setNumResultsPerPage,
    isSelectMode,
    selectedEntities,
    setIsSelectMode,
    setSelectedEntities,
    onChangeSelectAll,
    refetch,
}: Props) => {
    const pageStart = searchResponse?.start || 0;
    const pageSize = searchResponse?.count || 0;
    const totalResults = searchResponse?.total || 0;
    const lastResultIndex = pageStart + pageSize > totalResults ? totalResults : pageStart + pageSize;
    const authenticatedUserUrn = useUserContext().user?.urn;
    const combinedSiblingSearchResults = combineSiblingsInSearchResults(searchResponse?.searchResults);

    const searchResultUrns = combinedSiblingSearchResults.map((result) => result.entity.urn) || [];
    const selectedEntityUrns = selectedEntities.map((entity) => entity.urn);

    return (
        <>
            {loading && <Message type="loading" content="Loading..." style={{ marginTop: '10%' }} />}
            <div>
                <SearchBody>
                    <div id={SEARCH_RESULTS_FILTERS_ID}>
                        <SearchFiltersSection
                            filters={filters}
                            selectedFilters={selectedFilters}
                            unionType={unionType}
                            loading={loading}
                            onChangeFilters={onChangeFilters}
                            onChangeUnionType={onChangeUnionType}
                        />
                    </div>
                    <ResultContainer>
                        <PaginationInfoContainer>
                            <>
                                <Typography.Text>
                                    Showing{' '}
                                    <b>
                                        {lastResultIndex > 0 ? (page - 1) * pageSize + 1 : 0} - {lastResultIndex}
                                    </b>{' '}
                                    of <b>{totalResults}</b> results
                                </Typography.Text>
                                <SearchMenuContainer>
                                    <SearchExtendedMenu
<<<<<<< HEAD
                                        callSearchOnVariables={callSearchOnVariables}
                                        entityFilters={entityFilters}
                                        filters={generateOrFilters(unionType, filtersWithoutEntities)}
=======
                                        downloadSearchResults={downloadSearchResults}
                                        filters={generateOrFilters(unionType, selectedFilters)}
>>>>>>> 5fc6601d
                                        query={query}
                                        viewUrn={viewUrn}
                                        setShowSelectMode={setIsSelectMode}
                                        totalResults={totalResults}
                                    />
                                </SearchMenuContainer>
                            </>
                        </PaginationInfoContainer>
                        {isSelectMode && (
                            <StyledTabToolbar>
                                <SearchSelectBar
                                    isSelectAll={
                                        selectedEntities.length > 0 &&
                                        isListSubset(searchResultUrns, selectedEntityUrns)
                                    }
                                    selectedEntities={selectedEntities}
                                    onChangeSelectAll={onChangeSelectAll}
                                    onCancel={() => setIsSelectMode(false)}
                                    refetch={refetch}
                                />
                            </StyledTabToolbar>
                        )}
                        {(error && <ErrorSection />) ||
                            (!loading && (
                                <>
                                    <SearchResultList
                                        query={query}
                                        searchResults={combinedSiblingSearchResults}
                                        totalResultCount={totalResults}
                                        isSelectMode={isSelectMode}
                                        selectedEntities={selectedEntities}
                                        setSelectedEntities={setSelectedEntities}
                                    />
                                    <PaginationControlContainer id="search-pagination">
                                        <Pagination
                                            current={page}
                                            pageSize={numResultsPerPage}
                                            total={totalResults}
                                            showLessItems
                                            onChange={onChangePage}
                                            showSizeChanger={totalResults > SearchCfg.RESULTS_PER_PAGE}
                                            onShowSizeChange={(_currNum, newNum) => setNumResultsPerPage(newNum)}
                                            pageSizeOptions={['10', '20', '50', '100']}
                                        />
                                    </PaginationControlContainer>
                                    {authenticatedUserUrn && (
                                        <SearchResultsRecommendationsContainer>
                                            <SearchResultsRecommendations
                                                userUrn={authenticatedUserUrn}
                                                query={query}
                                                filters={selectedFilters}
                                            />
                                        </SearchResultsRecommendationsContainer>
                                    )}
                                </>
                            ))}
                    </ResultContainer>
                </SearchBody>
            </div>
        </>
    );
};<|MERGE_RESOLUTION|>--- conflicted
+++ resolved
@@ -16,12 +16,9 @@
 import { UnionType } from './utils/constants';
 import { SearchFiltersSection } from './SearchFiltersSection';
 import { generateOrFilters } from './utils/generateOrFilters';
-<<<<<<< HEAD
-=======
 import { SEARCH_RESULTS_FILTERS_ID } from '../onboarding/config/SearchOnboardingConfig';
 import { useUserContext } from '../context/useUserContext';
 import { DownloadSearchResults, DownloadSearchResultsInput } from './utils/types';
->>>>>>> 5fc6601d
 
 const SearchBody = styled.div`
     display: flex;
@@ -155,14 +152,8 @@
                                 </Typography.Text>
                                 <SearchMenuContainer>
                                     <SearchExtendedMenu
-<<<<<<< HEAD
-                                        callSearchOnVariables={callSearchOnVariables}
-                                        entityFilters={entityFilters}
-                                        filters={generateOrFilters(unionType, filtersWithoutEntities)}
-=======
                                         downloadSearchResults={downloadSearchResults}
                                         filters={generateOrFilters(unionType, selectedFilters)}
->>>>>>> 5fc6601d
                                         query={query}
                                         viewUrn={viewUrn}
                                         setShowSelectMode={setIsSelectMode}
