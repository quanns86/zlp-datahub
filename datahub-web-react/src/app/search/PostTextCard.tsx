--- conflicted
+++ resolved
@@ -7,12 +7,7 @@
 const CardContainer = styled.div`
     display: flex;
     flex-direction: row;
-<<<<<<< HEAD
-    margin-bottom: 12px;
-    height: 140px;
-=======
     min-height: 140px;
->>>>>>> 5fc6601d
     border: 1px solid ${ANTD_GRAY[4]};
     border-radius: 12px;
     box-shadow: ${(props) => props.theme.styles['box-shadow']};
