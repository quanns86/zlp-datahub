--- conflicted
+++ resolved
@@ -86,16 +86,6 @@
 ];
 
 export const ADVANCED_SEARCH_ONLY_FILTERS = [
-<<<<<<< HEAD
-    'fieldGlossaryTerms',
-    'editedFieldGlossaryTerms',
-    'fieldTags',
-    'editedFieldTags',
-    'fieldPaths',
-    'description',
-    'fieldDescriptions',
-    'removed',
-=======
     FIELD_GLOSSARY_TERMS_FILTER_NAME,
     EDITED_FIELD_GLOSSARY_TERMS_FILTER_NAME,
     FIELD_TAGS_FILTER_NAME,
@@ -105,7 +95,6 @@
     FIELD_DESCRIPTIONS_FILTER_NAME,
     EDITED_FIELD_DESCRIPTIONS_FILTER_NAME,
     REMOVED_FILTER_NAME,
->>>>>>> 5fc6601d
 ];
 
 export enum UnionType {
