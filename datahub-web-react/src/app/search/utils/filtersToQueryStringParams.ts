import { FacetFilterInput, FilterOperator } from '../../../types.generated';
import { encodeComma } from '../../entity/shared/utils';
import { DEGREE_FILTER_NAME, FILTER_URL_PREFIX } from './constants';

export const URL_PARAM_SEPARATOR = '___';

// In the checkbox-based filter view, usually, selecting two facets ANDs them together.
// E.g., if you select the checkbox for tagA and tagB, that means "has tagA AND tagB"
// we need to special case `degree` filter since it is a OR grouping vs the others which are ANDS by default
function reduceFiltersToCombineDegreeFilters(acc: FacetFilterInput[], filter: FacetFilterInput) {
    // if we see a `degree` filter and we already have one, combine it with the other degree filter
    if (filter.field === DEGREE_FILTER_NAME && acc.filter((f) => f.field === DEGREE_FILTER_NAME).length > 0) {
        // instead of appending this new degree filter, combine it with the previous one and continue
        return acc.map((f) =>
<<<<<<< HEAD
            f.field === DEGREE_FILTER ? { ...f, values: [...(f.values || []), ...(filter.values || [])] } : f,
=======
            f.field === DEGREE_FILTER_NAME ? { ...f, values: [...(f.values || []), ...(filter.values || [])] } : f,
>>>>>>> 5fc6601d
        ) as FacetFilterInput[];
    }
    return [...acc, filter] as FacetFilterInput[];
}

// we need to reformat our list of filters into a dict
function reduceFiltersIntoQueryStringDict(acc, filter, idx) {
    acc[
        `${FILTER_URL_PREFIX}${filter.field}${URL_PARAM_SEPARATOR}${String(!!filter.negated)}${URL_PARAM_SEPARATOR}${
            filter.condition || FilterOperator.Equal
        }${URL_PARAM_SEPARATOR}${idx}`
    ] = [...filter.values.map((value) => encodeComma(value))];
    return acc;
}

// transform filters from [{ filter, value }, { filter, value }] to { filter: [value, value ] } that QueryString can parse
export default function filtersToQueryStringParams(filters: Array<FacetFilterInput> = []) {
    return filters
        .reduce(reduceFiltersToCombineDegreeFilters, [])
        .reduce(reduceFiltersIntoQueryStringDict, {} as Record<string, string[]>);
}<|MERGE_RESOLUTION|>--- conflicted
+++ resolved
@@ -12,11 +12,7 @@
     if (filter.field === DEGREE_FILTER_NAME && acc.filter((f) => f.field === DEGREE_FILTER_NAME).length > 0) {
         // instead of appending this new degree filter, combine it with the previous one and continue
         return acc.map((f) =>
-<<<<<<< HEAD
-            f.field === DEGREE_FILTER ? { ...f, values: [...(f.values || []), ...(filter.values || [])] } : f,
-=======
             f.field === DEGREE_FILTER_NAME ? { ...f, values: [...(f.values || []), ...(filter.values || [])] } : f,
->>>>>>> 5fc6601d
         ) as FacetFilterInput[];
     }
     return [...acc, filter] as FacetFilterInput[];
@@ -25,8 +21,7 @@
 // we need to reformat our list of filters into a dict
 function reduceFiltersIntoQueryStringDict(acc, filter, idx) {
     acc[
-        `${FILTER_URL_PREFIX}${filter.field}${URL_PARAM_SEPARATOR}${String(!!filter.negated)}${URL_PARAM_SEPARATOR}${
-            filter.condition || FilterOperator.Equal
+        `${FILTER_URL_PREFIX}${filter.field}${URL_PARAM_SEPARATOR}${String(!!filter.negated)}${URL_PARAM_SEPARATOR}${filter.condition || FilterOperator.Equal
         }${URL_PARAM_SEPARATOR}${idx}`
     ] = [...filter.values.map((value) => encodeComma(value))];
     return acc;
