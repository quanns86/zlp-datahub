import React, { useEffect, useState } from 'react';
import * as QueryString from 'query-string';
import { useHistory, useLocation, useParams } from 'react-router';
import { useEntityRegistry } from '../useEntityRegistry';
import { FacetFilterInput } from '../../types.generated';
import useFilters from './utils/useFilters';
import { navigateToSearchUrl } from './utils/navigateToSearchUrl';
import { SearchResults } from './SearchResults';
import analytics, { EventType } from '../analytics';
import { useGetSearchResultsForMultipleQuery } from '../../graphql/search.generated';
import { SearchCfg } from '../../conf';
import { UnionType } from './utils/constants';
import { EntityAndType } from '../entity/shared/types';
import { scrollToTop } from '../shared/searchUtils';
import { generateOrFilters } from './utils/generateOrFilters';
import { OnboardingTour } from '../onboarding/OnboardingTour';
import {
    SEARCH_RESULTS_ADVANCED_SEARCH_ID,
    SEARCH_RESULTS_FILTERS_ID,
} from '../onboarding/config/SearchOnboardingConfig';
import { useUserContext } from '../context/useUserContext';
import { useDownloadScrollAcrossEntitiesSearchResults } from './utils/useDownloadScrollAcrossEntitiesSearchResults';
import { DownloadSearchResults, DownloadSearchResultsInput } from './utils/types';

type SearchPageParams = {
    type?: string;
};

/**
 * A search results page.
 */
export const SearchPage = () => {
    const history = useHistory();
    const location = useLocation();
    const userContext = useUserContext();

    const entityRegistry = useEntityRegistry();
    const params = QueryString.parse(location.search, { arrayFormat: 'comma' });
    const query: string = decodeURIComponent(params.query ? (params.query as string) : '');
    const activeType = entityRegistry.getTypeOrDefaultFromPathName(useParams<SearchPageParams>().type || '', undefined);
    const page: number = params.page && Number(params.page as string) > 0 ? Number(params.page as string) : 1;
    const unionType: UnionType = Number(params.unionType as any as UnionType) || UnionType.AND;
    const viewUrn = userContext.localState?.selectedViewUrn;

    const filters: Array<FacetFilterInput> = useFilters(params);
<<<<<<< HEAD
    const filtersWithoutEntities: Array<FacetFilterInput> = filters.filter(
        (filter) => filter.field !== ENTITY_FILTER_NAME,
    );
    const entityFilters: Array<EntityType> = filters
        .filter((filter) => filter.field === ENTITY_FILTER_NAME)
        .flatMap((filter) => filter.values?.map((value) => value?.toUpperCase() as EntityType) || []);
=======
>>>>>>> 5fc6601d

    const [numResultsPerPage, setNumResultsPerPage] = useState(SearchCfg.RESULTS_PER_PAGE);
    const [isSelectMode, setIsSelectMode] = useState(false);
    const [selectedEntities, setSelectedEntities] = useState<EntityAndType[]>([]);

    const {
        data,
        loading,
        error,
        refetch: realRefetch,
    } = useGetSearchResultsForMultipleQuery({
        variables: {
            input: {
                types: [],
                query,
                start: (page - 1) * numResultsPerPage,
                count: numResultsPerPage,
                filters: [],
                orFilters: generateOrFilters(unionType, filters),
                viewUrn,
            },
        },
    });

    const searchResultEntities =
        data?.searchAcrossEntities?.searchResults?.map((result) => ({
            urn: result.entity.urn,
            type: result.entity.type,
        })) || [];
    const searchResultUrns = searchResultEntities.map((entity) => entity.urn);

    // This hook is simply used to generate a refetch callback that the DownloadAsCsv component can use to
    // download the correct results given the current context.
    // TODO: Use the loading indicator to log a message to the user should download to CSV fail.
    // TODO: Revisit this pattern -- what can we push down?
    const { refetch: refetchForDownload } = useDownloadScrollAcrossEntitiesSearchResults({
        variables: {
            input: {
                types: [],
                query,
                count: SearchCfg.RESULTS_PER_PAGE,
                orFilters: generateOrFilters(unionType, filters),
                scrollId: null,
            },
        },
        skip: true,
    });

    const downloadSearchResults = (
        input: DownloadSearchResultsInput,
    ): Promise<DownloadSearchResults | null | undefined> => {
        return refetchForDownload(input);
    };

    const onChangeFilters = (newFilters: Array<FacetFilterInput>) => {
        navigateToSearchUrl({ type: activeType, query, page: 1, filters: newFilters, history, unionType });
    };

    const onChangeUnionType = (newUnionType: UnionType) => {
        navigateToSearchUrl({ type: activeType, query, page: 1, filters, history, unionType: newUnionType });
    };

    const onChangePage = (newPage: number) => {
        scrollToTop();
        navigateToSearchUrl({ type: activeType, query, page: newPage, filters, history, unionType });
    };

    /**
     * Invoked when the "select all" checkbox is clicked.
     *
     * This method either adds the entire current page of search results to
     * the list of selected entities, or removes the current page from the set of selected entities.
     */
    const onChangeSelectAll = (selected: boolean) => {
        if (selected) {
            // Add current page of urns to the master selected entity list
            const entitiesToAdd = searchResultEntities.filter(
                (entity) =>
                    selectedEntities.findIndex(
                        (element) => element.urn === entity.urn && element.type === entity.type,
                    ) < 0,
            );
            setSelectedEntities(Array.from(new Set(selectedEntities.concat(entitiesToAdd))));
        } else {
            // Filter out the current page of entity urns from the list
            setSelectedEntities(selectedEntities.filter((entity) => searchResultUrns.indexOf(entity.urn) === -1));
        }
    };

    useEffect(() => {
        if (!loading) {
            analytics.event({
                type: EventType.SearchResultsViewEvent,
                query,
                total: data?.searchAcrossEntities?.count || 0,
            });
        }
    }, [query, data, loading]);

    useEffect(() => {
        // When the query changes, then clear the select mode state
        setIsSelectMode(false);
    }, [query]);

    useEffect(() => {
        if (!isSelectMode) {
            setSelectedEntities([]);
        }
    }, [isSelectMode]);

    return (
        <>
            {!loading && <OnboardingTour stepIds={[SEARCH_RESULTS_FILTERS_ID, SEARCH_RESULTS_ADVANCED_SEARCH_ID]} />}
            <SearchResults
                unionType={unionType}
                downloadSearchResults={downloadSearchResults}
                page={page}
                query={query}
                viewUrn={viewUrn || undefined}
                error={error}
                searchResponse={data?.searchAcrossEntities}
                filters={data?.searchAcrossEntities?.facets}
                selectedFilters={filters}
                loading={loading}
                onChangeFilters={onChangeFilters}
                onChangeUnionType={onChangeUnionType}
                onChangePage={onChangePage}
                numResultsPerPage={numResultsPerPage}
                setNumResultsPerPage={setNumResultsPerPage}
                isSelectMode={isSelectMode}
                selectedEntities={selectedEntities}
                setSelectedEntities={setSelectedEntities}
                setIsSelectMode={setIsSelectMode}
                onChangeSelectAll={onChangeSelectAll}
                refetch={realRefetch}
            />
        </>
    );
};<|MERGE_RESOLUTION|>--- conflicted
+++ resolved
@@ -43,15 +43,6 @@
     const viewUrn = userContext.localState?.selectedViewUrn;
 
     const filters: Array<FacetFilterInput> = useFilters(params);
-<<<<<<< HEAD
-    const filtersWithoutEntities: Array<FacetFilterInput> = filters.filter(
-        (filter) => filter.field !== ENTITY_FILTER_NAME,
-    );
-    const entityFilters: Array<EntityType> = filters
-        .filter((filter) => filter.field === ENTITY_FILTER_NAME)
-        .flatMap((filter) => filter.values?.map((value) => value?.toUpperCase() as EntityType) || []);
-=======
->>>>>>> 5fc6601d
 
     const [numResultsPerPage, setNumResultsPerPage] = useState(SearchCfg.RESULTS_PER_PAGE);
     const [isSelectMode, setIsSelectMode] = useState(false);
