import React, { useState } from 'react';
import { message, Button, Input, Modal, Typography, Form, Collapse } from 'antd';
import { useCreateGroupMutation } from '../../../graphql/group.generated';
import { useEnterKeyListener } from '../../shared/useEnterKeyListener';
<<<<<<< HEAD
import { groupIdTextValidation } from '../../shared/textUtil';
import analytics, { EventType } from '../../analytics';
=======
import { validateCustomUrnId } from '../../shared/textUtil';
import analytics, { EventType } from '../../analytics';
import { CorpGroup, EntityType } from '../../../types.generated';
>>>>>>> 5fc6601d

type Props = {
    onClose: () => void;
    onCreate: (group: CorpGroup) => void;
};

export default function CreateGroupModal({ onClose, onCreate }: Props) {
    const [stagedName, setStagedName] = useState('');
    const [stagedDescription, setStagedDescription] = useState('');
    const [stagedId, setStagedId] = useState<string | undefined>(undefined);
    const [createGroupMutation] = useCreateGroupMutation();
    const [createButtonEnabled, setCreateButtonEnabled] = useState(true);
    const [form] = Form.useForm();

    const onCreateGroup = () => {
        createGroupMutation({
            variables: {
                input: {
                    id: stagedId,
                    name: stagedName,
                    description: stagedDescription,
                },
            },
        })
<<<<<<< HEAD
            .then(({ errors }) => {
=======
            .then(({ data, errors }) => {
>>>>>>> 5fc6601d
                if (!errors) {
                    analytics.event({
                        type: EventType.CreateGroupEvent,
                    });
<<<<<<< HEAD
=======
                    message.success({
                        content: `Created group!`,
                        duration: 3,
                    });
                    // TODO: Get a full corp group back from create endpoint.
                    onCreate({
                        urn: data?.createGroup || '',
                        type: EntityType.CorpGroup,
                        name: stagedName,
                        info: {
                            description: stagedDescription,
                        },
                    });
>>>>>>> 5fc6601d
                }
            })
            .catch((e) => {
                message.destroy();
                message.error({ content: `Failed to create group!: \n ${e.message || ''}`, duration: 3 });
            })
            .finally(() => {
                setStagedName('');
                setStagedDescription('');
            });
        onClose();
    };

    // Handle the Enter press
    useEnterKeyListener({
        querySelectorToExecuteClick: '#createGroupButton',
    });

    return (
        <Modal
            title="Create new group"
            visible
            onCancel={onClose}
            footer={
                <>
                    <Button onClick={onClose} type="text">
                        Cancel
                    </Button>
                    <Button id="createGroupButton" onClick={onCreateGroup} disabled={createButtonEnabled}>
                        Create
                    </Button>
                </>
            }
        >
            <Form
                form={form}
                initialValues={{}}
                layout="vertical"
                onFieldsChange={() =>
                    setCreateButtonEnabled(form.getFieldsError().some((field) => field.errors.length > 0))
                }
            >
                <Form.Item label={<Typography.Text strong>Name</Typography.Text>}>
                    <Typography.Paragraph>Give your new group a name.</Typography.Paragraph>
                    <Form.Item
                        name="name"
                        rules={[
                            {
                                required: true,
                                message: 'Enter a Group name.',
                            },
                            { whitespace: true },
                            { min: 1, max: 50 },
                        ]}
                        hasFeedback
                    >
                        <Input
                            placeholder="A name for your group"
                            value={stagedName}
                            onChange={(event) => setStagedName(event.target.value)}
                        />
                    </Form.Item>
                </Form.Item>
                <Form.Item label={<Typography.Text strong>Description</Typography.Text>}>
                    <Typography.Paragraph>An optional description for your new group.</Typography.Paragraph>
                    <Form.Item name="description" rules={[{ whitespace: true }, { min: 1, max: 500 }]} hasFeedback>
                        <Input
                            placeholder="A description for your group"
                            value={stagedDescription}
                            onChange={(event) => setStagedDescription(event.target.value)}
                        />
                    </Form.Item>
                </Form.Item>
                <Collapse ghost>
                    <Collapse.Panel header={<Typography.Text type="secondary">Advanced</Typography.Text>} key="1">
                        <Form.Item label={<Typography.Text strong>Group Id</Typography.Text>}>
                            <Typography.Paragraph>
                                By default, a random UUID will be generated to uniquely identify this group. If
                                you&apos;d like to provide a custom id instead to more easily keep track of this group,
                                you may provide it here. Be careful, you cannot easily change the group id after
                                creation.
                            </Typography.Paragraph>
                            <Form.Item
                                name="groupId"
                                rules={[
                                    () => ({
                                        validator(_, value) {
                                            if (value && validateCustomUrnId(value)) {
                                                return Promise.resolve();
                                            }
                                            return Promise.reject(new Error('Please enter correct Group name'));
                                        },
                                    }),
                                ]}
                            >
                                <Input
                                    placeholder="product_engineering"
                                    value={stagedId || ''}
                                    onChange={(event) => setStagedId(event.target.value)}
                                />
                            </Form.Item>
                        </Form.Item>
                    </Collapse.Panel>
                </Collapse>
            </Form>
        </Modal>
    );
}<|MERGE_RESOLUTION|>--- conflicted
+++ resolved
@@ -2,14 +2,9 @@
 import { message, Button, Input, Modal, Typography, Form, Collapse } from 'antd';
 import { useCreateGroupMutation } from '../../../graphql/group.generated';
 import { useEnterKeyListener } from '../../shared/useEnterKeyListener';
-<<<<<<< HEAD
-import { groupIdTextValidation } from '../../shared/textUtil';
-import analytics, { EventType } from '../../analytics';
-=======
 import { validateCustomUrnId } from '../../shared/textUtil';
 import analytics, { EventType } from '../../analytics';
 import { CorpGroup, EntityType } from '../../../types.generated';
->>>>>>> 5fc6601d
 
 type Props = {
     onClose: () => void;
@@ -34,17 +29,11 @@
                 },
             },
         })
-<<<<<<< HEAD
-            .then(({ errors }) => {
-=======
             .then(({ data, errors }) => {
->>>>>>> 5fc6601d
                 if (!errors) {
                     analytics.event({
                         type: EventType.CreateGroupEvent,
                     });
-<<<<<<< HEAD
-=======
                     message.success({
                         content: `Created group!`,
                         duration: 3,
@@ -58,7 +47,6 @@
                             description: stagedDescription,
                         },
                     });
->>>>>>> 5fc6601d
                 }
             })
             .catch((e) => {
