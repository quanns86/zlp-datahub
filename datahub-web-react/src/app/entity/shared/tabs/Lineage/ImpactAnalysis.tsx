<<<<<<< HEAD
import React, { useEffect } from 'react';
import * as QueryString from 'query-string';
import { useLocation } from 'react-router';
import { useSearchAcrossLineageQuery } from '../../../../../graphql/search.generated';
import { EntityType, FacetFilterInput, LineageDirection } from '../../../../../types.generated';
import { ENTITY_FILTER_NAME } from '../../../../search/utils/constants';
import useFilters from '../../../../search/utils/useFilters';
import { SearchCfg } from '../../../../../conf';
import analytics, { EventType } from '../../../../analytics';
import generateUseSearchResultsViaRelationshipHook from './generateUseSearchResultsViaRelationshipHook';
import { EmbeddedListSearchSection } from '../../components/styled/search/EmbeddedListSearchSection';
=======
import React from 'react';
import { LineageDirection } from '../../../../../types.generated';
import generateUseSearchResultsViaRelationshipHook from './generateUseSearchResultsViaRelationshipHook';
import { EmbeddedListSearchSection } from '../../components/styled/search/EmbeddedListSearchSection';
import generateUseDownloadScrollAcrossLineageSearchResultsHook from './generateUseDownloadScrollAcrossLineageSearchResultsHook';
>>>>>>> 5fc6601d

type Props = {
    urn: string;
    direction: LineageDirection;
    shouldRefetch?: boolean;
    startTimeMillis?: number;
    endTimeMillis?: number;
    skipCache?: boolean;
    setSkipCache?: (skipCache: boolean) => void;
    resetShouldRefetch?: () => void;
};

<<<<<<< HEAD
export const ImpactAnalysis = ({ urn, direction }: Props) => {
    const location = useLocation();

    const params = QueryString.parse(location.search, { arrayFormat: 'comma' });
    const query: string = params.query ? (params.query as string) : '';
    const page: number = params.page && Number(params.page as string) > 0 ? Number(params.page as string) : 1;
    const filters: Array<FacetFilterInput> = useFilters(params);
    const filtersWithoutEntities: Array<FacetFilterInput> = filters.filter(
        (filter) => filter.field !== ENTITY_FILTER_NAME,
    );
    const entityFilters: Array<EntityType> = filters
        .filter((filter) => filter.field === ENTITY_FILTER_NAME)
        .flatMap((filter) => filter.values?.map((value) => value.toUpperCase() as EntityType) || []);

    const { data, loading } = useSearchAcrossLineageQuery({
        variables: {
            input: {
                urn,
                direction,
                types: entityFilters,
                query,
                start: (page - 1) * SearchCfg.RESULTS_PER_PAGE,
                count: SearchCfg.RESULTS_PER_PAGE,
                filters: filtersWithoutEntities,
            },
        },
    });

    useEffect(() => {
        if (!loading) {
            analytics.event({
                type: EventType.SearchAcrossLineageResultsViewEvent,
                query,
                total: data?.searchAcrossLineage?.count || 0,
            });
        }
    }, [query, data, loading]);

    return (
        <EmbeddedListSearchSection
            useGetSearchResults={generateUseSearchResultsViaRelationshipHook({
                urn,
                direction,
            })}
            defaultShowFilters
            defaultFilters={[{ field: 'degree', values: ['1'] }]}
=======
export const ImpactAnalysis = ({
    urn,
    direction,
    startTimeMillis,
    endTimeMillis,
    shouldRefetch,
    skipCache,
    setSkipCache,
    resetShouldRefetch,
}: Props) => {
    const finalStartTimeMillis = startTimeMillis || undefined;
    const finalEndTimeMillis = endTimeMillis || undefined;
    return (
        <EmbeddedListSearchSection
            useGetSearchResults={generateUseSearchResultsViaRelationshipHook({
                urn,
                direction,
                startTimeMillis: finalStartTimeMillis,
                endTimeMillis: finalEndTimeMillis,
                skipCache,
                setSkipCache,
            })}
            useGetDownloadSearchResults={generateUseDownloadScrollAcrossLineageSearchResultsHook({
                urn,
                direction,
                startTimeMillis: finalStartTimeMillis,
                endTimeMillis: finalEndTimeMillis,
                skipCache,
                setSkipCache,
            })}
            defaultShowFilters
            defaultFilters={[{ field: 'degree', values: ['1'] }]}
            shouldRefetch={shouldRefetch}
            resetShouldRefetch={resetShouldRefetch}
>>>>>>> 5fc6601d
        />
    );
};<|MERGE_RESOLUTION|>--- conflicted
+++ resolved
@@ -1,22 +1,8 @@
-<<<<<<< HEAD
-import React, { useEffect } from 'react';
-import * as QueryString from 'query-string';
-import { useLocation } from 'react-router';
-import { useSearchAcrossLineageQuery } from '../../../../../graphql/search.generated';
-import { EntityType, FacetFilterInput, LineageDirection } from '../../../../../types.generated';
-import { ENTITY_FILTER_NAME } from '../../../../search/utils/constants';
-import useFilters from '../../../../search/utils/useFilters';
-import { SearchCfg } from '../../../../../conf';
-import analytics, { EventType } from '../../../../analytics';
-import generateUseSearchResultsViaRelationshipHook from './generateUseSearchResultsViaRelationshipHook';
-import { EmbeddedListSearchSection } from '../../components/styled/search/EmbeddedListSearchSection';
-=======
 import React from 'react';
 import { LineageDirection } from '../../../../../types.generated';
 import generateUseSearchResultsViaRelationshipHook from './generateUseSearchResultsViaRelationshipHook';
 import { EmbeddedListSearchSection } from '../../components/styled/search/EmbeddedListSearchSection';
 import generateUseDownloadScrollAcrossLineageSearchResultsHook from './generateUseDownloadScrollAcrossLineageSearchResultsHook';
->>>>>>> 5fc6601d
 
 type Props = {
     urn: string;
@@ -29,54 +15,6 @@
     resetShouldRefetch?: () => void;
 };
 
-<<<<<<< HEAD
-export const ImpactAnalysis = ({ urn, direction }: Props) => {
-    const location = useLocation();
-
-    const params = QueryString.parse(location.search, { arrayFormat: 'comma' });
-    const query: string = params.query ? (params.query as string) : '';
-    const page: number = params.page && Number(params.page as string) > 0 ? Number(params.page as string) : 1;
-    const filters: Array<FacetFilterInput> = useFilters(params);
-    const filtersWithoutEntities: Array<FacetFilterInput> = filters.filter(
-        (filter) => filter.field !== ENTITY_FILTER_NAME,
-    );
-    const entityFilters: Array<EntityType> = filters
-        .filter((filter) => filter.field === ENTITY_FILTER_NAME)
-        .flatMap((filter) => filter.values?.map((value) => value.toUpperCase() as EntityType) || []);
-
-    const { data, loading } = useSearchAcrossLineageQuery({
-        variables: {
-            input: {
-                urn,
-                direction,
-                types: entityFilters,
-                query,
-                start: (page - 1) * SearchCfg.RESULTS_PER_PAGE,
-                count: SearchCfg.RESULTS_PER_PAGE,
-                filters: filtersWithoutEntities,
-            },
-        },
-    });
-
-    useEffect(() => {
-        if (!loading) {
-            analytics.event({
-                type: EventType.SearchAcrossLineageResultsViewEvent,
-                query,
-                total: data?.searchAcrossLineage?.count || 0,
-            });
-        }
-    }, [query, data, loading]);
-
-    return (
-        <EmbeddedListSearchSection
-            useGetSearchResults={generateUseSearchResultsViaRelationshipHook({
-                urn,
-                direction,
-            })}
-            defaultShowFilters
-            defaultFilters={[{ field: 'degree', values: ['1'] }]}
-=======
 export const ImpactAnalysis = ({
     urn,
     direction,
@@ -111,7 +49,6 @@
             defaultFilters={[{ field: 'degree', values: ['1'] }]}
             shouldRefetch={shouldRefetch}
             resetShouldRefetch={resetShouldRefetch}
->>>>>>> 5fc6601d
         />
     );
 };