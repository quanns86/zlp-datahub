import React, { useState } from 'react';
import styled from 'styled-components/macro';
import { EditOutlined } from '@ant-design/icons';
<<<<<<< HEAD
import { message, Button, Input, Modal, Typography, Form } from 'antd';
=======
import { message, Button, Input, Modal, Typography, Form, Collapse } from 'antd';
>>>>>>> 5fc6601d
import DOMPurify from 'dompurify';
import {
    useCreateGlossaryTermMutation,
    useCreateGlossaryNodeMutation,
} from '../../../../graphql/glossaryTerm.generated';
import { EntityType } from '../../../../types.generated';
import { useEntityRegistry } from '../../../useEntityRegistry';
import NodeParentSelect from './NodeParentSelect';
import { useEntityData, useRefetch } from '../EntityContext';
import analytics, { EventType } from '../../../analytics';
import DescriptionModal from '../components/legacy/DescriptionModal';
<<<<<<< HEAD
=======
import { validateCustomUrnId } from '../../../shared/textUtil';
import { useGlossaryEntityData } from '../GlossaryEntityContext';
import { getGlossaryRootToUpdate, updateGlossarySidebar } from '../../../glossary/utils';
>>>>>>> 5fc6601d

const StyledItem = styled(Form.Item)`
    margin-bottom: 0;
`;

const OptionalWrapper = styled.span`
    font-weight: normal;
`;

const StyledButton = styled(Button)`
    padding: 0;
`;

interface Props {
    entityType: EntityType;
    onClose: () => void;
    refetchData?: () => void;
}

function CreateGlossaryEntityModal(props: Props) {
    const { entityType, onClose, refetchData } = props;
    const entityData = useEntityData();
    const { isInGlossaryContext, urnsToUpdate, setUrnsToUpdate } = useGlossaryEntityData();
    const [form] = Form.useForm();
    const entityRegistry = useEntityRegistry();
    const [stagedId, setStagedId] = useState<string | undefined>(undefined);
    const [stagedName, setStagedName] = useState('');
    const [selectedParentUrn, setSelectedParentUrn] = useState(entityData.urn);
    const [documentation, setDocumentation] = useState('');
    const [isDocumentationModalVisible, setIsDocumentationModalVisible] = useState(false);
    const [createButtonDisabled, setCreateButtonDisabled] = useState(true);
    const refetch = useRefetch();

    const [createGlossaryTermMutation] = useCreateGlossaryTermMutation();
    const [createGlossaryNodeMutation] = useCreateGlossaryNodeMutation();

    function createGlossaryEntity() {
        const mutation =
            entityType === EntityType.GlossaryTerm ? createGlossaryTermMutation : createGlossaryNodeMutation;

        const sanitizedDescription = DOMPurify.sanitize(documentation);
        mutation({
            variables: {
                input: {
                    id: stagedId?.length ? stagedId : undefined,
                    name: stagedName,
                    parentNode: selectedParentUrn || null,
                    description: sanitizedDescription || null,
                },
            },
        })
            .then(() => {
                message.loading({ content: 'Updating...', duration: 2 });
                setTimeout(() => {
                    analytics.event({
                        type: EventType.CreateGlossaryEntityEvent,
                        entityType,
                        parentNodeUrn: selectedParentUrn || undefined,
                    });
                    message.success({
                        content: `Created ${entityRegistry.getEntityName(entityType)}!`,
                        duration: 2,
                    });
                    refetch();
                    if (isInGlossaryContext) {
                        // either refresh this current glossary node or the root nodes or root terms
                        const nodeToUpdate = entityData?.urn || getGlossaryRootToUpdate(entityType);
                        updateGlossarySidebar([nodeToUpdate], urnsToUpdate, setUrnsToUpdate);
                    }
                    if (refetchData) {
                        refetchData();
                    }
                }, 2000);
            })
            .catch((e) => {
                message.destroy();
                message.error({ content: `Failed to create: \n ${e.message || ''}`, duration: 3 });
            });
        onClose();
    }

    function addDocumentation(description: string) {
        setDocumentation(description);
        setIsDocumentationModalVisible(false);
    }

    return (
        <Modal
            title={`Create ${entityRegistry.getEntityName(entityType)}`}
            visible
            onCancel={onClose}
            footer={
                <>
                    <Button onClick={onClose} type="text">
                        Cancel
                    </Button>
                    <Button onClick={createGlossaryEntity} disabled={createButtonDisabled}>
                        Create
                    </Button>
                </>
            }
        >
            <Form
                form={form}
                initialValues={{
                    parent: selectedParentUrn,
                }}
                layout="vertical"
                onFieldsChange={() =>
                    setCreateButtonDisabled(form.getFieldsError().some((field) => field.errors.length > 0))
                }
            >
                <Form.Item label={<Typography.Text strong>Name</Typography.Text>}>
                    <StyledItem
                        name="name"
                        rules={[
                            {
                                required: true,
                                message: `Enter a ${entityRegistry.getEntityName(entityType)} name.`,
                            },
                            { whitespace: true },
                            { min: 1, max: 100 },
                        ]}
                        hasFeedback
                    >
                        <Input autoFocus value={stagedName} onChange={(event) => setStagedName(event.target.value)} />
                    </StyledItem>
                </Form.Item>
                <Form.Item
                    label={
                        <Typography.Text strong>
                            Parent <OptionalWrapper>(optional)</OptionalWrapper>
                        </Typography.Text>
                    }
                >
                    <StyledItem name="parent">
                        <NodeParentSelect
                            selectedParentUrn={selectedParentUrn}
                            setSelectedParentUrn={setSelectedParentUrn}
                        />
                    </StyledItem>
                </Form.Item>
                <StyledItem
                    label={
                        <Typography.Text strong>
                            Documentation <OptionalWrapper>(optional)</OptionalWrapper>
                        </Typography.Text>
                    }
                >
                    <StyledButton type="link" onClick={() => setIsDocumentationModalVisible(true)}>
                        <EditOutlined />
                        {documentation ? 'Edit' : 'Add'} Documentation
                    </StyledButton>
                    {isDocumentationModalVisible && (
                        <DescriptionModal
<<<<<<< HEAD
                            title="Add Documenataion"
=======
                            title="Add Documentation"
>>>>>>> 5fc6601d
                            onClose={() => setIsDocumentationModalVisible(false)}
                            onSubmit={addDocumentation}
                            description={documentation}
                        />
                    )}
                </StyledItem>
<<<<<<< HEAD
=======
                <Collapse ghost>
                    <Collapse.Panel header={<Typography.Text type="secondary">Advanced</Typography.Text>} key="1">
                        <Form.Item
                            label={
                                <Typography.Text strong>
                                    {entityRegistry.getEntityName(props.entityType)} Id
                                </Typography.Text>
                            }
                        >
                            <Typography.Paragraph>
                                By default, a random UUID will be generated to uniquely identify this entity. If
                                you&apos;d like to provide a custom id, you may provide it here. Note that it should be
                                unique across the entire Glossary. Be careful, you cannot easily change the id after
                                creation.
                            </Typography.Paragraph>
                            <Form.Item
                                name="id"
                                rules={[
                                    () => ({
                                        validator(_, value) {
                                            if (value && validateCustomUrnId(value)) {
                                                return Promise.resolve();
                                            }
                                            return Promise.reject(new Error('Please enter a valid entity id'));
                                        },
                                    }),
                                ]}
                            >
                                <Input
                                    placeholder="classification"
                                    onChange={(event) => setStagedId(event.target.value)}
                                />
                            </Form.Item>
                        </Form.Item>
                    </Collapse.Panel>
                </Collapse>
>>>>>>> 5fc6601d
            </Form>
        </Modal>
    );
}

export default CreateGlossaryEntityModal;<|MERGE_RESOLUTION|>--- conflicted
+++ resolved
@@ -1,11 +1,7 @@
 import React, { useState } from 'react';
 import styled from 'styled-components/macro';
 import { EditOutlined } from '@ant-design/icons';
-<<<<<<< HEAD
-import { message, Button, Input, Modal, Typography, Form } from 'antd';
-=======
 import { message, Button, Input, Modal, Typography, Form, Collapse } from 'antd';
->>>>>>> 5fc6601d
 import DOMPurify from 'dompurify';
 import {
     useCreateGlossaryTermMutation,
@@ -17,12 +13,9 @@
 import { useEntityData, useRefetch } from '../EntityContext';
 import analytics, { EventType } from '../../../analytics';
 import DescriptionModal from '../components/legacy/DescriptionModal';
-<<<<<<< HEAD
-=======
 import { validateCustomUrnId } from '../../../shared/textUtil';
 import { useGlossaryEntityData } from '../GlossaryEntityContext';
 import { getGlossaryRootToUpdate, updateGlossarySidebar } from '../../../glossary/utils';
->>>>>>> 5fc6601d
 
 const StyledItem = styled(Form.Item)`
     margin-bottom: 0;
@@ -178,19 +171,13 @@
                     </StyledButton>
                     {isDocumentationModalVisible && (
                         <DescriptionModal
-<<<<<<< HEAD
-                            title="Add Documenataion"
-=======
                             title="Add Documentation"
->>>>>>> 5fc6601d
                             onClose={() => setIsDocumentationModalVisible(false)}
                             onSubmit={addDocumentation}
                             description={documentation}
                         />
                     )}
                 </StyledItem>
-<<<<<<< HEAD
-=======
                 <Collapse ghost>
                     <Collapse.Panel header={<Typography.Text type="secondary">Advanced</Typography.Text>} key="1">
                         <Form.Item
@@ -227,7 +214,6 @@
                         </Form.Item>
                     </Collapse.Panel>
                 </Collapse>
->>>>>>> 5fc6601d
             </Form>
         </Modal>
     );
