--- conflicted
+++ resolved
@@ -1,10 +1,5 @@
-<<<<<<< HEAD
-import { dataset3WithLineage, dataset4WithLineage } from '../../../../Mocks';
-import { EntityType } from '../../../../types.generated';
-=======
 import { dataset3WithLineage, dataset3WithSchema, dataset4WithLineage } from '../../../../Mocks';
 import { EntityType, SchemaFieldDataType } from '../../../../types.generated';
->>>>>>> 5fc6601d
 import {
     combineEntityDataWithSiblings,
     combineSiblingsInSearchResults,
@@ -112,8 +107,6 @@
             },
         ],
     },
-<<<<<<< HEAD
-=======
     schemaMetadata: {
         ...dataset4WithLineage.schemaMetadata,
         fields: [
@@ -148,7 +141,6 @@
             },
         ],
     },
->>>>>>> 5fc6601d
     siblings: {
         isPrimary: false,
     },
