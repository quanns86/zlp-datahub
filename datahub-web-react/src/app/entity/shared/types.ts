--- conflicted
+++ resolved
@@ -33,10 +33,7 @@
     InputFields,
     FineGrainedLineage,
     EntityPrivileges,
-<<<<<<< HEAD
-=======
     Embed,
->>>>>>> 5fc6601d
 } from '../../../types.generated';
 import { FetchedEntity } from '../../lineage/types';
 
@@ -106,11 +103,8 @@
     inputFields?: Maybe<InputFields>;
     fineGrainedLineages?: Maybe<FineGrainedLineage[]>;
     privileges?: Maybe<EntityPrivileges>;
-<<<<<<< HEAD
-=======
     embed?: Maybe<Embed>;
     exists?: boolean;
->>>>>>> 5fc6601d
 };
 
 export type GenericEntityUpdate = {
@@ -125,12 +119,12 @@
 export type UpdateEntityType<U> = (
     options?:
         | MutationFunctionOptions<
-              U,
-              {
-                  urn: string;
-                  input: GenericEntityUpdate;
-              }
-          >
+            U,
+            {
+                urn: string;
+                input: GenericEntityUpdate;
+            }
+        >
         | undefined,
 ) => Promise<FetchResult<U, Record<string, any>, Record<string, any>>>;
 
