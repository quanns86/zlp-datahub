--- conflicted
+++ resolved
@@ -1,14 +1,8 @@
 import React, { useState } from 'react';
 import { useLocation } from 'react-router';
-<<<<<<< HEAD
-
-import { EntityType, OrFilter, SearchAcrossEntitiesInput } from '../../../../../../types.generated';
-import { SearchResultsInterface } from './types';
-=======
 import { Button, Input, Modal, Spin, notification } from 'antd';
 import { LoadingOutlined } from '@ant-design/icons';
 import { AndFilterInput } from '../../../../../../types.generated';
->>>>>>> 5fc6601d
 import { getSearchCsvDownloadHeader, transformResultsToCsvRow } from './downloadAsCsvUtil';
 import { downloadRowsAsCsv } from '../../../../../search/utils/csvUtils';
 import { useEntityRegistry } from '../../../../../useEntityRegistry';
@@ -17,16 +11,8 @@
 import { DownloadSearchResultsInput, DownloadSearchResults } from '../../../../../search/utils/types';
 
 type Props = {
-<<<<<<< HEAD
-    callSearchOnVariables: (variables: {
-        input: SearchAcrossEntitiesInput;
-    }) => Promise<SearchResultsInterface | null | undefined>;
-    entityFilters: EntityType[];
-    filters: OrFilter[];
-=======
     downloadSearchResults: (input: DownloadSearchResultsInput) => Promise<DownloadSearchResults | null | undefined>;
     filters: AndFilterInput[];
->>>>>>> 5fc6601d
     query: string;
     viewUrn?: string;
     totalResults?: number;
@@ -97,27 +83,6 @@
         });
 
         function fetchNextPage() {
-<<<<<<< HEAD
-            console.log('fetch page number ', downloadPage);
-            callSearchOnVariables({
-                input: {
-                    types: entityFilters,
-                    query,
-                    start: SEARCH_PAGE_SIZE_FOR_DOWNLOAD * downloadPage,
-                    count: SEARCH_PAGE_SIZE_FOR_DOWNLOAD,
-                    orFilters: filters,
-                },
-            }).then((refetchData) => {
-                console.log('fetched data for page number ', downloadPage);
-                accumulatedResults = [
-                    ...accumulatedResults,
-                    ...transformResultsToCsvRow(refetchData?.searchResults || [], entityRegistry),
-                ];
-                if ((refetchData?.start || 0) + (refetchData?.count || 0) < (refetchData?.total || 0)) {
-                    downloadPage += 1;
-                    fetchNextPage();
-                } else {
-=======
             downloadSearchResults({
                 scrollId: nextScrollId,
                 query,
@@ -146,7 +111,6 @@
                     }
                 })
                 .catch((_) => {
->>>>>>> 5fc6601d
                     setIsDownloadingCsv(false);
                     showFailedDownloadNotification();
                 });
