import React from 'react';
import { Button, Typography } from 'antd';
import { FilterOutlined } from '@ant-design/icons';
import styled from 'styled-components/macro';
import TabToolbar from '../TabToolbar';
import { SearchBar } from '../../../../../search/SearchBar';
import { useEntityRegistry } from '../../../../../useEntityRegistry';
<<<<<<< HEAD
import { EntityType, OrFilter, SearchAcrossEntitiesInput } from '../../../../../../types.generated';
import { SearchResultsInterface } from './types';
=======
import { AndFilterInput } from '../../../../../../types.generated';
>>>>>>> 5fc6601d
import SearchExtendedMenu from './SearchExtendedMenu';
import { SearchSelectBar } from './SearchSelectBar';
import { EntityAndType } from '../../../types';
import { DownloadSearchResultsInput, DownloadSearchResults } from '../../../../../search/utils/types';

const HeaderContainer = styled.div`
    display: flex;
    justify-content: space-between;
    width: 100%;
    padding-right: 4px;
    padding-left: 4px;
`;

const SearchAndDownloadContainer = styled.div`
    display: flex;
    align-items: center;
`;

const SearchMenuContainer = styled.div`
    margin-left: 10px;
`;

type Props = {
    onSearch: (q: string) => void;
    onToggleFilters: () => void;
    placeholderText?: string | null;
<<<<<<< HEAD
    callSearchOnVariables: (variables: {
        input: SearchAcrossEntitiesInput;
    }) => Promise<SearchResultsInterface | null | undefined>;
    entityFilters: EntityType[];
    filters: OrFilter[];
=======
    downloadSearchResults: (input: DownloadSearchResultsInput) => Promise<DownloadSearchResults | null | undefined>;
    filters: AndFilterInput[];
>>>>>>> 5fc6601d
    query: string;
    isSelectMode: boolean;
    isSelectAll: boolean;
    selectedEntities: EntityAndType[];
    setIsSelectMode: (showSelectMode: boolean) => any;
    onChangeSelectAll: (selected: boolean) => void;
    refetch?: () => void;
    searchBarStyle?: any;
    searchBarInputStyle?: any;
};

export default function EmbeddedListSearchHeader({
    onSearch,
    onToggleFilters,
    placeholderText,
    downloadSearchResults,
    filters,
    query,
    isSelectMode,
    isSelectAll,
    selectedEntities,
    setIsSelectMode,
    onChangeSelectAll,
    refetch,
    searchBarStyle,
    searchBarInputStyle,
}: Props) {
    const entityRegistry = useEntityRegistry();

    return (
        <>
            <TabToolbar>
                <HeaderContainer>
                    <Button type="text" onClick={onToggleFilters}>
                        <FilterOutlined />
                        <Typography.Text>Filters</Typography.Text>
                    </Button>
                    <SearchAndDownloadContainer>
                        <SearchBar
                            data-testid="embedded-search-bar"
                            initialQuery=""
                            placeholderText={placeholderText || 'Search entities...'}
                            suggestions={[]}
                            style={
                                searchBarStyle || {
                                    maxWidth: 220,
                                    padding: 0,
                                }
                            }
                            inputStyle={
                                searchBarInputStyle || {
                                    height: 32,
                                    fontSize: 12,
                                }
                            }
                            onSearch={onSearch}
                            onQueryChange={onSearch}
                            entityRegistry={entityRegistry}
                            hideRecommendations
                        />
                        <SearchMenuContainer>
                            <SearchExtendedMenu
                                downloadSearchResults={downloadSearchResults}
                                filters={filters}
                                query={query}
                                setShowSelectMode={setIsSelectMode}
                            />
                        </SearchMenuContainer>
                    </SearchAndDownloadContainer>
                </HeaderContainer>
            </TabToolbar>
            {isSelectMode && (
                <TabToolbar>
                    <SearchSelectBar
                        isSelectAll={isSelectAll}
                        onChangeSelectAll={onChangeSelectAll}
                        selectedEntities={selectedEntities}
                        onCancel={() => {
                            setIsSelectMode(false);
                        }}
                        refetch={refetch}
                    />
                </TabToolbar>
            )}
        </>
    );
}<|MERGE_RESOLUTION|>--- conflicted
+++ resolved
@@ -5,12 +5,7 @@
 import TabToolbar from '../TabToolbar';
 import { SearchBar } from '../../../../../search/SearchBar';
 import { useEntityRegistry } from '../../../../../useEntityRegistry';
-<<<<<<< HEAD
-import { EntityType, OrFilter, SearchAcrossEntitiesInput } from '../../../../../../types.generated';
-import { SearchResultsInterface } from './types';
-=======
 import { AndFilterInput } from '../../../../../../types.generated';
->>>>>>> 5fc6601d
 import SearchExtendedMenu from './SearchExtendedMenu';
 import { SearchSelectBar } from './SearchSelectBar';
 import { EntityAndType } from '../../../types';
@@ -37,16 +32,8 @@
     onSearch: (q: string) => void;
     onToggleFilters: () => void;
     placeholderText?: string | null;
-<<<<<<< HEAD
-    callSearchOnVariables: (variables: {
-        input: SearchAcrossEntitiesInput;
-    }) => Promise<SearchResultsInterface | null | undefined>;
-    entityFilters: EntityType[];
-    filters: OrFilter[];
-=======
     downloadSearchResults: (input: DownloadSearchResultsInput) => Promise<DownloadSearchResults | null | undefined>;
     filters: AndFilterInput[];
->>>>>>> 5fc6601d
     query: string;
     isSelectMode: boolean;
     isSelectAll: boolean;
