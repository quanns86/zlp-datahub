import React, { useState, useEffect } from 'react';
import styled from 'styled-components';
import { ApolloError } from '@apollo/client';
<<<<<<< HEAD
import { EntityType, FacetFilterInput, FacetMetadata } from '../../../../../../types.generated';
import { ENTITY_FILTER_NAME, UnionType } from '../../../../../search/utils/constants';
=======
import { FacetFilterInput, FacetMetadata, SearchAcrossEntitiesInput } from '../../../../../../types.generated';
import { UnionType } from '../../../../../search/utils/constants';
>>>>>>> 5fc6601d
import { SearchCfg } from '../../../../../../conf';
import { EmbeddedListSearchResults } from './EmbeddedListSearchResults';
import EmbeddedListSearchHeader from './EmbeddedListSearchHeader';
import { useGetSearchResultsForMultipleQuery } from '../../../../../../graphql/search.generated';
import { FilterSet, GetSearchResultsParams, SearchResultsInterface } from './types';
import { isListSubset } from '../../../utils';
import { EntityAndType } from '../../../types';
import { Message } from '../../../../../shared/Message';
import { generateOrFilters } from '../../../../../search/utils/generateOrFilters';
import { mergeFilterSets } from '../../../../../search/utils/filterUtils';
<<<<<<< HEAD
=======
import { useDownloadScrollAcrossEntitiesSearchResults } from '../../../../../search/utils/useDownloadScrollAcrossEntitiesSearchResults';
import {
    DownloadSearchResultsParams,
    DownloadSearchResultsInput,
    DownloadSearchResults,
} from '../../../../../search/utils/types';
import { useEntityContext } from '../../../EntityContext';
>>>>>>> 5fc6601d

const Container = styled.div`
    display: flex;
    flex-direction: column;
    height: 100%;
    overflow-y: hidden;
`;

// this extracts the response from useGetSearchResultsForMultipleQuery into a common interface other search endpoints can also produce
function useWrappedSearchResults(params: GetSearchResultsParams) {
    const { data, loading, error, refetch } = useGetSearchResultsForMultipleQuery(params);
    return {
        data: data?.searchAcrossEntities,
        loading,
        error,
        refetch: (refetchParams: GetSearchResultsParams['variables']) =>
            refetch(refetchParams).then((res) => res.data.searchAcrossEntities),
    };
}

// the addFixedQuery checks and generate the query as per params pass to embeddedListSearch
export const addFixedQuery = (baseQuery: string, fixedQuery: string, emptyQuery: string) => {
    let finalQuery = ``;
    if (baseQuery && fixedQuery) {
        finalQuery = baseQuery.includes(fixedQuery) ? `${baseQuery}` : `(*${baseQuery}*) AND (${fixedQuery})`;
    } else if (baseQuery) {
        finalQuery = `${baseQuery}`;
    } else if (fixedQuery) {
        finalQuery = `${fixedQuery}`;
    } else {
        return emptyQuery || '';
    }
    return finalQuery;
};

// Simply remove the fields that were marked as fixed from the facets that the server
// responds.
export const removeFixedFiltersFromFacets = (fixedFilters: FilterSet, facets: FacetMetadata[]) => {
    const fixedFields = fixedFilters.filters.map((filter) => filter.field);
    return facets.filter((facet) => !fixedFields.includes(facet.field));
};

type Props = {
    query: string;
    page: number;
    unionType: UnionType;
    filters: FacetFilterInput[];
    onChangeQuery: (query) => void;
    onChangeFilters: (filters) => void;
    onChangePage: (page) => void;
    onChangeUnionType: (unionType: UnionType) => void;
    emptySearchQuery?: string | null;
    fixedFilters?: FilterSet;
    fixedQuery?: string | null;
    placeholderText?: string | null;
    defaultShowFilters?: boolean;
    defaultFilters?: Array<FacetFilterInput>;
    searchBarStyle?: any;
    searchBarInputStyle?: any;
    skipCache?: boolean;
    useGetSearchResults?: (params: GetSearchResultsParams) => {
        data: SearchResultsInterface | undefined | null;
        loading: boolean;
        error: ApolloError | undefined;
        refetch: (variables: GetSearchResultsParams['variables']) => Promise<SearchResultsInterface | undefined | null>;
    };
    useGetDownloadSearchResults?: (params: DownloadSearchResultsParams) => {
        loading: boolean;
        error: ApolloError | undefined;
        searchResults: DownloadSearchResults | undefined | null;
        refetch: (input: DownloadSearchResultsInput) => Promise<DownloadSearchResults | undefined | null>;
    };
    shouldRefetch?: boolean;
    resetShouldRefetch?: () => void;
};

export const EmbeddedListSearch = ({
    query,
    filters,
    page,
    unionType,
    onChangeQuery,
    onChangeFilters,
    onChangePage,
    onChangeUnionType,
    emptySearchQuery,
    fixedFilters,
    fixedQuery,
    placeholderText,
    defaultShowFilters,
    defaultFilters,
    searchBarStyle,
    searchBarInputStyle,
    skipCache,
    useGetSearchResults = useWrappedSearchResults,
    useGetDownloadSearchResults = useDownloadScrollAcrossEntitiesSearchResults,
    shouldRefetch,
    resetShouldRefetch,
}: Props) => {
    const { shouldRefetchEmbeddedListSearch, setShouldRefetchEmbeddedListSearch } = useEntityContext();
    // Adjust query based on props
    const finalQuery: string = addFixedQuery(query as string, fixedQuery as string, emptySearchQuery as string);

<<<<<<< HEAD
    // Adjust filters based on props
    const filtersWithoutEntities: Array<FacetFilterInput> = filters.filter(
        (filter) => filter.field !== ENTITY_FILTER_NAME,
    );

    const baseFilters = {
        unionType,
        filters: filtersWithoutEntities,
    };

    const finalFilters =
        (fixedFilters && mergeFilterSets(fixedFilters, baseFilters)) ||
        generateOrFilters(unionType, filtersWithoutEntities);

    const entityFilters: Array<EntityType> = filters
        .filter((filter) => filter.field === ENTITY_FILTER_NAME)
        .flatMap((filter) => filter.values?.map((value) => value?.toUpperCase() as EntityType) || []);
=======
    const baseFilters = {
        unionType,
        filters,
    };

    const finalFilters =
        (fixedFilters && mergeFilterSets(fixedFilters, baseFilters)) || generateOrFilters(unionType, filters);
>>>>>>> 5fc6601d

    const [showFilters, setShowFilters] = useState(defaultShowFilters || false);
    const [isSelectMode, setIsSelectMode] = useState(false);
    const [selectedEntities, setSelectedEntities] = useState<EntityAndType[]>([]);
    const [numResultsPerPage, setNumResultsPerPage] = useState(SearchCfg.RESULTS_PER_PAGE);

    // This hook is simply used to generate a refetch callback that the DownloadAsCsv component can use to
    // download the correct results given the current context.
    // TODO: Use the loading indicator to log a message to the user should download to CSV fail.
    // TODO: Revisit this pattern -- what can we push down?
    const { refetch: refetchForDownload } = useGetDownloadSearchResults({
        variables: {
            input: {
                types: [],
                query,
                count: SearchCfg.RESULTS_PER_PAGE,
<<<<<<< HEAD
                orFilters: finalFilters,
=======
                orFilters: generateOrFilters(unionType, filters),
                scrollId: null,
>>>>>>> 5fc6601d
            },
        },
        skip: true,
    });

    let searchInput: SearchAcrossEntitiesInput = {
        types: [],
        query: finalQuery,
        start: (page - 1) * numResultsPerPage,
        count: numResultsPerPage,
        orFilters: finalFilters,
    };
    if (skipCache) {
        searchInput = { ...searchInput, searchFlags: { skipCache: true } };
    }

    const { data, loading, error, refetch } = useGetSearchResults({
        variables: {
<<<<<<< HEAD
            input: {
                types: entityFilters,
                query: finalQuery,
                start: (page - 1) * numResultsPerPage,
                count: numResultsPerPage,
                orFilters: finalFilters,
            },
=======
            input: searchInput,
>>>>>>> 5fc6601d
        },
    });

    useEffect(() => {
        if (shouldRefetch && resetShouldRefetch) {
            refetch({
                input: searchInput,
            });
            resetShouldRefetch();
        }
    });

    useEffect(() => {
        if (shouldRefetchEmbeddedListSearch) {
            refetch({
                input: searchInput,
            });
            setShouldRefetchEmbeddedListSearch?.(false);
        }
    });

    const searchResultEntities =
        data?.searchResults?.map((result) => ({ urn: result.entity.urn, type: result.entity.type })) || [];
    const searchResultUrns = searchResultEntities.map((entity) => entity.urn);
    const selectedEntityUrns = selectedEntities.map((entity) => entity.urn);

    const onToggleFilters = () => {
        setShowFilters(!showFilters);
    };

    /**
     * Invoked when the "select all" checkbox is clicked.
     *
     * This method either adds the entire current page of search results to
     * the list of selected entities, or removes the current page from the set of selected entities.
     */
    const onChangeSelectAll = (selected: boolean) => {
        if (selected) {
            // Add current page of urns to the master selected entity list
            const entitiesToAdd = searchResultEntities.filter(
                (entity) =>
                    selectedEntities.findIndex(
                        (element) => element.urn === entity.urn && element.type === entity.type,
                    ) < 0,
            );
            setSelectedEntities(Array.from(new Set(selectedEntities.concat(entitiesToAdd))));
        } else {
            // Filter out the current page of entity urns from the list
            setSelectedEntities(selectedEntities.filter((entity) => searchResultUrns.indexOf(entity.urn) === -1));
        }
    };

    useEffect(() => {
        if (!isSelectMode) {
            setSelectedEntities([]);
        }
    }, [isSelectMode]);

    useEffect(() => {
        if (defaultFilters) {
            onChangeFilters(defaultFilters);
        }
        // only want to run once on page load
        // eslint-disable-next-line react-hooks/exhaustive-deps
    }, []);

    /**
     * Compute the final Facet fields that we show in the left hand search Filters (aggregation).
     *
     * Do this by filtering out any fields that are included in the fixed filters.
     */
    const finalFacets =
        (fixedFilters && removeFixedFiltersFromFacets(fixedFilters, data?.facets || [])) || data?.facets;

    return (
        <Container>
            {error && <Message type="error" content="Failed to load results! An unexpected error occurred." />}
            <EmbeddedListSearchHeader
                onSearch={(q) => onChangeQuery(addFixedQuery(q, fixedQuery as string, emptySearchQuery as string))}
                placeholderText={placeholderText}
                onToggleFilters={onToggleFilters}
                downloadSearchResults={(input) => refetchForDownload(input)}
                filters={finalFilters}
                query={finalQuery}
                isSelectMode={isSelectMode}
                isSelectAll={selectedEntities.length > 0 && isListSubset(searchResultUrns, selectedEntityUrns)}
                setIsSelectMode={setIsSelectMode}
                selectedEntities={selectedEntities}
                onChangeSelectAll={onChangeSelectAll}
                refetch={() => refetch({ input: searchInput })}
                searchBarStyle={searchBarStyle}
                searchBarInputStyle={searchBarInputStyle}
            />
            <EmbeddedListSearchResults
                unionType={unionType}
                loading={loading}
                searchResponse={data}
                filters={finalFacets}
                selectedFilters={filters}
                onChangeFilters={onChangeFilters}
                onChangePage={onChangePage}
                onChangeUnionType={onChangeUnionType}
                page={page}
                showFilters={showFilters}
                numResultsPerPage={numResultsPerPage}
                setNumResultsPerPage={setNumResultsPerPage}
                isSelectMode={isSelectMode}
                selectedEntities={selectedEntities}
                setSelectedEntities={setSelectedEntities}
            />
        </Container>
    );
};<|MERGE_RESOLUTION|>--- conflicted
+++ resolved
@@ -1,13 +1,8 @@
 import React, { useState, useEffect } from 'react';
 import styled from 'styled-components';
 import { ApolloError } from '@apollo/client';
-<<<<<<< HEAD
-import { EntityType, FacetFilterInput, FacetMetadata } from '../../../../../../types.generated';
-import { ENTITY_FILTER_NAME, UnionType } from '../../../../../search/utils/constants';
-=======
 import { FacetFilterInput, FacetMetadata, SearchAcrossEntitiesInput } from '../../../../../../types.generated';
 import { UnionType } from '../../../../../search/utils/constants';
->>>>>>> 5fc6601d
 import { SearchCfg } from '../../../../../../conf';
 import { EmbeddedListSearchResults } from './EmbeddedListSearchResults';
 import EmbeddedListSearchHeader from './EmbeddedListSearchHeader';
@@ -18,8 +13,6 @@
 import { Message } from '../../../../../shared/Message';
 import { generateOrFilters } from '../../../../../search/utils/generateOrFilters';
 import { mergeFilterSets } from '../../../../../search/utils/filterUtils';
-<<<<<<< HEAD
-=======
 import { useDownloadScrollAcrossEntitiesSearchResults } from '../../../../../search/utils/useDownloadScrollAcrossEntitiesSearchResults';
 import {
     DownloadSearchResultsParams,
@@ -27,7 +20,6 @@
     DownloadSearchResults,
 } from '../../../../../search/utils/types';
 import { useEntityContext } from '../../../EntityContext';
->>>>>>> 5fc6601d
 
 const Container = styled.div`
     display: flex;
@@ -131,25 +123,6 @@
     // Adjust query based on props
     const finalQuery: string = addFixedQuery(query as string, fixedQuery as string, emptySearchQuery as string);
 
-<<<<<<< HEAD
-    // Adjust filters based on props
-    const filtersWithoutEntities: Array<FacetFilterInput> = filters.filter(
-        (filter) => filter.field !== ENTITY_FILTER_NAME,
-    );
-
-    const baseFilters = {
-        unionType,
-        filters: filtersWithoutEntities,
-    };
-
-    const finalFilters =
-        (fixedFilters && mergeFilterSets(fixedFilters, baseFilters)) ||
-        generateOrFilters(unionType, filtersWithoutEntities);
-
-    const entityFilters: Array<EntityType> = filters
-        .filter((filter) => filter.field === ENTITY_FILTER_NAME)
-        .flatMap((filter) => filter.values?.map((value) => value?.toUpperCase() as EntityType) || []);
-=======
     const baseFilters = {
         unionType,
         filters,
@@ -157,7 +130,6 @@
 
     const finalFilters =
         (fixedFilters && mergeFilterSets(fixedFilters, baseFilters)) || generateOrFilters(unionType, filters);
->>>>>>> 5fc6601d
 
     const [showFilters, setShowFilters] = useState(defaultShowFilters || false);
     const [isSelectMode, setIsSelectMode] = useState(false);
@@ -174,12 +146,8 @@
                 types: [],
                 query,
                 count: SearchCfg.RESULTS_PER_PAGE,
-<<<<<<< HEAD
-                orFilters: finalFilters,
-=======
                 orFilters: generateOrFilters(unionType, filters),
                 scrollId: null,
->>>>>>> 5fc6601d
             },
         },
         skip: true,
@@ -198,17 +166,7 @@
 
     const { data, loading, error, refetch } = useGetSearchResults({
         variables: {
-<<<<<<< HEAD
-            input: {
-                types: entityFilters,
-                query: finalQuery,
-                start: (page - 1) * numResultsPerPage,
-                count: numResultsPerPage,
-                orFilters: finalFilters,
-            },
-=======
             input: searchInput,
->>>>>>> 5fc6601d
         },
     });
 
