--- conflicted
+++ resolved
@@ -1,14 +1,8 @@
 import React, { useState } from 'react';
 import { Button, Dropdown, Menu } from 'antd';
 import { FormOutlined, MoreOutlined } from '@ant-design/icons';
-<<<<<<< HEAD
-import styled from 'styled-components';
-import { EntityType, OrFilter, SearchAcrossEntitiesInput } from '../../../../../../types.generated';
-import { SearchResultsInterface } from './types';
-=======
 import styled from 'styled-components/macro';
 import { AndFilterInput } from '../../../../../../types.generated';
->>>>>>> 5fc6601d
 import DownloadAsCsvButton from './DownloadAsCsvButton';
 import DownloadAsCsvModal from './DownloadAsCsvModal';
 import { DownloadSearchResultsInput, DownloadSearchResults } from '../../../../../search/utils/types';
@@ -29,15 +23,7 @@
 `;
 
 type Props = {
-<<<<<<< HEAD
-    callSearchOnVariables: (variables: {
-        input: SearchAcrossEntitiesInput;
-    }) => Promise<SearchResultsInterface | null | undefined>;
-    entityFilters: EntityType[];
-    filters: OrFilter[];
-=======
     filters: AndFilterInput[];
->>>>>>> 5fc6601d
     query: string;
     viewUrn?: string;
     totalResults?: number;
