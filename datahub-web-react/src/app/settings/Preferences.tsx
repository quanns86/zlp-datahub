--- conflicted
+++ resolved
@@ -6,10 +6,7 @@
 import { UserSetting } from '../../types.generated';
 import { ANTD_GRAY } from '../entity/shared/constants';
 import analytics, { EventType } from '../analytics';
-<<<<<<< HEAD
-=======
 import { useUserContext } from '../context/useUserContext';
->>>>>>> 5fc6601d
 
 const Page = styled.div`
     width: 100%;
