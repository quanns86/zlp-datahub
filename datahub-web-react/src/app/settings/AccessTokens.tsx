import React, { useState, useMemo } from 'react';
import styled from 'styled-components';
import { Alert, Button, Divider, Empty, message, Modal, Pagination, Typography } from 'antd';
import { DeleteOutlined, InfoCircleOutlined, PlusOutlined } from '@ant-design/icons';
import { red } from '@ant-design/colors';

import { FacetFilterInput } from '../../types.generated';
import { useListAccessTokensQuery, useRevokeAccessTokenMutation } from '../../graphql/auth.generated';
import { Message } from '../shared/Message';
import TabToolbar from '../entity/shared/components/styled/TabToolbar';
import { StyledTable } from '../entity/shared/components/styled/StyledTable';
import CreateTokenModal from './CreateTokenModal';
import { getLocaleTimezone } from '../shared/time/timeUtils';
import { scrollToTop } from '../shared/searchUtils';
import analytics, { EventType } from '../analytics';
<<<<<<< HEAD
=======
import { useUserContext } from '../context/useUserContext';
import { useAppConfig } from '../useAppConfig';
>>>>>>> 5fc6601d

const SourceContainer = styled.div`
    width: 100%;
    padding-top: 20px;
    padding-right: 40px;
    padding-left: 40px;
`;

const TokensContainer = styled.div`
    padding-top: 0px;
`;

const TokensHeaderContainer = styled.div`
    && {
        padding-left: 0px;
    }
`;

const TokensTitle = styled(Typography.Title)`
    && {
        margin-bottom: 8px;
    }
`;

const StyledAlert = styled(Alert)`
    padding-top: 12px;
    padding-bottom: 12px;
    margin-bottom: 20px;
`;

const StyledInfoCircleOutlined = styled(InfoCircleOutlined)`
    margin-right: 8px;
`;

const PersonTokenDescriptionText = styled(Typography.Paragraph)`
    && {
        max-width: 700px;
        margin-top: 12px;
        margin-bottom: 16px;
    }
`;

const ActionButtonContainer = styled.div`
    display: flex;
    justify-content: right;
`;

const PaginationContainer = styled.div`
    display: flex;
    justify-content: center;
`;

const NeverExpireText = styled.span`
    color: ${red[5]};
`;

const DEFAULT_PAGE_SIZE = 10;

export const AccessTokens = () => {
    const [isCreatingToken, setIsCreatingToken] = useState(false);
    const [removedTokens, setRemovedTokens] = useState<string[]>([]);

    // Current User Urn
    const authenticatedUser = useUserContext();
    const currentUserUrn = authenticatedUser?.user?.urn || '';

    const isTokenAuthEnabled = useAppConfig().config?.authConfig?.tokenAuthEnabled;
    const canGeneratePersonalAccessTokens =
        isTokenAuthEnabled && authenticatedUser?.platformPrivileges?.generatePersonalAccessTokens;

    // Access Tokens list paging.
    const [page, setPage] = useState(1);
    const pageSize = DEFAULT_PAGE_SIZE;
    const start = (page - 1) * pageSize;

    // Filters for Access Tokens list
    const filters: Array<FacetFilterInput> = [
        {
            field: 'ownerUrn',
            values: [currentUserUrn],
        },
    ];

    // Call list Access Token Mutation
    const {
        loading: tokensLoading,
        error: tokensError,
        data: tokensData,
        refetch: tokensRefetch,
    } = useListAccessTokensQuery({
        skip: !canGeneratePersonalAccessTokens,
        variables: {
            input: {
                start,
                count: pageSize,
                filters,
            },
        },
    });

    const totalTokens = tokensData?.listAccessTokens.total || 0;
    const tokens = useMemo(() => tokensData?.listAccessTokens.tokens || [], [tokensData]);
    const filteredTokens = tokens.filter((token) => !removedTokens.includes(token.id));

    // Any time a access token  is removed or created, refetch the list.
    const [revokeAccessToken, { error: revokeTokenError }] = useRevokeAccessTokenMutation();

    // Revoke token Handler
    const onRemoveToken = (token: any) => {
        Modal.confirm({
            title: 'Are you sure you want to revoke this token?',
            content: `Anyone using this token will no longer be able to access the DataHub API. You cannot undo this action.`,
            onOk() {
                // Hack to deal with eventual consistency.
                const newTokenIds = [...removedTokens, token.id];
                setRemovedTokens(newTokenIds);

                revokeAccessToken({ variables: { tokenId: token.id } })
                    .then(({ errors }) => {
                        if (!errors) {
                            analytics.event({ type: EventType.RevokeAccessTokenEvent });
                        }
                    })
                    .catch((e) => {
                        message.destroy();
                        message.error({ content: `Failed to revoke Token!: \n ${e.message || ''}`, duration: 3 });
                    })
                    .finally(() => {
                        setTimeout(() => {
                            tokensRefetch?.();
                        }, 3000);
                    });
            },
            onCancel() {},
            okText: 'Yes',
            maskClosable: true,
            closable: true,
        });
    };

    const tableData = filteredTokens?.map((token) => ({
        urn: token.urn,
        type: token.type,
        id: token.id,
        name: token.name,
        description: token.description,
        actorUrn: token.actorUrn,
        ownerUrn: token.ownerUrn,
        createdAt: token.createdAt,
        expiresAt: token.expiresAt,
    }));

    const tableColumns = [
        {
            title: 'Name',
            dataIndex: 'name',
            key: 'name',
            render: (name: string) => <b>{name}</b>,
        },
        {
            title: 'Description',
            dataIndex: 'description',
            key: 'description',
            render: (description: string) => description || '',
        },
        {
            title: 'Expires At',
            dataIndex: 'expiresAt',
            key: 'expiresAt',
            render: (expiresAt: string) => {
                if (expiresAt === null) return <NeverExpireText>Never</NeverExpireText>;
                const localeTimezone = getLocaleTimezone();
                const formattedExpireAt = new Date(expiresAt);
                return (
                    <span>{`${formattedExpireAt.toLocaleDateString()} at ${formattedExpireAt.toLocaleTimeString()} (${localeTimezone})`}</span>
                );
            },
        },
        {
            title: '',
            dataIndex: '',
            key: 'x',
            render: (_, record: any) => (
                <ActionButtonContainer>
                    <Button onClick={() => onRemoveToken(record)} icon={<DeleteOutlined />} danger>
                        Revoke
                    </Button>
                </ActionButtonContainer>
            ),
        },
    ];

    const onChangePage = (newPage: number) => {
        scrollToTop();
        setPage(newPage);
    };

    return (
        <SourceContainer>
            {tokensLoading && !tokensData && (
                <Message type="loading" content="Loading tokens..." style={{ marginTop: '10%' }} />
            )}
            {tokensError && message.error('Failed to load tokens :(')}
            {revokeTokenError && message.error('Failed to update the Token :(')}
            <TokensContainer>
                <TokensHeaderContainer>
                    <TokensTitle level={2}>Manage Access Tokens</TokensTitle>
                    <Typography.Paragraph type="secondary">
                        Manage Access Tokens for use with DataHub APIs.
                    </Typography.Paragraph>
                </TokensHeaderContainer>
            </TokensContainer>
            <Divider />
            {isTokenAuthEnabled === false && (
                <StyledAlert
                    type="error"
                    message={
                        <span>
                            <StyledInfoCircleOutlined />
                            Token based authentication is currently disabled. Contact your DataHub administrator to
                            enable this feature.
                        </span>
                    }
                />
            )}
            <Typography.Title level={5}>Personal Access Tokens</Typography.Title>
            <PersonTokenDescriptionText type="secondary">
                Personal Access Tokens allow you to make programmatic requests to DataHub&apos;s APIs. They inherit your
                privileges and have a finite lifespan. Do not share Personal Access Tokens.
            </PersonTokenDescriptionText>
            <TabToolbar>
                <div>
                    <Button
                        type="text"
                        onClick={() => setIsCreatingToken(true)}
                        data-testid="add-token-button"
                        disabled={!canGeneratePersonalAccessTokens}
                    >
                        <PlusOutlined /> Generate new token
                    </Button>
                </div>
            </TabToolbar>
            <StyledTable
                columns={tableColumns}
                dataSource={tableData}
                rowKey="urn"
                locale={{
                    emptyText: <Empty description="No Access Tokens!" image={Empty.PRESENTED_IMAGE_SIMPLE} />,
                }}
                pagination={false}
            />
            <PaginationContainer>
                <Pagination
                    style={{ margin: 40 }}
                    current={page}
                    pageSize={pageSize}
                    total={totalTokens}
                    showLessItems
                    onChange={onChangePage}
                    showSizeChanger={false}
                />
            </PaginationContainer>
            <CreateTokenModal
                currentUserUrn={currentUserUrn}
                visible={isCreatingToken}
                onClose={() => setIsCreatingToken(false)}
                onCreateToken={() => {
                    // Hack to deal with eventual consistency.
                    setTimeout(() => {
                        tokensRefetch?.();
                    }, 3000);
                }}
            />
        </SourceContainer>
    );
};<|MERGE_RESOLUTION|>--- conflicted
+++ resolved
@@ -13,11 +13,8 @@
 import { getLocaleTimezone } from '../shared/time/timeUtils';
 import { scrollToTop } from '../shared/searchUtils';
 import analytics, { EventType } from '../analytics';
-<<<<<<< HEAD
-=======
 import { useUserContext } from '../context/useUserContext';
 import { useAppConfig } from '../useAppConfig';
->>>>>>> 5fc6601d
 
 const SourceContainer = styled.div`
     width: 100%;
