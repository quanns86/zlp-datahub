import React from 'react';
import { Divider, Typography } from 'antd';
import styled from 'styled-components/macro';
import { useListPostsQuery } from '../../graphql/post.generated';
import { Post, PostContentType } from '../../types.generated';
import { PostTextCard } from '../search/PostTextCard';
import { PostLinkCard } from '../search/PostLinkCard';

const RecommendationContainer = styled.div`
    margin-bottom: 92px;
    max-width: 1000px;
`;

const ContentContainer = styled.div`
    padding-right: 12px;
    padding-left: 12px;
`;

const ContentContainer = styled.div`
    padding-right: 12px;
    padding-left: 12px;
`;

const RecommendationTitle = styled(Typography.Title)`
    margin-top: 0px;
    margin-bottom: 0px;
    padding: 0px;
`;

const ThinDivider = styled(Divider)`
    margin-top: 12px;
    margin-bottom: 12px;
`;

const TextPostsContainer = styled.div`
    margin-bottom: 12px;
<<<<<<< HEAD
=======
    display: flex;
    flex-direction: column;
    gap: 18px;
>>>>>>> 5fc6601d
`;

const LinkPostsContainer = styled.div`
    display: grid;
    grid-template-columns: 1fr 1fr 1fr;
    gap: 12px;
    margin-bottom: 12px;
`;

export const HomePagePosts = () => {
    const { data: postsData } = useListPostsQuery({
        variables: {
            input: {
                start: 0,
                count: 10,
            },
        },
        fetchPolicy: 'cache-first',
    });

    const textPosts =
        postsData?.listPosts?.posts?.filter((post) => post?.content?.contentType === PostContentType.Text) || [];
    const linkPosts =
        postsData?.listPosts?.posts?.filter((post) => post?.content?.contentType === PostContentType.Link) || [];
    const hasPosts = textPosts.length > 0 || linkPosts.length > 0;
    return hasPosts ? (
        <RecommendationContainer>
            <RecommendationTitle level={4}>Pinned</RecommendationTitle>
            <ThinDivider />
            <ContentContainer>
                <TextPostsContainer>
                    {textPosts.map((post) => (
                        <PostTextCard textPost={post as Post} />
                    ))}
                </TextPostsContainer>
                <LinkPostsContainer>
                    {linkPosts.map((post) => (
                        <PostLinkCard linkPost={post as Post} />
                    ))}
                </LinkPostsContainer>
            </ContentContainer>
        </RecommendationContainer>
    ) : (
        <></>
    );
};<|MERGE_RESOLUTION|>--- conflicted
+++ resolved
@@ -34,12 +34,9 @@
 
 const TextPostsContainer = styled.div`
     margin-bottom: 12px;
-<<<<<<< HEAD
-=======
     display: flex;
     flex-direction: column;
     gap: 18px;
->>>>>>> 5fc6601d
 `;
 
 const LinkPostsContainer = styled.div`
