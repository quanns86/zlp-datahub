import { FullLineageResultsFragment } from '../../graphql/lineage.generated';
import {
    Chart,
    Dashboard,
    DataJob,
    Dataset,
    EntityType,
    MlFeatureTable,
    MlPrimaryKey,
    MlFeature,
    MlModel,
    MlModelGroup,
    Maybe,
    Status,
    DataPlatform,
    FineGrainedLineage,
    SchemaMetadata,
    InputFields,
<<<<<<< HEAD
=======
    Entity,
    LineageRelationship,
    SiblingProperties,
>>>>>>> 5fc6601d
} from '../../types.generated';

export type EntitySelectParams = {
    type: EntityType;
    urn: string;
};

export type LineageExpandParams = {
    type: EntityType;
    urn: string;
    direction: Direction;
};

export type FetchedEntity = {
    urn: string;
    name: string;
    // name to be shown on expansion if available
    expandedName?: string;
    type: EntityType;
    subtype?: string;
    icon?: string;
    // children?: Array<string>;
    upstreamChildren?: Array<EntityAndType>;
    upstreamRelationships?: Array<LineageRelationship>;
    numUpstreamChildren?: number;
    downstreamChildren?: Array<EntityAndType>;
    downstreamRelationships?: Array<LineageRelationship>;
    numDownstreamChildren?: number;
    fullyFetched?: boolean;
    platform?: DataPlatform;
    status?: Maybe<Status>;
    siblingPlatforms?: Maybe<DataPlatform[]>;
    fineGrainedLineages?: [FineGrainedLineage];
    siblings?: Maybe<SiblingProperties>;
    schemaMetadata?: SchemaMetadata;
    inputFields?: InputFields;
<<<<<<< HEAD
=======
    canEditLineage?: boolean;
>>>>>>> 5fc6601d
};

export type NodeData = {
    urn?: string;
    name: string;
    // name to be shown on expansion if available
    expandedName?: string;
    type?: EntityType;
    subtype?: string;
    children?: Array<NodeData>;
    unexploredChildren?: number;
    icon?: string;
    // Hidden children are unexplored but in the opposite direction of the flow of the graph.
    // Currently our visualization does not support expanding in two directions
    countercurrentChildrenUrns?: string[];
    platform?: DataPlatform;
    status?: Maybe<Status>;
    siblingPlatforms?: Maybe<DataPlatform[]>;
    schemaMetadata?: SchemaMetadata;
    inputFields?: InputFields;
<<<<<<< HEAD
=======
    canEditLineage?: boolean;
    upstreamRelationships?: Array<LineageRelationship>;
    downstreamRelationships?: Array<LineageRelationship>;
>>>>>>> 5fc6601d
};

export type VizNode = {
    x: number;
    y: number;
    data: NodeData;
    direction: Direction;
};

export type VizEdge = {
    source: VizNode;
    target: VizNode;
    curve: { x: number; y: number }[];
    sourceField?: string;
    targetField?: string;
    createdOn?: Maybe<number>;
    createdActor?: Maybe<Entity>;
    updatedOn?: Maybe<number>;
    updatedActor?: Maybe<Entity>;
    isManual?: boolean;
};

export type ColumnEdge = {
    sourceUrn: string;
    sourceField: string;
    targetUrn: string;
    targetField: string;
};

export type FetchedEntities = { [x: string]: FetchedEntity };

export enum Direction {
    Upstream = 'Upstream',
    Downstream = 'Downstream',
}

export type LineageExplorerParams = {
    type: string;
    urn: string;
};

export type TreeProps = {
    margin?: { top: number; right: number; bottom: number; left: number };
    entityAndType?: EntityAndType | null;
    fetchedEntities: { [x: string]: FetchedEntity };
    onEntityClick: (EntitySelectParams) => void;
    onEntityCenter: (EntitySelectParams) => void;
    onLineageExpand: (data: EntityAndType) => void;
    selectedEntity?: EntitySelectParams;
    hoveredEntity?: EntitySelectParams;
    fineGrainedMap?: any;
};

export type EntityAndType =
    | {
          type: EntityType.Dataset;
          entity: Dataset;
      }
    | {
          type: EntityType.Chart;
          entity: Chart;
      }
    | {
          type: EntityType.Dashboard;
          entity: Dashboard;
      }
    | {
          type: EntityType.DataJob;
          entity: DataJob;
      }
    | {
          type: EntityType.MlfeatureTable;
          entity: MlFeatureTable;
      }
    | {
          type: EntityType.Mlfeature;
          entity: MlFeature;
      }
    | {
          type: EntityType.Mlmodel;
          entity: MlModel;
      }
    | {
          type: EntityType.MlmodelGroup;
          entity: MlModelGroup;
      }
    | {
          type: EntityType.MlprimaryKey;
          entity: MlPrimaryKey;
      };

export interface LineageResult {
    urn: string;
    upstream?: Maybe<{ __typename?: 'EntityLineageResult' } & FullLineageResultsFragment>;
    downstream?: Maybe<{ __typename?: 'EntityLineageResult' } & FullLineageResultsFragment>;
}

export interface UpdatedLineages {
    [urn: string]: UpdatedLineage;
}

export interface UpdatedLineage {
    lineageDirection: Direction;
    entitiesToAdd: Entity[];
    urnsToRemove: string[];
}<|MERGE_RESOLUTION|>--- conflicted
+++ resolved
@@ -16,12 +16,9 @@
     FineGrainedLineage,
     SchemaMetadata,
     InputFields,
-<<<<<<< HEAD
-=======
     Entity,
     LineageRelationship,
     SiblingProperties,
->>>>>>> 5fc6601d
 } from '../../types.generated';
 
 export type EntitySelectParams = {
@@ -58,10 +55,7 @@
     siblings?: Maybe<SiblingProperties>;
     schemaMetadata?: SchemaMetadata;
     inputFields?: InputFields;
-<<<<<<< HEAD
-=======
     canEditLineage?: boolean;
->>>>>>> 5fc6601d
 };
 
 export type NodeData = {
@@ -82,12 +76,9 @@
     siblingPlatforms?: Maybe<DataPlatform[]>;
     schemaMetadata?: SchemaMetadata;
     inputFields?: InputFields;
-<<<<<<< HEAD
-=======
     canEditLineage?: boolean;
     upstreamRelationships?: Array<LineageRelationship>;
     downstreamRelationships?: Array<LineageRelationship>;
->>>>>>> 5fc6601d
 };
 
 export type VizNode = {
@@ -143,41 +134,41 @@
 
 export type EntityAndType =
     | {
-          type: EntityType.Dataset;
-          entity: Dataset;
-      }
+        type: EntityType.Dataset;
+        entity: Dataset;
+    }
     | {
-          type: EntityType.Chart;
-          entity: Chart;
-      }
+        type: EntityType.Chart;
+        entity: Chart;
+    }
     | {
-          type: EntityType.Dashboard;
-          entity: Dashboard;
-      }
+        type: EntityType.Dashboard;
+        entity: Dashboard;
+    }
     | {
-          type: EntityType.DataJob;
-          entity: DataJob;
-      }
+        type: EntityType.DataJob;
+        entity: DataJob;
+    }
     | {
-          type: EntityType.MlfeatureTable;
-          entity: MlFeatureTable;
-      }
+        type: EntityType.MlfeatureTable;
+        entity: MlFeatureTable;
+    }
     | {
-          type: EntityType.Mlfeature;
-          entity: MlFeature;
-      }
+        type: EntityType.Mlfeature;
+        entity: MlFeature;
+    }
     | {
-          type: EntityType.Mlmodel;
-          entity: MlModel;
-      }
+        type: EntityType.Mlmodel;
+        entity: MlModel;
+    }
     | {
-          type: EntityType.MlmodelGroup;
-          entity: MlModelGroup;
-      }
+        type: EntityType.MlmodelGroup;
+        entity: MlModelGroup;
+    }
     | {
-          type: EntityType.MlprimaryKey;
-          entity: MlPrimaryKey;
-      };
+        type: EntityType.MlprimaryKey;
+        entity: MlPrimaryKey;
+    };
 
 export interface LineageResult {
     urn: string;
