import { Entity } from '../../../types.generated';
import EntityRegistry from '../../entity/EntityRegistry';
import { Direction, EntityAndType, FetchedEntities, FetchedEntity, NodeData, UpdatedLineages } from '../types';
import constructFetchedNode, { shouldIncludeChildEntity } from './constructFetchedNode';
import extendAsyncEntities from './extendAsyncEntities';

function createEntityAndType(entity: Entity) {
    return {
        type: entity.type,
        entity,
    } as EntityAndType;
}

function updateFetchedEntity(fetchedEntity: FetchedEntity, updatedLineages: UpdatedLineages) {
    if (!(fetchedEntity.urn in updatedLineages)) {
        return fetchedEntity;
    }
    const updatedLineage = updatedLineages[fetchedEntity.urn];
    let updatedEntity = fetchedEntity;
    const entitiesToAdd = updatedLineage.entitiesToAdd.map((entity) => createEntityAndType(entity));
    if (updatedLineage.lineageDirection === Direction.Upstream) {
        updatedEntity = {
            ...updatedEntity,
            upstreamChildren: [
                ...(updatedEntity.upstreamChildren || []).filter(
                    (child) => !updatedLineage.urnsToRemove.includes(child.entity.urn),
                ),
                ...entitiesToAdd.filter(
                    (entity) =>
                        !(updatedEntity.upstreamChildren || []).find((child) => child.entity.urn === entity.entity.urn),
                ),
            ],
        };
    } else {
        updatedEntity = {
            ...updatedEntity,
            downstreamChildren: [
                ...(updatedEntity.downstreamChildren || []).filter(
                    (child) => !updatedLineage.urnsToRemove.includes(child.entity.urn),
                ),
                ...entitiesToAdd.filter(
                    (entity) =>
                        !(updatedEntity.downstreamChildren || []).find(
                            (child) => child.entity.urn === entity.entity.urn,
                        ),
                ),
            ],
        };
    }

    return updatedEntity;
}

export default function constructTree(
    entityAndType: EntityAndType | null | undefined,
    fetchedEntities: FetchedEntities,
    direction: Direction,
    entityRegistry: EntityRegistry,
    updatedLineages: UpdatedLineages,
): NodeData {
    if (!entityAndType?.entity) return { name: 'loading...', children: [] };
    const constructedNodes = {};

    let updatedFetchedEntities = fetchedEntities;
    Object.entries(updatedFetchedEntities).forEach((entry) => {
        const [urn, fetchedEntity] = entry;
        if (urn in updatedLineages) {
            updatedFetchedEntities[urn] = updateFetchedEntity(fetchedEntity, updatedLineages);
        }
    });
    Object.values(updatedLineages).forEach((updatedLineage) => {
        (updatedLineage as any).entitiesToAdd.forEach((entity) => {
            if (!(entity.urn in updatedFetchedEntities)) {
                updatedFetchedEntities = extendAsyncEntities(
                    {},
                    {},
                    updatedFetchedEntities,
                    entityRegistry,
                    createEntityAndType(entity),
                    true,
                );
            }
        });
    });

    const fetchedEntity = entityRegistry.getLineageVizConfig(entityAndType.type, entityAndType.entity);

    const root: NodeData = {
        name: fetchedEntity?.name || '',
        expandedName: fetchedEntity?.expandedName || '',
        urn: fetchedEntity?.urn,
        type: fetchedEntity?.type,
        subtype: fetchedEntity?.subtype,
        icon: fetchedEntity?.icon,
        platform: fetchedEntity?.platform,
        unexploredChildren: 0,
        siblingPlatforms: fetchedEntity?.siblingPlatforms,
        schemaMetadata: fetchedEntity?.schemaMetadata,
        inputFields: fetchedEntity?.inputFields,
<<<<<<< HEAD
=======
        canEditLineage: fetchedEntity?.canEditLineage,
        upstreamRelationships: fetchedEntity?.upstreamRelationships || [],
        downstreamRelationships: fetchedEntity?.downstreamRelationships || [],
>>>>>>> 5fc6601d
    };
    const lineageConfig = entityRegistry.getLineageVizConfig(entityAndType.type, entityAndType.entity);
    let updatedLineageConfig = { ...lineageConfig };
    if (lineageConfig && lineageConfig.urn in updatedLineages) {
        updatedLineageConfig = updateFetchedEntity(lineageConfig, updatedLineages);
    }
    let children: EntityAndType[] = [];
    if (direction === Direction.Upstream) {
        children = updatedLineageConfig?.upstreamChildren || [];
    }
    if (direction === Direction.Downstream) {
        children = updatedLineageConfig?.downstreamChildren || [];
    }

    root.children = children
        .map((child) => {
            if (child.entity.urn === root.urn) {
                return null;
            }
            return constructFetchedNode(child.entity.urn, updatedFetchedEntities, direction, constructedNodes, [
                root.urn || '',
            ]);
        })
        ?.filter((child) => {
            const childEntity = updatedFetchedEntities[child?.urn || ''];
            return shouldIncludeChildEntity(direction, children, childEntity, fetchedEntity);
        })
        ?.filter(Boolean) as Array<NodeData>;
    return root;
}<|MERGE_RESOLUTION|>--- conflicted
+++ resolved
@@ -97,12 +97,9 @@
         siblingPlatforms: fetchedEntity?.siblingPlatforms,
         schemaMetadata: fetchedEntity?.schemaMetadata,
         inputFields: fetchedEntity?.inputFields,
-<<<<<<< HEAD
-=======
         canEditLineage: fetchedEntity?.canEditLineage,
         upstreamRelationships: fetchedEntity?.upstreamRelationships || [],
         downstreamRelationships: fetchedEntity?.downstreamRelationships || [],
->>>>>>> 5fc6601d
     };
     const lineageConfig = entityRegistry.getLineageVizConfig(entityAndType.type, entityAndType.entity);
     let updatedLineageConfig = { ...lineageConfig };
