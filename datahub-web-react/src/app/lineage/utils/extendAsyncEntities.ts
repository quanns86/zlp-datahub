--- conflicted
+++ resolved
@@ -96,8 +96,6 @@
             });
         });
     }
-<<<<<<< HEAD
-=======
 
     // if we've seen fineGrainedMappings for this current entity's siblings, update the
     // fine grained map with the rendered urn instead of the "hidden" sibling urn
@@ -116,7 +114,6 @@
     });
 
     // below is to update the fineGrainedMap for Data Jobs
->>>>>>> 5fc6601d
     if (lineageVizConfig.inputFields?.fields && lineageVizConfig.inputFields.fields.length > 0) {
         lineageVizConfig.inputFields.fields.forEach((inputField) => {
             if (inputField?.schemaFieldUrn && inputField.schemaField) {
