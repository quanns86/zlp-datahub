--- conflicted
+++ resolved
@@ -71,7 +71,7 @@
                 (nodeHeightFromTitleLength(undefined, undefined, showColumns, false) + VERTICAL_SPACE_BETWEEN_NODES) *
                 (layerSize - 1)
             ) /
-                2 +
+            2 +
             canvasHeight / 2 +
             HEADER_HEIGHT;
 
@@ -90,17 +90,17 @@
                 vizNodeForNode =
                     node.urn in draggedNodes
                         ? {
-                              data: node,
-                              x: draggedNodes[node.urn].x,
-                              y: draggedNodes[node.urn].y,
-                              direction,
-                          }
+                            data: node,
+                            x: draggedNodes[node.urn].x,
+                            y: draggedNodes[node.urn].y,
+                            direction,
+                        }
                         : {
-                              data: node,
-                              x: currentXPosition,
-                              y: HORIZONTAL_SPACE_PER_LAYER * numInCurrentLayer * xModifier,
-                              direction,
-                          };
+                            data: node,
+                            x: currentXPosition,
+                            y: HORIZONTAL_SPACE_PER_LAYER * numInCurrentLayer * xModifier,
+                            direction,
+                        };
                 currentXPosition +=
                     nodeHeightFromTitleLength(
                         expandTitles ? node.expandedName || node.name : undefined,
@@ -117,14 +117,6 @@
                         node: child,
                     })) || []),
                 ];
-<<<<<<< HEAD
-                if (!renderedNodeUrns.has(node.urn)) {
-                    nodesToRender.push(vizNodeForNode);
-                    renderedNodeUrns.add(node.urn);
-                }
-=======
-                nodesToRender.push(vizNodeForNode);
->>>>>>> 5fc6601d
             }
 
             if (parent) {
@@ -137,25 +129,25 @@
                 // if the nodes are inverted, we want to draw the edge slightly differently
                 const curve = parentIsBehindChild
                     ? [
-                          { x: parent.x, y: parent.y + INSIDE_NODE_SHIFT * xModifier + directionShift },
-                          { x: parent.x, y: parent.y + (INSIDE_NODE_SHIFT + CURVE_PADDING) * xModifier },
-                          { x: vizNodeForNode.x, y: vizNodeForNode.y - (nodeWidth / 2 + CURVE_PADDING) * xModifier },
-                          { x: vizNodeForNode.x, y: vizNodeForNode.y - (nodeWidth / 2) * xModifier + directionShift },
-                      ]
+                        { x: parent.x, y: parent.y + INSIDE_NODE_SHIFT * xModifier + directionShift },
+                        { x: parent.x, y: parent.y + (INSIDE_NODE_SHIFT + CURVE_PADDING) * xModifier },
+                        { x: vizNodeForNode.x, y: vizNodeForNode.y - (nodeWidth / 2 + CURVE_PADDING) * xModifier },
+                        { x: vizNodeForNode.x, y: vizNodeForNode.y - (nodeWidth / 2) * xModifier + directionShift },
+                    ]
                     : [
-                          { x: parent.x, y: parent.y + INSIDE_NODE_SHIFT * xModifier + directionShift },
-                          { x: parent.x, y: parent.y + (INSIDE_NODE_SHIFT + CURVE_PADDING) * xModifier },
-                          {
-                              x: parent.x + CURVE_PADDING * (parentIsHigher ? -1 : 1),
-                              y: parent.y + (INSIDE_NODE_SHIFT + CURVE_PADDING) * xModifier,
-                          },
-                          {
-                              x: vizNodeForNode.x + CURVE_PADDING * (parentIsHigher ? 1 : -1),
-                              y: vizNodeForNode.y - (nodeWidth / 2 + CURVE_PADDING) * xModifier,
-                          },
-                          { x: vizNodeForNode.x, y: vizNodeForNode.y - (nodeWidth / 2 + CURVE_PADDING) * xModifier },
-                          { x: vizNodeForNode.x, y: vizNodeForNode.y - (nodeWidth / 2) * xModifier + directionShift },
-                      ];
+                        { x: parent.x, y: parent.y + INSIDE_NODE_SHIFT * xModifier + directionShift },
+                        { x: parent.x, y: parent.y + (INSIDE_NODE_SHIFT + CURVE_PADDING) * xModifier },
+                        {
+                            x: parent.x + CURVE_PADDING * (parentIsHigher ? -1 : 1),
+                            y: parent.y + (INSIDE_NODE_SHIFT + CURVE_PADDING) * xModifier,
+                        },
+                        {
+                            x: vizNodeForNode.x + CURVE_PADDING * (parentIsHigher ? 1 : -1),
+                            y: vizNodeForNode.y - (nodeWidth / 2 + CURVE_PADDING) * xModifier,
+                        },
+                        { x: vizNodeForNode.x, y: vizNodeForNode.y - (nodeWidth / 2 + CURVE_PADDING) * xModifier },
+                        { x: vizNodeForNode.x, y: vizNodeForNode.y - (nodeWidth / 2) * xModifier + directionShift },
+                    ];
 
                 const relationship = getParentRelationship(direction, parent, node);
 
