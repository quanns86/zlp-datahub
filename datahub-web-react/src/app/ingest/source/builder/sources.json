--- conflicted
+++ resolved
@@ -1,33 +1,4 @@
 [
-<<<<<<< HEAD
-  {
-    "urn": "urn:li:dataPlatform:hdfs",
-    "name": "hdfs",
-    "displayName": "HDFS",
-    "docsUrl": "",
-    "recipe": "source: \n    type: hdfs\n    config:       \n        env: 'PROD'\n        database: 'data_platform'\n        hadoop_host: hadoopmaster.zalopay.vn\n        location:\n            - '/'            \n        merge_schema: true\n        infer_latest: false\n        recursive: true\n        format: 'parquet'         \n        schema_pattern:\n            deny:\n                - '.*staging.*'\n                - '.*trash.*'\n        domain:\n            risk:\n                allow:\n                    - '.*'\n        \n        stateful_ingestion:\n            enabled: false\n            remove_stale_metadata: true\ndatahub_api:\n    server: 'http://datahub-gms:8080'\nsink: \n    type: datahub-rest\n    config: \n        server: \"http://datahub-gms:8080"
-  },
-  {
-    "urn": "urn:li:dataPlatform:arangodb",
-    "name": "arangodb",
-    "displayName": "ArangoDB",
-    "docsUrl": "",
-    "recipe": "source:\n  type: arangodb\n  config:\n    # Coordinates\n    host_port: # Your ArangoDB host and port, e.g. http://arangodb:8529\n    database: # Your ArangoDB database name, e.g. user_network (Optional, if not specified, ingests from all databases)\n\n    # Credentials\n    username: # Your ArangoDB username, e.g. admin\n    password: # Your ArangoDB password, e.g. password_01\n\nsink:\n  type: datahub-rest\n  config:\n    server: \"${baseUrl}/api/gms"
-  },
-  {
-    "urn": "urn:li:dataPlatform:hive",
-    "name": "hive",
-    "displayName": "Hive",
-    "docsUrl": "",
-    "recipe": "source: \n    type: hive\n    config:\n        # Coordinates\n        host_port: # Your Hive host and port, e.g. hive:10000\n        database: # Your Hive database name, e.g. SampleDatabase (Optional, if not specified, ingests from all databases)\n\n        # Credentials\n        # Add secret in Secrets Tab with relevant names for each variable\n        username: \"${HIVE_USERNAME}\" # Your Hive username, e.g. admin\n        password: \"${HIVE_PASSWORD}\"# Your Hive password, e.g. password_01\n        stateful_ingestion:\n            enabled: true"
-  },
-  {
-    "urn": "urn:li:dataPlatform:tidb",
-    "name": "tidb",
-    "displayName": "TiDB",
-    "docsUrl": "",
-    "recipe": "source: \n    type: tidb\n    config: \n        # Coordinates\n        host_port: # Your MySQL host and post, e.g. tidb:3306\n        database: # Your MySQL database name, e.g. datahub\n    \n        # Credentials\n        username: # Your MySQL username, e.g. admin\n        password: # Your MySQL password, e.g. password_01\n\n        # Options\n        include_tables: True\n        include_views: True\n\n        # Profiling\n        profiling:\n            enabled: false\nsink: \n    type: datahub-rest \n    config: \n        server: \"${baseUrl}/api/gms"
-  },
   {
     "urn": "urn:li:dataPlatform:bigquery",
     "name": "bigquery",
@@ -210,216 +181,4 @@
     "docsUrl": "https://datahubproject.io/docs/metadata-ingestion/",
     "recipe": "source:\n  type: <source-type>\n  config:\n    # Source-type specifics config\n    <source-configs>"
   }
-=======
-    {
-        "urn": "urn:li:dataPlatform:bigquery",
-        "name": "bigquery",
-        "displayName": "BigQuery",
-        "docsUrl": "https://datahubproject.io/docs/generated/ingestion/sources/bigquery/",
-        "recipe": "source:\n    type: bigquery\n    config:\n        include_table_lineage: true\n        include_usage_statistics: true\n        include_tables: true\n        include_views: true\n        profiling:\n            enabled: true\n            profile_table_level_only: true\n        stateful_ingestion:\n            enabled: true"
-    },
-    {
-        "urn": "urn:li:dataPlatform:redshift",
-        "name": "redshift",
-        "displayName": "Redshift",
-        "docsUrl": "https://datahubproject.io/docs/generated/ingestion/sources/redshift/",
-        "recipe": "source: \n    type: redshift\n    config:\n        # Coordinates\n        host_port: # Your Redshift host and post, e.g. example.something.us-west-2.redshift.amazonaws.com:5439\n        database: # Your Redshift database, e.g. SampleDatabase\n\n        # Credentials\n        # Add secret in Secrets Tab with relevant names for each variable\n        username: null # Your Redshift username, e.g. admin\n\n        table_lineage_mode: stl_scan_based\n        include_table_lineage: true\n        include_tables: true\n        include_views: true\n        profiling:\n            enabled: true\n            profile_table_level_only: true\n        stateful_ingestion:\n            enabled: true"
-    },
-    {
-        "urn": "urn:li:dataPlatform:snowflake",
-        "name": "snowflake",
-        "displayName": "Snowflake",
-        "docsUrl": "https://datahubproject.io/docs/generated/ingestion/sources/snowflake/",
-        "recipe": "source: \n    type: snowflake\n    config:\n        account_id: null\n        include_table_lineage: true\n        include_view_lineage: true\n        include_tables: true\n        include_views: true\n        profiling:\n            enabled: true\n            profile_table_level_only: true\n        stateful_ingestion:\n            enabled: true"
-    },
-    {
-        "urn": "urn:li:dataPlatform:kafka",
-        "name": "kafka",
-        "displayName": "Kafka",
-        "docsUrl": "https://datahubproject.io/docs/generated/ingestion/sources/kafka/",
-        "recipe": "source:\n    type: kafka\n    config:\n        connection:\n            consumer_config:\n                security.protocol: \"PLAINTEXT\"\n        stateful_ingestion:\n            enabled: false"
-    },
-    {
-        "urn": "urn:li:dataPlatform:looker",
-        "name": "looker",
-        "displayName": "Looker",
-        "docsUrl": "https://datahubproject.io/docs/generated/ingestion/sources/looker/",
-        "recipe": "source:\n    type: looker\n    config:\n        # Coordinates\n        base_url: # Your Looker instance URL, e.g. https://company.looker.com:19999\n\n        # Credentials\n        # Add secret in Secrets Tab with relevant names for each variable\n        client_id: null # Your Looker client id, e.g. admin\n        stateful_ingestion:\n            enabled: true"
-    },
-    {
-        "urn": "urn:li:dataPlatform:lookml",
-        "name": "lookml",
-        "displayName": "LookML",
-        "docsUrl": "https://datahubproject.io/docs/generated/ingestion/sources/looker/#module-lookml",
-        "recipe": "source:\n    type: lookml\n    config:\n        parse_table_names_from_sql: true\n        stateful_ingestion:\n            enabled: true"
-    },
-    {
-        "urn": "urn:li:dataPlatform:tableau",
-        "name": "tableau",
-        "displayName": "Tableau",
-        "docsUrl": "https://datahubproject.io/docs/generated/ingestion/sources/tableau/",
-        "recipe": "source:\n    type: tableau\n    config:\n        # Coordinates\n        connect_uri: null\n        stateful_ingestion:\n            enabled: true"
-    },
-    {
-        "urn": "urn:li:dataPlatform:powerbi",
-        "name": "powerbi",
-        "displayName": "PowerBI",
-        "docsUrl": "https://datahubproject.io/docs/generated/ingestion/sources/powerbi/",
-        "recipe": "source:\n  type: \"powerbi\"\n  config:\n    # Your Power BI tenant identifier\n    tenant_id: null\n    # Your Power BI client id\n    client_id: null\n    # Your Power BI client secret\n    client_secret: null\n    stateful_ingestion:\n        enabled: true"
-    },
-    {
-        "urn": "urn:li:dataPlatform:dbt",
-        "name": "dbt-cloud",
-        "displayName": "dbt Cloud",
-        "docsUrl": "https://datahubproject.io/docs/generated/ingestion/sources/dbt/#module-dbt-cloud",
-        "recipe": "source:\n  type: dbt-cloud\n  config:\n    account_id: null\n    project_id: null\n    job_id: null\n    target_platform: null\n    stateful_ingestion:\n      enabled: true"
-    },
-    {
-        "urn": "urn:li:dataPlatform:mysql",
-        "name": "mysql",
-        "displayName": "MySQL",
-        "docsUrl": "https://datahubproject.io/docs/generated/ingestion/sources/mysql/",
-        "recipe": "source: \n    type: mysql\n    config: \n        # Coordinates\n        host_port: # Your MySQL host and post, e.g. mysql:3306\n        database: # Your MySQL database name, e.g. datahub\n    \n        # Credentials\n        # Add secret in Secrets Tab with relevant names for each variable\n        username: null # Your MySQL username, e.g. admin\n\n        # Options\n        include_tables: true\n        include_views: true\n\n        # Profiling\n        profiling:\n            enabled: true\n            profile_table_level_only: true\n        stateful_ingestion:\n            enabled: true"
-    },
-    {
-        "urn": "urn:li:dataPlatform:postgres",
-        "name": "postgres",
-        "displayName": "Postgres",
-        "docsUrl": "https://datahubproject.io/docs/generated/ingestion/sources/postgres/",
-        "recipe": "source: \n    type: postgres\n    config:\n        # Coordinates\n        host_port: # Your Postgres host and port, e.g. postgres:5432\n        database: # Your Postgres Database, e.g. sample_db\n\n        # Credentials\n        # Add secret in Secrets Tab with relevant names for each variable\n        username: null # Your Postgres username, e.g. admin\n\n        # Options\n        include_tables: true\n        include_views: true\n\n        # Profiling\n        profiling:\n            enabled: true\n            profile_table_level_only: true\n        stateful_ingestion:\n            enabled: true"
-    },
-    {
-        "urn": "urn:li:dataPlatform:hive",
-        "name": "hive",
-        "displayName": "Hive",
-        "docsUrl": "https://datahubproject.io/docs/generated/ingestion/sources/hive/",
-        "recipe": "source: \n    type: hive\n    config:\n        # Coordinates\n        host_port: # Your Hive host and port, e.g. hive:10000\n        database: # Your Hive database name, e.g. SampleDatabase (Optional, if not specified, ingests from all databases)\n\n        # Credentials\n        # Add secret in Secrets Tab with relevant names for each variable\n        username: null # Your Hive username, e.g. admin\n        stateful_ingestion:\n            enabled: true"
-    },
-    {
-        "urn": "urn:li:dataPlatform:presto",
-        "name": "presto",
-        "displayName": "Presto",
-        "docsUrl": "https://datahubproject.io/docs/generated/ingestion/sources/presto/",
-        "recipe": "source:\n    type: presto\n    config:\n        # Coordinates\n        host_port: null\n        # The name of the catalog from getting the usage\n        database: null\n        # Credentials\n        username: null\n        include_views: true\n        include_tables: true\n        profiling:\n            enabled: true\n            profile_table_level_only: true\n        stateful_ingestion:\n            enabled: true"
-    },
-    {
-        "urn": "urn:li:dataPlatform:trino",
-        "name": "trino",
-        "displayName": "Trino",
-        "docsUrl": "https://datahubproject.io/docs/generated/ingestion/sources/trino/",
-        "recipe": "source:\n    type: trino\n    config:\n        # Coordinates\n        host_port: null\n        # The name of the catalog from getting the usage\n        database: null\n        # Credentials\n        username: null\n        include_views: true\n        include_tables: true\n        profiling:\n            enabled: true\n            profile_table_level_only: true\n        stateful_ingestion:\n            enabled: true"
-    },
-    {
-        "urn": "urn:li:dataPlatform:mssql",
-        "name": "mssql",
-        "displayName": "Microsoft SQL Server",
-        "docsUrl": "https://datahubproject.io/docs/generated/ingestion/sources/mssql/",
-        "recipe": "source:\n    type: mssql\n    config:\n        # Coordinates\n        host_port: null\n        # The name\n        database: null\n        # Credentials\n        username: null\n        include_views: true\n        include_tables: true\n        profiling:\n            enabled: true\n            profile_table_level_only: true\n        stateful_ingestion:\n            enabled: true"
-    },
-    {
-        "urn": "urn:li:dataPlatform:mariadb",
-        "name": "mariadb",
-        "displayName": "MariaDB",
-        "docsUrl": "https://datahubproject.io/docs/generated/ingestion/sources/mariadb/",
-        "recipe": "source:\n    type: mariadb\n    config:\n        # Coordinates\n        host_port: null\n        # The name\n        database: null\n        # Credentials\n        username: null\n        include_views: true\n        include_tables: true\n        profiling:\n            enabled: true\n            profile_table_level_only: true\n        stateful_ingestion:\n            enabled: true"
-    },
-    {
-        "urn": "urn:li:dataPlatform:unity-catalog",
-        "name": "unity-catalog",
-        "displayName": "Databricks Unity Catalog",
-        "docsUrl": "https://datahubproject.io/docs/generated/ingestion/sources/databricks/#module-unity-catalog",
-        "recipe": "source:\n    type: unity-catalog\n    config:\n        # Coordinates\n        workspace_url: null\n        include_table_lineage: true\n        include_column_lineage: false\n        stateful_ingestion:\n            enabled: true"
-    },
-    {
-        "urn": "urn:li:dataPlatform:mongodb",
-        "name": "mongodb",
-        "displayName": "MongoDB",
-        "docsUrl": "https://datahubproject.io/docs/generated/ingestion/sources/mongodb/",
-        "recipe": "source:\n    type: mongodb\n    config:\n        # Coordinates\n        connect_uri: # Your MongoDB connect URI, e.g. \"mongodb://localhost\"\n\n        # Credentials\n        # Add secret in Secrets Tab with relevant names for each variable\n        username: \"${MONGO_USERNAME}\" # Your MongoDB username, e.g. admin\n        password: \"${MONGO_PASSWORD}\" # Your MongoDB password, e.g. password_01\n\n        # Options (recommended)\n        enableSchemaInference: True\n        useRandomSampling: True\n        maxSchemaSize: 300"
-    },
-    {
-        "urn": "urn:li:dataPlatform:glue",
-        "name": "glue",
-        "displayName": "Glue",
-        "docsUrl": "https://datahubproject.io/docs/generated/ingestion/sources/glue/",
-        "recipe": "source:\n    type: glue\n    config:\n        # AWS credentials. \n        aws_region: # The region for your AWS Glue instance. \n        # Add secret in Secrets Tab with relevant names for each variable\n        # The access key for your AWS account.\n        aws_access_key_id: \"${AWS_ACCESS_KEY_ID}\"\n        # The secret key for your AWS account.\n        aws_secret_access_key: \"${AWS_SECRET_KEY}\"\n        aws_session_token: # The session key for your AWS account. This is only needed when you are using temporary credentials.\n        # aws_role: # (Optional) The role to assume (Role chaining supported by using a sorted list).\n\n        # Allow / Deny specific databases & tables\n        # database_pattern:\n        #    allow:\n        #        - \"flights-database\"\n        # table_pattern:\n        #    allow:\n        #        - \"avro\""
-    },
-    {
-        "urn": "urn:li:dataPlatform:oracle",
-        "name": "oracle",
-        "displayName": "Oracle",
-        "docsUrl": "https://datahubproject.io/docs/generated/ingestion/sources/oracle/",
-        "recipe": "source: \n    type: oracle\n    config:\n        # Coordinates\n        host_port: # Your Oracle host and port, e.g. oracle:5432\n        database: # Your Oracle database name, e.g. sample_db\n\n        # Credentials\n        # Add secret in Secrets Tab with relevant names for each variable\n        username: \"${ORACLE_USERNAME}\" # Your Oracle username, e.g. admin\n        password: \"${ORACLE_PASSWORD}\" # Your Oracle password, e.g. password_01\n\n        # Optional service name\n        # service_name: # Your service name, e.g. svc # omit database if using this option"
-    },
-    {
-        "urn": "urn:li:dataPlatform:superset",
-        "name": "superset",
-        "displayName": "Superset",
-        "docsUrl": "https://datahubproject.io/docs/generated/ingestion/sources/superset/",
-        "recipe": "source:\n  type: superset\n  config:\n    # Coordinates\n    connect_uri: http://localhost:8088\n\n    # Credentials\n    username: user\n    password: pass\n    provider: ldap"
-    },
-    {
-        "urn": "urn:li:dataPlatform:athena",
-        "name": "athena",
-        "displayName": "Athena",
-        "docsUrl": "https://datahubproject.io/docs/generated/ingestion/sources/athena/",
-        "recipe": "source:\n  type: athena\n  config:\n    # Coordinates\n    aws_region: my_aws_region\n    work_group: primary\n\n    # Options\n    s3_staging_dir: \"s3://my_staging_athena_results_bucket/results/\""
-    },
-    {
-        "urn": "urn:li:dataPlatform:clickhouse",
-        "name": "clickhouse",
-        "displayName": "ClickHouse",
-        "docsUrl": "https://datahubproject.io/docs/generated/ingestion/sources/clickhouse/",
-        "recipe": "source:\n  type: clickhouse\n  config:\n    # Coordinates\n    host_port: localhost:9000\n\n    # Credentials\n    username: user\n    password: pass\n\n    # Options\n    platform_instance: DatabaseNameToBeIngested\n\n    include_views: true # whether to include views, defaults to True\n    include_tables: true # whether to include views, defaults to True\n\nsink:\n  # sink configs\n\n#---------------------------------------------------------------------------\n# For the HTTP interface:\n#---------------------------------------------------------------------------\nsource:\n  type: clickhouse\n  config:\n    host_port: localhost:8443\n    protocol: https\n\n#---------------------------------------------------------------------------\n# For the Native interface:\n#---------------------------------------------------------------------------\n\nsource:\n  type: clickhouse\n  config:\n    host_port: localhost:9440\n    scheme: clickhouse+native\n    secure: True"
-    },
-    {
-        "urn": "urn:li:dataPlatform:druid",
-        "name": "druid",
-        "displayName": "Druid",
-        "docsUrl": "https://datahubproject.io/docs/generated/ingestion/sources/druid/",
-        "recipe": "source:\n  type: druid\n  config:\n    # Coordinates\n    host_port: \"localhost:8082\"\n\n    # Credentials\n    username: admin\n    password: password"
-    },
-    {
-        "urn": "urn:li:dataPlatform:metabase",
-        "name": "metabase",
-        "displayName": "Metabase",
-        "docsUrl": "https://datahubproject.io/docs/generated/ingestion/sources/metabase/",
-        "recipe": "source:\n  type: metabase\n  config:\n    # Coordinates\n    connect_uri:\n\n    # Credentials\n    username: root\n    password: example"
-    },
-    {
-        "urn": "urn:li:dataPlatform:mode",
-        "name": "mode",
-        "displayName": "Mode",
-        "docsUrl": "https://datahubproject.io/docs/generated/ingestion/sources/mode/",
-        "recipe": "source:\n  type: mode\n  config:\n    # Coordinates\n    connect_uri: http://app.mode.com\n\n    # Credentials\n    token: token\n    password: pass\n\n    # Options\n    workspace: \"datahub\"\n    default_schema: \"public\"\n    owner_username_instead_of_email: False\n    api_options:\n      retry_backoff_multiplier: 2\n      max_retry_interval: 10\n      max_attempts: 5"
-    },
-    {
-        "urn": "urn:li:dataPlatform:azure-ad",
-        "name": "azure-ad",
-        "displayName": "Azure AD",
-        "docsUrl": "https://datahubproject.io/docs/generated/ingestion/sources/azure-ad/",
-        "recipe": "source:\n    type: azure-ad\n    config:\n        client_id: # Your Azure Client ID, e.g. \"00000000-0000-0000-0000-000000000000\"\n        tenant_id: # Your Azure Tenant ID, e.g. \"00000000-0000-0000-0000-000000000000\"\n        # Add secret in Secrets Tab with this name\n        client_secret: \"${AZURE_AD_CLIENT_SECRET}\"\n        redirect: # Your Redirect URL, e.g. \"https://login.microsoftonline.com/common/oauth2/nativeclient\"\n        authority: # Your Authority URL, e.g. \"https://login.microsoftonline.com/00000000-0000-0000-0000-000000000000\"\n        token_url: # Your Token URL, e.g. \"https://login.microsoftonline.com/00000000-0000-0000-0000-000000000000/oauth2/token\"\n        graph_url: # The Graph URL, e.g. \"https://graph.microsoft.com/v1.0\"\n        \n        # Optional flags to ingest users, groups, or both\n        ingest_users: True\n        ingest_groups: True\n        \n        # Optional Allow / Deny extraction of particular Groups\n        # groups_pattern:\n        #    allow:\n        #        - \".*\"\n\n        # Optional Allow / Deny extraction of particular Users.\n        # users_pattern:\n        #    allow:\n        #        - \".*\""
-    },
-    {
-        "urn": "urn:li:dataPlatform:okta",
-        "name": "okta",
-        "displayName": "Okta",
-        "docsUrl": "https://datahubproject.io/docs/generated/ingestion/sources/okta/",
-        "recipe": "source:\n    type: okta\n    config:\n        # Coordinates\n        okta_domain: # Your Okta Domain, e.g. \"dev-35531955.okta.com\"\n\n        # Credentials\n        # Add secret in Secrets Tab with relevant names for each variable\n        okta_api_token: \"${OKTA_API_TOKEN}\" # Your Okta API Token, e.g. \"11be4R_M2MzDqXawbTHfKGpKee0kuEOfX1RCQSRx99\"\n\n        # Optional flags to ingest users, groups, or both\n        ingest_users: True\n        ingest_groups: True\n\n        # Optional: Customize the mapping to DataHub Username from an attribute appearing in the Okta User\n        # profile. Reference: https://developer.okta.com/docs/reference/api/users/\n        # okta_profile_to_username_attr: str = \"login\"\n        # okta_profile_to_username_regex: str = \"([^@]+)\"\n    \n        # Optional: Customize the mapping to DataHub Group from an attribute appearing in the Okta Group\n        # profile. Reference: https://developer.okta.com/docs/reference/api/groups/\n        # okta_profile_to_group_name_attr: str = \"name\"\n        # okta_profile_to_group_name_regex: str = \"(.*)\"\n        \n        # Optional: Include deprovisioned or suspended Okta users in the ingestion.\n        # include_deprovisioned_users = False\n        # include_suspended_users = False"
-    },
-    {
-        "urn": "urn:li:dataPlatform:vertica",
-        "name": "vertica",
-        "displayName": "Vertica",
-        "docsUrl": "https://datahubproject.io/docs/generated/ingestion/sources/vertica/",
-        "recipe": "source:\n    type: vertica\n    config:\n        # Coordinates\n        host_port: localhost:5433\n        # The name of the vertica database\n        database: Vmart\n        # Credentials\n        username: dbadmin\n    password:null\n    include_tables: true\n        include_views: true\n    include_projections: true\n    include_oauth: true\n   include_models: true\n        include_view_lineage: true\n      include_projection_lineage: true\n    profiling:\n            enabled: true\n        stateful_ingestion:\n            enabled: true  "
-    },
-    {
-        "urn": "urn:li:dataPlatform:custom",
-        "name": "custom",
-        "displayName": "Other",
-        "docsUrl": "https://datahubproject.io/docs/metadata-ingestion/",
-        "recipe": "source:\n  type: <source-type>\n  config:\n    # Source-type specifics config\n    <source-configs>"
-    }
->>>>>>> 5fc6601d
 ]