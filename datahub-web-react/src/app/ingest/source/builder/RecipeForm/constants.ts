import { SNOWFLAKE } from '../../conf/snowflake/snowflake';
import { BIGQUERY } from '../../conf/bigquery/bigquery';
import { REDSHIFT } from '../../conf/redshift/redshift';
import { LOOKER } from '../../conf/looker/looker';
import { TABLEAU } from '../../conf/tableau/tableau';
import { KAFKA } from '../../conf/kafka/kafka';
import {
    INCLUDE_LINEAGE,
    TABLE_PROFILING_ENABLED,
    STATEFUL_INGESTION_ENABLED,
    INCLUDE_TABLES,
    INCLUDE_VIEWS,
    DATABASE_ALLOW,
    DATABASE_DENY,
    TABLE_LINEAGE_MODE,
    INGEST_TAGS,
    INGEST_OWNER,
    EXTRACT_USAGE_HISTORY,
    EXTRACT_OWNERS,
    SKIP_PERSONAL_FOLDERS,
    RecipeField,
    START_TIME,
    INCLUDE_TABLE_LINEAGE,
<<<<<<< HEAD
=======
    TABLE_DENY,
    VIEW_DENY,
    VIEW_ALLOW,
    TABLE_ALLOW,
    SCHEMA_DENY,
    SCHEMA_ALLOW,
    COLUMN_PROFILING_ENABLED,
>>>>>>> 5fc6601d
} from './common';
import {
    SNOWFLAKE_ACCOUNT_ID,
    SNOWFLAKE_WAREHOUSE,
    SNOWFLAKE_USERNAME,
    SNOWFLAKE_PASSWORD,
    SNOWFLAKE_ROLE,
} from './snowflake';
import { BIGQUERY_PRIVATE_KEY, BIGQUERY_PRIVATE_KEY_ID, BIGQUERY_CLIENT_EMAIL, BIGQUERY_CLIENT_ID } from './bigquery';
import { REDSHIFT_HOST_PORT, REDSHIFT_DATABASE, REDSHIFT_USERNAME, REDSHIFT_PASSWORD } from './redshift';
import {
<<<<<<< HEAD
    BIGQUERY_PRIVATE_KEY,
    BIGQUERY_PRIVATE_KEY_ID,
    BIGQUERY_CLIENT_EMAIL,
    BIGQUERY_CLIENT_ID,
    BIGQUERY_TABLE_ALLOW,
    BIGQUERY_TABLE_DENY,
    BIGQUERY_VIEW_ALLOW,
    BIGQUERY_VIEW_DENY,
} from './bigquery';
=======
    TABLEAU_CONNECTION_URI,
    TABLEAU_PROJECT,
    TABLEAU_SITE,
    TABLEAU_USERNAME,
    TABLEAU_PASSWORD,
    TABLEAU_TOKEN_NAME,
    TABLEAU_TOKEN_VALUE,
} from './tableau';
>>>>>>> 5fc6601d
import {
    CHART_ALLOW,
    CHART_DENY,
    DASHBOARD_ALLOW as LOOKER_DASHBOARD_ALLOW,
    DASHBOARD_DENY as LOOKER_DASHBOARD_DENY,
    LOOKER_BASE_URL,
    LOOKER_CLIENT_ID,
    LOOKER_CLIENT_SECRET,
} from './looker';
import {
    KAFKA_SASL_USERNAME,
    KAFKA_SASL_PASSWORD,
    KAFKA_BOOTSTRAP,
    KAFKA_SCHEMA_REGISTRY_URL,
    KAFKA_SCHEMA_REGISTRY_USER_CREDENTIAL,
    KAFKA_SECURITY_PROTOCOL,
    KAFKA_SASL_MECHANISM,
    TOPIC_ALLOW,
    TOPIC_DENY,
} from './kafka';
import { POSTGRES } from '../../conf/postgres/postgres';
import { POSTGRES_HOST_PORT, POSTGRES_DATABASE, POSTGRES_USERNAME, POSTGRES_PASSWORD } from './postgres';
import { HIVE } from '../../conf/hive/hive';
import { HIVE_HOST_PORT, HIVE_DATABASE, HIVE_USERNAME, HIVE_PASSWORD } from './hive';
import {
    LOOKML,
    CONNECTION_TO_PLATFORM_MAP,
    DEPLOY_KEY,
    LOOKML_BASE_URL,
    LOOKML_CLIENT_ID,
    LOOKML_CLIENT_SECRET,
    LOOKML_GITHUB_INFO_REPO,
    PARSE_TABLE_NAMES_FROM_SQL,
    PROJECT_NAME,
} from './lookml';
<<<<<<< HEAD
import { BIGQUERY_BETA } from '../constants';
import { BIGQUERY_BETA_PROJECT_ID, DATASET_ALLOW, DATASET_DENY, PROJECT_ALLOW, PROJECT_DENY } from './bigqueryBeta';
=======
import { PRESTO, PRESTO_HOST_PORT, PRESTO_DATABASE, PRESTO_USERNAME, PRESTO_PASSWORD } from './presto';
import { BIGQUERY_BETA, DBT_CLOUD, MYSQL, POWER_BI, UNITY_CATALOG } from '../constants';
import { BIGQUERY_BETA_PROJECT_ID, DATASET_ALLOW, DATASET_DENY, PROJECT_ALLOW, PROJECT_DENY } from './bigqueryBeta';
import { MYSQL_HOST_PORT, MYSQL_PASSWORD, MYSQL_USERNAME } from './mysql';
import { MSSQL, MSSQL_DATABASE, MSSQL_HOST_PORT, MSSQL_PASSWORD, MSSQL_USERNAME } from './mssql';
import { TRINO, TRINO_DATABASE, TRINO_HOST_PORT, TRINO_PASSWORD, TRINO_USERNAME } from './trino';
import { MARIADB, MARIADB_DATABASE, MARIADB_HOST_PORT, MARIADB_PASSWORD, MARIADB_USERNAME } from './mariadb';
import {
    INCLUDE_COLUMN_LINEAGE,
    TOKEN,
    UNITY_CATALOG_ALLOW,
    UNITY_CATALOG_DENY,
    UNITY_METASTORE_ID_ALLOW,
    UNITY_METASTORE_ID_DENY,
    UNITY_TABLE_ALLOW,
    UNITY_TABLE_DENY,
    WORKSPACE_URL,
} from './unity_catalog';
import {
    DBT_CLOUD_ACCOUNT_ID,
    DBT_CLOUD_JOB_ID,
    DBT_CLOUD_PROJECT_ID,
    INCLUDE_MODELS,
    INCLUDE_SEEDS,
    INCLUDE_SOURCES,
    INCLUDE_TEST_DEFINITIONS,
    INCLUDE_TEST_RESULTS,
    EXTRACT_OWNERS as DBT_EXTRACT_OWNERS,
    NODE_ALLOW,
    NODE_DENY,
    TARGET_PLATFORM,
    TARGET_PLATFORM_INSTANCE,
    DBT_CLOUD_TOKEN,
} from './dbt_cloud';
import {
    ADMIN_APIS_ONLY,
    EXTRACT_ENDORSEMENTS_AS_TAGS,
    EXTRACT_OWNERSHIP,
    INCLUDE_REPORTS,
    INCLUDE_POWERBI_LINEAGE,
    INCLUDE_WORKSPACES,
    POWERBI_CLIENT_ID,
    POWERBI_CLIENT_SECRET,
    POWERBI_TENANT_ID,
    WORKSPACE_ID_ALLOW,
    WORKSPACE_ID_DENY,
} from './powerbi';
>>>>>>> 5fc6601d

export enum RecipeSections {
    Connection = 0,
    Filter = 1,
    Advanced = 2,
}

interface RecipeFields {
    [key: string]: {
        fields: RecipeField[];
        filterFields: RecipeField[];
        advancedFields: RecipeField[];
        connectionSectionTooltip?: string;
        filterSectionTooltip?: string;
        advancedSectionTooltip?: string;
        defaultOpenSections?: RecipeSections[];
    };
}

export const RECIPE_FIELDS: RecipeFields = {
    [SNOWFLAKE]: {
        fields: [SNOWFLAKE_ACCOUNT_ID, SNOWFLAKE_WAREHOUSE, SNOWFLAKE_USERNAME, SNOWFLAKE_PASSWORD, SNOWFLAKE_ROLE],
        advancedFields: [
            INCLUDE_TABLES,
            INCLUDE_VIEWS,
            INCLUDE_LINEAGE,
            TABLE_PROFILING_ENABLED,
            COLUMN_PROFILING_ENABLED,
            STATEFUL_INGESTION_ENABLED,
        ],
        filterFields: [
            DATABASE_ALLOW,
            DATABASE_DENY,
            SCHEMA_ALLOW,
            SCHEMA_DENY,
            TABLE_ALLOW,
            TABLE_DENY,
            VIEW_ALLOW,
            VIEW_DENY,
        ],
        filterSectionTooltip: 'Include or exclude specific Databases, Schemas, Tables and Views from ingestion.',
    },
    [BIGQUERY]: {
        fields: [
            BIGQUERY_BETA_PROJECT_ID,
            BIGQUERY_PRIVATE_KEY,
            BIGQUERY_PRIVATE_KEY_ID,
            BIGQUERY_CLIENT_EMAIL,
            BIGQUERY_CLIENT_ID,
        ],
<<<<<<< HEAD
        advancedFields: [INCLUDE_TABLE_LINEAGE, PROFILING_ENABLED, STATEFUL_INGESTION_ENABLED, START_TIME],
=======
        advancedFields: [
            INCLUDE_TABLES,
            INCLUDE_VIEWS,
            INCLUDE_TABLE_LINEAGE,
            TABLE_PROFILING_ENABLED,
            COLUMN_PROFILING_ENABLED,
            START_TIME,
            STATEFUL_INGESTION_ENABLED,
        ],
>>>>>>> 5fc6601d
        filterFields: [
            PROJECT_ALLOW,
            PROJECT_DENY,
            DATASET_ALLOW,
            DATASET_DENY,
<<<<<<< HEAD
            BIGQUERY_TABLE_ALLOW,
            BIGQUERY_TABLE_DENY,
            BIGQUERY_VIEW_ALLOW,
            BIGQUERY_VIEW_DENY,
        ],
        filterSectionTooltip:
            'Filter out data assets based on allow/deny regex patterns we match against. Deny patterns take precedence over allow patterns.',
    },
    [BIGQUERY_BETA]: {
        fields: [
            BIGQUERY_BETA_PROJECT_ID,
            BIGQUERY_PRIVATE_KEY,
            BIGQUERY_PRIVATE_KEY_ID,
            BIGQUERY_CLIENT_EMAIL,
            BIGQUERY_CLIENT_ID,
        ],
        advancedFields: [INCLUDE_TABLE_LINEAGE, PROFILING_ENABLED, STATEFUL_INGESTION_ENABLED, START_TIME],
        filterFields: [
            PROJECT_ALLOW,
            PROJECT_DENY,
            DATASET_ALLOW,
            DATASET_DENY,
            BIGQUERY_TABLE_ALLOW,
            BIGQUERY_TABLE_DENY,
            BIGQUERY_VIEW_ALLOW,
            BIGQUERY_VIEW_DENY,
=======
            TABLE_ALLOW,
            TABLE_DENY,
            VIEW_ALLOW,
            VIEW_DENY,
>>>>>>> 5fc6601d
        ],
        filterSectionTooltip: 'Include or exclude specific Projects, Datasets, Tables and Views from ingestion.',
    },
    [BIGQUERY_BETA]: {
        fields: [
            BIGQUERY_BETA_PROJECT_ID,
            BIGQUERY_PRIVATE_KEY,
            BIGQUERY_PRIVATE_KEY_ID,
            BIGQUERY_CLIENT_EMAIL,
            BIGQUERY_CLIENT_ID,
        ],
        advancedFields: [
            INCLUDE_TABLE_LINEAGE,
            TABLE_PROFILING_ENABLED,
            COLUMN_PROFILING_ENABLED,
            START_TIME,
            STATEFUL_INGESTION_ENABLED,
        ],
        filterFields: [
            PROJECT_ALLOW,
            PROJECT_DENY,
            DATASET_ALLOW,
            DATASET_DENY,
            TABLE_ALLOW,
            TABLE_DENY,
            VIEW_ALLOW,
            VIEW_DENY,
        ],
        filterSectionTooltip: 'Include or exclude specific Projects, Datasets, Tables and Views from ingestion.',
    },
    [REDSHIFT]: {
        fields: [REDSHIFT_HOST_PORT, REDSHIFT_DATABASE, REDSHIFT_USERNAME, REDSHIFT_PASSWORD],
<<<<<<< HEAD
        advancedFields: [INCLUDE_TABLE_LINEAGE, PROFILING_ENABLED, STATEFUL_INGESTION_ENABLED, TABLE_LINEAGE_MODE],
        filterFields: [
            REDSHIFT_SCHEMA_ALLOW,
            REDSHIFT_SCHEMA_DENY,
            REDSHIFT_TABLE_ALLOW,
            REDSHIFT_TABLE_DENY,
            REDSHIFT_VIEW_ALLOW,
            REDSHIFT_VIEW_DENY,
=======
        advancedFields: [
            INCLUDE_TABLES,
            INCLUDE_VIEWS,
            INCLUDE_TABLE_LINEAGE,
            TABLE_PROFILING_ENABLED,
            COLUMN_PROFILING_ENABLED,
            TABLE_LINEAGE_MODE,
            STATEFUL_INGESTION_ENABLED,
>>>>>>> 5fc6601d
        ],
        filterFields: [SCHEMA_ALLOW, SCHEMA_DENY, TABLE_ALLOW, TABLE_DENY, VIEW_ALLOW, VIEW_DENY],
        filterSectionTooltip: 'Include or exclude specific Schemas, Tables and Views from ingestion.',
    },
    [TABLEAU]: {
        fields: [
            TABLEAU_CONNECTION_URI,
            TABLEAU_PROJECT,
            TABLEAU_SITE,
            TABLEAU_TOKEN_NAME,
            TABLEAU_TOKEN_VALUE,
            STATEFUL_INGESTION_ENABLED,
            TABLEAU_USERNAME,
            TABLEAU_PASSWORD,
        ],
        filterFields: [],
        advancedFields: [INGEST_TAGS, INGEST_OWNER],
    },
    [LOOKER]: {
        fields: [LOOKER_BASE_URL, LOOKER_CLIENT_ID, LOOKER_CLIENT_SECRET],
        filterFields: [LOOKER_DASHBOARD_ALLOW, LOOKER_DASHBOARD_DENY, CHART_ALLOW, CHART_DENY],
        advancedFields: [EXTRACT_USAGE_HISTORY, EXTRACT_OWNERS, SKIP_PERSONAL_FOLDERS, STATEFUL_INGESTION_ENABLED],
        filterSectionTooltip: 'Include or exclude specific Dashboard, Charts from Looker ingestion.',
    },
    [LOOKML]: {
        fields: [
            LOOKML_GITHUB_INFO_REPO,
            DEPLOY_KEY,
            PROJECT_NAME,
            LOOKML_BASE_URL,
            LOOKML_CLIENT_ID,
            LOOKML_CLIENT_SECRET,
        ],
        filterFields: [],
        advancedFields: [PARSE_TABLE_NAMES_FROM_SQL, CONNECTION_TO_PLATFORM_MAP, STATEFUL_INGESTION_ENABLED],
        advancedSectionTooltip:
            'In order to ingest LookML data properly, you must either fill out Looker API client information (Base URL, Client ID, Client Secret) or an offline specification of the connection to platform mapping and the project name (Connection To Platform Map, Project Name).',
        defaultOpenSections: [RecipeSections.Connection, RecipeSections.Advanced],
    },
    [KAFKA]: {
        fields: [
            KAFKA_SECURITY_PROTOCOL,
            KAFKA_SASL_MECHANISM,
            KAFKA_SASL_USERNAME,
            KAFKA_SASL_PASSWORD,
            KAFKA_BOOTSTRAP,
            KAFKA_SCHEMA_REGISTRY_URL,
            KAFKA_SCHEMA_REGISTRY_USER_CREDENTIAL,
        ],
        filterFields: [TOPIC_ALLOW, TOPIC_DENY],
        advancedFields: [STATEFUL_INGESTION_ENABLED],
        filterSectionTooltip:
            'Filter out data assets based on allow/deny regex patterns we match against. Deny patterns take precedence over allow patterns.',
    },
    [POSTGRES]: {
        fields: [POSTGRES_HOST_PORT, POSTGRES_USERNAME, POSTGRES_PASSWORD, POSTGRES_DATABASE],
        filterFields: [SCHEMA_ALLOW, SCHEMA_DENY, TABLE_ALLOW, TABLE_DENY, VIEW_ALLOW, VIEW_DENY],
        advancedFields: [
            INCLUDE_TABLES,
            INCLUDE_VIEWS,
            TABLE_PROFILING_ENABLED,
            COLUMN_PROFILING_ENABLED,
            STATEFUL_INGESTION_ENABLED,
        ],
        filterSectionTooltip: 'Include or exclude specific Schemas, Tables and Views from ingestion.',
    },
    [MYSQL]: {
        fields: [MYSQL_HOST_PORT, MYSQL_USERNAME, MYSQL_PASSWORD],
        filterFields: [
            DATABASE_ALLOW,
            DATABASE_DENY,
            SCHEMA_ALLOW,
            SCHEMA_DENY,
            TABLE_ALLOW,
            TABLE_DENY,
            VIEW_ALLOW,
            VIEW_DENY,
        ],
        advancedFields: [
            INCLUDE_TABLES,
            INCLUDE_VIEWS,
            TABLE_PROFILING_ENABLED,
            COLUMN_PROFILING_ENABLED,
            STATEFUL_INGESTION_ENABLED,
        ],
        filterSectionTooltip: 'Include or exclude specific Databases, Schemas, Tables and Views from ingestion.',
    },
    [HIVE]: {
        fields: [HIVE_HOST_PORT, HIVE_USERNAME, HIVE_PASSWORD, HIVE_DATABASE],
        filterFields: [SCHEMA_ALLOW, SCHEMA_DENY, TABLE_ALLOW, TABLE_DENY, VIEW_ALLOW, VIEW_DENY],
        advancedFields: [INCLUDE_TABLES, TABLE_PROFILING_ENABLED, COLUMN_PROFILING_ENABLED, STATEFUL_INGESTION_ENABLED],
        filterSectionTooltip: 'Include or exclude specific Schemas, Tables and Views from ingestion.',
    },
    [PRESTO]: {
        fields: [PRESTO_HOST_PORT, PRESTO_USERNAME, PRESTO_PASSWORD, PRESTO_DATABASE],
        filterFields: [SCHEMA_ALLOW, SCHEMA_DENY, TABLE_ALLOW, TABLE_DENY, VIEW_ALLOW, VIEW_DENY],
        advancedFields: [
            INCLUDE_TABLES,
            INCLUDE_VIEWS,
            TABLE_PROFILING_ENABLED,
            COLUMN_PROFILING_ENABLED,
            STATEFUL_INGESTION_ENABLED,
        ],
        filterSectionTooltip: 'Include or exclude specific Schemas, Tables and Views from ingestion.',
    },
    [MSSQL]: {
        fields: [MSSQL_HOST_PORT, MSSQL_USERNAME, MSSQL_PASSWORD, MSSQL_DATABASE],
        filterFields: [SCHEMA_ALLOW, SCHEMA_DENY, TABLE_ALLOW, TABLE_DENY, VIEW_ALLOW, VIEW_DENY],
        advancedFields: [
            INCLUDE_TABLES,
            INCLUDE_VIEWS,
            TABLE_PROFILING_ENABLED,
            COLUMN_PROFILING_ENABLED,
            STATEFUL_INGESTION_ENABLED,
        ],
        filterSectionTooltip: 'Include or exclude specific Schemas, Tables and Views from ingestion.',
    },
    [TRINO]: {
        fields: [TRINO_HOST_PORT, TRINO_USERNAME, TRINO_PASSWORD, TRINO_DATABASE],
        filterFields: [SCHEMA_ALLOW, SCHEMA_DENY, TABLE_ALLOW, TABLE_DENY, VIEW_ALLOW, VIEW_DENY],
        advancedFields: [
            INCLUDE_TABLES,
            INCLUDE_VIEWS,
            TABLE_PROFILING_ENABLED,
            COLUMN_PROFILING_ENABLED,
            STATEFUL_INGESTION_ENABLED,
        ],
        filterSectionTooltip: 'Include or exclude specific Schemas, Tables and Views from ingestion.',
    },
    [MARIADB]: {
        fields: [MARIADB_HOST_PORT, MARIADB_USERNAME, MARIADB_PASSWORD, MARIADB_DATABASE],
        filterFields: [SCHEMA_ALLOW, SCHEMA_DENY, TABLE_ALLOW, TABLE_DENY, VIEW_ALLOW, VIEW_DENY],
        advancedFields: [
            INCLUDE_TABLES,
            INCLUDE_VIEWS,
            TABLE_PROFILING_ENABLED,
            COLUMN_PROFILING_ENABLED,
            STATEFUL_INGESTION_ENABLED,
        ],
        filterSectionTooltip: 'Include or exclude specific Schemas, Tables and Views from ingestion.',
    },
    [UNITY_CATALOG]: {
        fields: [WORKSPACE_URL, TOKEN],
        filterFields: [
            UNITY_METASTORE_ID_ALLOW,
            UNITY_METASTORE_ID_DENY,
            UNITY_CATALOG_ALLOW,
            UNITY_CATALOG_DENY,
            SCHEMA_ALLOW,
            SCHEMA_DENY,
            UNITY_TABLE_ALLOW,
            UNITY_TABLE_DENY,
        ],
        advancedFields: [INCLUDE_TABLE_LINEAGE, INCLUDE_COLUMN_LINEAGE, STATEFUL_INGESTION_ENABLED],
        filterSectionTooltip: 'Include or exclude specific Metastores, Catalogs, Schemas, and Tables from ingestion.',
    },
    [DBT_CLOUD]: {
        fields: [
            DBT_CLOUD_ACCOUNT_ID,
            DBT_CLOUD_PROJECT_ID,
            DBT_CLOUD_JOB_ID,
            DBT_CLOUD_TOKEN,
            TARGET_PLATFORM,
            TARGET_PLATFORM_INSTANCE,
        ],
        filterFields: [NODE_ALLOW, NODE_DENY],
        advancedFields: [
            INCLUDE_MODELS,
            INCLUDE_SOURCES,
            INCLUDE_SEEDS,
            INCLUDE_TEST_DEFINITIONS,
            INCLUDE_TEST_RESULTS,
            DBT_EXTRACT_OWNERS,
            STATEFUL_INGESTION_ENABLED,
        ],
        filterSectionTooltip: 'Include or exclude specific dbt Node (resources) from ingestion.',
    },
    [POWER_BI]: {
        fields: [POWERBI_TENANT_ID, POWERBI_CLIENT_ID, POWERBI_CLIENT_SECRET],
        filterFields: [WORKSPACE_ID_ALLOW, WORKSPACE_ID_DENY],
        advancedFields: [
            INCLUDE_WORKSPACES,
            INCLUDE_REPORTS,
            INCLUDE_POWERBI_LINEAGE,
            EXTRACT_OWNERSHIP,
            EXTRACT_ENDORSEMENTS_AS_TAGS,
            ADMIN_APIS_ONLY,
            STATEFUL_INGESTION_ENABLED,
        ],
        filterSectionTooltip: 'Include or exclude specific PowerBI Workspaces from ingestion.',
    },
};

export const CONNECTORS_WITH_FORM = new Set(Object.keys(RECIPE_FIELDS));

<<<<<<< HEAD
export const CONNECTORS_WITH_TEST_CONNECTION = new Set([SNOWFLAKE, LOOKER, BIGQUERY_BETA]);
=======
export const CONNECTORS_WITH_TEST_CONNECTION = new Set([SNOWFLAKE, LOOKER, BIGQUERY_BETA, BIGQUERY, UNITY_CATALOG]);
>>>>>>> 5fc6601d
<|MERGE_RESOLUTION|>--- conflicted
+++ resolved
@@ -21,8 +21,6 @@
     RecipeField,
     START_TIME,
     INCLUDE_TABLE_LINEAGE,
-<<<<<<< HEAD
-=======
     TABLE_DENY,
     VIEW_DENY,
     VIEW_ALLOW,
@@ -30,7 +28,6 @@
     SCHEMA_DENY,
     SCHEMA_ALLOW,
     COLUMN_PROFILING_ENABLED,
->>>>>>> 5fc6601d
 } from './common';
 import {
     SNOWFLAKE_ACCOUNT_ID,
@@ -42,17 +39,6 @@
 import { BIGQUERY_PRIVATE_KEY, BIGQUERY_PRIVATE_KEY_ID, BIGQUERY_CLIENT_EMAIL, BIGQUERY_CLIENT_ID } from './bigquery';
 import { REDSHIFT_HOST_PORT, REDSHIFT_DATABASE, REDSHIFT_USERNAME, REDSHIFT_PASSWORD } from './redshift';
 import {
-<<<<<<< HEAD
-    BIGQUERY_PRIVATE_KEY,
-    BIGQUERY_PRIVATE_KEY_ID,
-    BIGQUERY_CLIENT_EMAIL,
-    BIGQUERY_CLIENT_ID,
-    BIGQUERY_TABLE_ALLOW,
-    BIGQUERY_TABLE_DENY,
-    BIGQUERY_VIEW_ALLOW,
-    BIGQUERY_VIEW_DENY,
-} from './bigquery';
-=======
     TABLEAU_CONNECTION_URI,
     TABLEAU_PROJECT,
     TABLEAU_SITE,
@@ -61,7 +47,6 @@
     TABLEAU_TOKEN_NAME,
     TABLEAU_TOKEN_VALUE,
 } from './tableau';
->>>>>>> 5fc6601d
 import {
     CHART_ALLOW,
     CHART_DENY,
@@ -97,10 +82,6 @@
     PARSE_TABLE_NAMES_FROM_SQL,
     PROJECT_NAME,
 } from './lookml';
-<<<<<<< HEAD
-import { BIGQUERY_BETA } from '../constants';
-import { BIGQUERY_BETA_PROJECT_ID, DATASET_ALLOW, DATASET_DENY, PROJECT_ALLOW, PROJECT_DENY } from './bigqueryBeta';
-=======
 import { PRESTO, PRESTO_HOST_PORT, PRESTO_DATABASE, PRESTO_USERNAME, PRESTO_PASSWORD } from './presto';
 import { BIGQUERY_BETA, DBT_CLOUD, MYSQL, POWER_BI, UNITY_CATALOG } from '../constants';
 import { BIGQUERY_BETA_PROJECT_ID, DATASET_ALLOW, DATASET_DENY, PROJECT_ALLOW, PROJECT_DENY } from './bigqueryBeta';
@@ -148,7 +129,6 @@
     WORKSPACE_ID_ALLOW,
     WORKSPACE_ID_DENY,
 } from './powerbi';
->>>>>>> 5fc6601d
 
 export enum RecipeSections {
     Connection = 0,
@@ -199,69 +179,9 @@
             BIGQUERY_CLIENT_EMAIL,
             BIGQUERY_CLIENT_ID,
         ],
-<<<<<<< HEAD
-        advancedFields: [INCLUDE_TABLE_LINEAGE, PROFILING_ENABLED, STATEFUL_INGESTION_ENABLED, START_TIME],
-=======
-        advancedFields: [
-            INCLUDE_TABLES,
-            INCLUDE_VIEWS,
-            INCLUDE_TABLE_LINEAGE,
-            TABLE_PROFILING_ENABLED,
-            COLUMN_PROFILING_ENABLED,
-            START_TIME,
-            STATEFUL_INGESTION_ENABLED,
-        ],
->>>>>>> 5fc6601d
-        filterFields: [
-            PROJECT_ALLOW,
-            PROJECT_DENY,
-            DATASET_ALLOW,
-            DATASET_DENY,
-<<<<<<< HEAD
-            BIGQUERY_TABLE_ALLOW,
-            BIGQUERY_TABLE_DENY,
-            BIGQUERY_VIEW_ALLOW,
-            BIGQUERY_VIEW_DENY,
-        ],
-        filterSectionTooltip:
-            'Filter out data assets based on allow/deny regex patterns we match against. Deny patterns take precedence over allow patterns.',
-    },
-    [BIGQUERY_BETA]: {
-        fields: [
-            BIGQUERY_BETA_PROJECT_ID,
-            BIGQUERY_PRIVATE_KEY,
-            BIGQUERY_PRIVATE_KEY_ID,
-            BIGQUERY_CLIENT_EMAIL,
-            BIGQUERY_CLIENT_ID,
-        ],
-        advancedFields: [INCLUDE_TABLE_LINEAGE, PROFILING_ENABLED, STATEFUL_INGESTION_ENABLED, START_TIME],
-        filterFields: [
-            PROJECT_ALLOW,
-            PROJECT_DENY,
-            DATASET_ALLOW,
-            DATASET_DENY,
-            BIGQUERY_TABLE_ALLOW,
-            BIGQUERY_TABLE_DENY,
-            BIGQUERY_VIEW_ALLOW,
-            BIGQUERY_VIEW_DENY,
-=======
-            TABLE_ALLOW,
-            TABLE_DENY,
-            VIEW_ALLOW,
-            VIEW_DENY,
->>>>>>> 5fc6601d
-        ],
-        filterSectionTooltip: 'Include or exclude specific Projects, Datasets, Tables and Views from ingestion.',
-    },
-    [BIGQUERY_BETA]: {
-        fields: [
-            BIGQUERY_BETA_PROJECT_ID,
-            BIGQUERY_PRIVATE_KEY,
-            BIGQUERY_PRIVATE_KEY_ID,
-            BIGQUERY_CLIENT_EMAIL,
-            BIGQUERY_CLIENT_ID,
-        ],
-        advancedFields: [
+        advancedFields: [
+            INCLUDE_TABLES,
+            INCLUDE_VIEWS,
             INCLUDE_TABLE_LINEAGE,
             TABLE_PROFILING_ENABLED,
             COLUMN_PROFILING_ENABLED,
@@ -280,18 +200,35 @@
         ],
         filterSectionTooltip: 'Include or exclude specific Projects, Datasets, Tables and Views from ingestion.',
     },
+    [BIGQUERY_BETA]: {
+        fields: [
+            BIGQUERY_BETA_PROJECT_ID,
+            BIGQUERY_PRIVATE_KEY,
+            BIGQUERY_PRIVATE_KEY_ID,
+            BIGQUERY_CLIENT_EMAIL,
+            BIGQUERY_CLIENT_ID,
+        ],
+        advancedFields: [
+            INCLUDE_TABLE_LINEAGE,
+            TABLE_PROFILING_ENABLED,
+            COLUMN_PROFILING_ENABLED,
+            START_TIME,
+            STATEFUL_INGESTION_ENABLED,
+        ],
+        filterFields: [
+            PROJECT_ALLOW,
+            PROJECT_DENY,
+            DATASET_ALLOW,
+            DATASET_DENY,
+            TABLE_ALLOW,
+            TABLE_DENY,
+            VIEW_ALLOW,
+            VIEW_DENY,
+        ],
+        filterSectionTooltip: 'Include or exclude specific Projects, Datasets, Tables and Views from ingestion.',
+    },
     [REDSHIFT]: {
         fields: [REDSHIFT_HOST_PORT, REDSHIFT_DATABASE, REDSHIFT_USERNAME, REDSHIFT_PASSWORD],
-<<<<<<< HEAD
-        advancedFields: [INCLUDE_TABLE_LINEAGE, PROFILING_ENABLED, STATEFUL_INGESTION_ENABLED, TABLE_LINEAGE_MODE],
-        filterFields: [
-            REDSHIFT_SCHEMA_ALLOW,
-            REDSHIFT_SCHEMA_DENY,
-            REDSHIFT_TABLE_ALLOW,
-            REDSHIFT_TABLE_DENY,
-            REDSHIFT_VIEW_ALLOW,
-            REDSHIFT_VIEW_DENY,
-=======
         advancedFields: [
             INCLUDE_TABLES,
             INCLUDE_VIEWS,
@@ -300,7 +237,6 @@
             COLUMN_PROFILING_ENABLED,
             TABLE_LINEAGE_MODE,
             STATEFUL_INGESTION_ENABLED,
->>>>>>> 5fc6601d
         ],
         filterFields: [SCHEMA_ALLOW, SCHEMA_DENY, TABLE_ALLOW, TABLE_DENY, VIEW_ALLOW, VIEW_DENY],
         filterSectionTooltip: 'Include or exclude specific Schemas, Tables and Views from ingestion.',
@@ -496,8 +432,4 @@
 
 export const CONNECTORS_WITH_FORM = new Set(Object.keys(RECIPE_FIELDS));
 
-<<<<<<< HEAD
-export const CONNECTORS_WITH_TEST_CONNECTION = new Set([SNOWFLAKE, LOOKER, BIGQUERY_BETA]);
-=======
-export const CONNECTORS_WITH_TEST_CONNECTION = new Set([SNOWFLAKE, LOOKER, BIGQUERY_BETA, BIGQUERY, UNITY_CATALOG]);
->>>>>>> 5fc6601d
+export const CONNECTORS_WITH_TEST_CONNECTION = new Set([SNOWFLAKE, LOOKER, BIGQUERY_BETA, BIGQUERY, UNITY_CATALOG]);