--- conflicted
+++ resolved
@@ -19,13 +19,6 @@
     margin-left: 10px;
 `;
 
-<<<<<<< HEAD
-interface CommonFieldProps {
-    field: RecipeField;
-    removeMargin?: boolean;
-}
-
-=======
 const StyledCheckbox = styled(Checkbox)`
     .ant-checkbox-inner {
         border-color: ${ANTD_GRAY[7]};
@@ -42,7 +35,6 @@
     removeMargin?: boolean;
 }
 
->>>>>>> 5fc6601d
 function ListField({ field, removeMargin }: CommonFieldProps) {
     return (
         <Form.List name={field.name} rules={field.rules || undefined}>
@@ -96,10 +88,7 @@
 function DateField({ field, removeMargin }: CommonFieldProps) {
     return (
         <StyledFormItem
-<<<<<<< HEAD
-=======
             required={field.required}
->>>>>>> 5fc6601d
             name={field.name}
             label={field.label}
             tooltip={field.tooltip}
