import React from 'react';
import { set, get } from 'lodash';
import moment, { Moment } from 'moment-timezone';

export enum FieldType {
    TEXT,
    BOOLEAN,
    LIST,
    SELECT,
    SECRET,
    DICT,
    TEXTAREA,
    DATE,
}

interface Option {
    label: string;
    value: string;
}

export interface RecipeField {
    name: string;
    label: string;
    tooltip: string | React.ReactNode;
    type: FieldType;
    fieldPath: string | string[];
    rules: any[] | null;
    required?: boolean; // Today, Only makes a difference on Selects
    section?: string;
    options?: Option[];
    buttonLabel?: string;
    keyField?: RecipeField;
    fields?: RecipeField[];
    getValueFromRecipeOverride?: (recipe: any) => any;
    setValueOnRecipeOverride?: (recipe: any, value: any) => any;
    placeholder?: string;
}

function clearFieldAndParents(recipe: any, fieldPath: string | string[]) {
    set(recipe, fieldPath, undefined);

    // remove last item from fieldPath
    const updatedFieldPath = Array.isArray(fieldPath)
        ? fieldPath.slice(0, -1).join('.')
        : fieldPath.split('.').slice(0, -1).join('.');

    if (updatedFieldPath) {
        const parentKeys = Object.keys(get(recipe, updatedFieldPath));

        // only child left is what we just set as undefined
        if (parentKeys.length === 1) {
            clearFieldAndParents(recipe, updatedFieldPath);
        }
    }
    return recipe;
}
export function setFieldValueOnRecipe(recipe: any, value: any, fieldPath: string | string[]) {
    const updatedRecipe = { ...recipe };
<<<<<<< HEAD
    if (value !== undefined) {
        if (value === null || value === '') {
            clearFieldAndParents(updatedRecipe, fieldPath);
            return updatedRecipe;
        }
        set(updatedRecipe, fieldPath, value);
=======
    if (value === null || value === '' || value === undefined) {
        clearFieldAndParents(updatedRecipe, fieldPath);
        return updatedRecipe;
>>>>>>> 5fc6601d
    }
    set(updatedRecipe, fieldPath, value);
    return updatedRecipe;
}

export function setListValuesOnRecipe(recipe: any, values: string[] | undefined, fieldPath: string) {
    const updatedRecipe = { ...recipe };
    if (values !== undefined) {
        const filteredValues: string[] | undefined = values.filter((v) => !!v);
        return filteredValues.length
            ? setFieldValueOnRecipe(updatedRecipe, filteredValues, fieldPath)
            : setFieldValueOnRecipe(updatedRecipe, null, fieldPath);
    }
    return updatedRecipe;
}

const NUM_CHARACTERS_TO_REMOVE_FROM_DATE = 5;

export function setDateValueOnRecipe(recipe: any, value: Moment | undefined, fieldPath: string) {
    const updatedRecipe = { ...recipe };
    if (value !== undefined) {
        if (!value) {
            return setFieldValueOnRecipe(updatedRecipe, null, fieldPath);
        }
        const isoDateString = value.toISOString();
        const formattedDateString = isoDateString
            .substring(0, isoDateString.length - NUM_CHARACTERS_TO_REMOVE_FROM_DATE)
            .concat('Z');
        return setFieldValueOnRecipe(updatedRecipe, formattedDateString, fieldPath);
    }
    return updatedRecipe;
}

/* ---------------------------------------------------- Filter Section ---------------------------------------------------- */
const databaseAllowFieldPath = 'source.config.database_pattern.allow';
export const DATABASE_ALLOW: RecipeField = {
    name: 'database_pattern.allow',
    label: 'Allow Patterns',
    tooltip:
        'Only include specific Databases by providing the name of a Database, or a Regular Expression (REGEX). If not provided, all Databases will be included.',
    placeholder: 'database_name',
    type: FieldType.LIST,
    buttonLabel: 'Add pattern',
    fieldPath: databaseAllowFieldPath,
    rules: null,
    section: 'Databases',
    setValueOnRecipeOverride: (recipe: any, values: string[]) =>
        setListValuesOnRecipe(recipe, values, databaseAllowFieldPath),
};

const databaseDenyFieldPath = 'source.config.database_pattern.deny';
export const DATABASE_DENY: RecipeField = {
    name: 'database_pattern.deny',
    label: 'Deny Patterns',
    tooltip:
        'Exclude specific Databases by providing the name of a Database, or a Regular Expression (REGEX). If not provided, all Databases will be included. Deny patterns always take precedence over Allow patterns.',
    placeholder: 'database_name',
    type: FieldType.LIST,
    buttonLabel: 'Add pattern',
    fieldPath: databaseDenyFieldPath,
    rules: null,
    section: 'Databases',
    setValueOnRecipeOverride: (recipe: any, values: string[]) =>
        setListValuesOnRecipe(recipe, values, databaseDenyFieldPath),
};

const dashboardAllowFieldPath = 'source.config.dashboard_pattern.allow';
export const DASHBOARD_ALLOW: RecipeField = {
    name: 'dashboard_pattern.allow',
    label: 'Allow Patterns',
    tooltip:
        'Only include specific Dashboards by providing the name of a Dashboard, or a Regular Expression (REGEX). If not provided, all Dashboards will be included.',
    type: FieldType.LIST,
    buttonLabel: 'Add pattern',
    fieldPath: dashboardAllowFieldPath,
    rules: null,
    section: 'Dashboards',
    placeholder: 'my_dashboard',
    setValueOnRecipeOverride: (recipe: any, values: string[]) =>
        setListValuesOnRecipe(recipe, values, dashboardAllowFieldPath),
};

const dashboardDenyFieldPath = 'source.config.dashboard_pattern.deny';
export const DASHBOARD_DENY: RecipeField = {
    name: 'dashboard_pattern.deny',
    label: 'Deny Patterns',
    tooltip:
        'Exclude specific Dashboards by providing the name of a Dashboard, or a Regular Expression (REGEX). If not provided, all Dashboards will be included. Deny patterns always take precendence over Allow patterns.',
    type: FieldType.LIST,
    buttonLabel: 'Add pattern',
    fieldPath: dashboardDenyFieldPath,
    rules: null,
    section: 'Dashboards',
    placeholder: 'my_dashboard',
    setValueOnRecipeOverride: (recipe: any, values: string[]) =>
        setListValuesOnRecipe(recipe, values, dashboardDenyFieldPath),
};

const schemaAllowFieldPath = 'source.config.schema_pattern.allow';
export const SCHEMA_ALLOW: RecipeField = {
    name: 'schema_pattern.allow',
    label: 'Allow Patterns',
    // TODO: Change this to FULLY qualified names once the allow / deny consistency track is completed.
    tooltip:
        'Only include specific Schemas by providing the name of a Schema, or a Regular Expression (REGEX) to include specific Schemas. If not provided, all Schemas inside allowed Databases will be included.',
    placeholder: 'company_schema',
    type: FieldType.LIST,
    buttonLabel: 'Add pattern',
    fieldPath: schemaAllowFieldPath,
    rules: null,
    section: 'Schemas',
    setValueOnRecipeOverride: (recipe: any, values: string[]) =>
        setListValuesOnRecipe(recipe, values, schemaAllowFieldPath),
};

const schemaDenyFieldPath = 'source.config.schema_pattern.deny';
export const SCHEMA_DENY: RecipeField = {
    name: 'schema_pattern.deny',
    label: 'Deny Patterns',
    tooltip:
        'Exclude specific Schemas by providing the name of a Schema, or a Regular Expression (REGEX). If not provided, all Schemas inside allowed Databases will be included. Deny patterns always take precedence over Allow patterns.',
    placeholder: 'company_schema',
    type: FieldType.LIST,
    buttonLabel: 'Add pattern',
    fieldPath: schemaDenyFieldPath,
    rules: null,
    section: 'Schemas',
    setValueOnRecipeOverride: (recipe: any, values: string[]) =>
        setListValuesOnRecipe(recipe, values, schemaDenyFieldPath),
};

const tableAllowFieldPath = 'source.config.table_pattern.allow';
export const TABLE_ALLOW: RecipeField = {
    name: 'table_pattern.allow',
    label: 'Allow Patterns',
    tooltip:
        'Only include Tables with particular names by providing the fully qualified name of a Table, or a Regular Expression (REGEX). If not provided, all Tables inside allowed Databases and Schemas will be included in ingestion.',
    placeholder: 'database_name.company_schema.table_name',
    type: FieldType.LIST,
    buttonLabel: 'Add pattern',
    fieldPath: tableAllowFieldPath,
    rules: null,
    section: 'Tables',
    setValueOnRecipeOverride: (recipe: any, values: string[]) =>
        setListValuesOnRecipe(recipe, values, tableAllowFieldPath),
};

const tableDenyFieldPath = 'source.config.table_pattern.deny';
export const TABLE_DENY: RecipeField = {
    name: 'table_pattern.deny',
    label: 'Deny Patterns',
    tooltip:
        'Exclude Tables with particular names by providing the fully qualified name of a Table, or a Regular Expression (REGEX). If not provided, all Tables inside allowed Databases and Schemas will be included in ingestion. Deny patterns always take precedence over Allow patterns.',
    placeholder: 'database_name.company_schema.table_name',
    type: FieldType.LIST,
    buttonLabel: 'Add pattern',
    fieldPath: tableDenyFieldPath,
    rules: null,
    section: 'Tables',
    setValueOnRecipeOverride: (recipe: any, values: string[]) =>
        setListValuesOnRecipe(recipe, values, tableDenyFieldPath),
};

const viewAllowFieldPath = 'source.config.view_pattern.allow';
export const VIEW_ALLOW: RecipeField = {
    name: 'view_pattern.allow',
    label: 'Allow Patterns',
    tooltip:
        'Only include Views with particular names by providing the fully qualified name of a View, or a Regular Expression (REGEX). If not provided, all Views inside allowed Databases and Schemas will be included in ingestion.',
    placeholder: 'database_name.company_schema.view_name',
    type: FieldType.LIST,
    buttonLabel: 'Add pattern',
    fieldPath: viewAllowFieldPath,
    rules: null,
    section: 'Views',
    setValueOnRecipeOverride: (recipe: any, values: string[]) =>
        setListValuesOnRecipe(recipe, values, viewAllowFieldPath),
};

const viewDenyFieldPath = 'source.config.view_pattern.deny';
export const VIEW_DENY: RecipeField = {
    name: 'view_pattern.deny',
    label: 'Deny Patterns',
    tooltip:
        'Exclude Views with particular names by providing the fully qualified name of a View, or a Regular Expression (REGEX). If not provided, all Views inside allowed Databases and Schemas will be included in ingestion. Deny patterns always take precedence over Allow patterns.',
    placeholder: 'database_name.company_schema.view_name',
    type: FieldType.LIST,
    buttonLabel: 'Add pattern',
    fieldPath: viewDenyFieldPath,
    rules: null,
    section: 'Views',
    setValueOnRecipeOverride: (recipe: any, values: string[]) =>
        setListValuesOnRecipe(recipe, values, viewDenyFieldPath),
};

/* ---------------------------------------------------- Advance Section ---------------------------------------------------- */
const includeLineageFieldPathA = 'source.config.include_table_lineage';
const includeLineageFieldPathB = 'source.config.include_view_lineage';
export const INCLUDE_LINEAGE: RecipeField = {
    name: 'include_lineage',
    label: 'Include Lineage',
    tooltip: 'Include Table and View lineage in your ingestion.',
    type: FieldType.BOOLEAN,
    fieldPath: includeLineageFieldPathA,
    rules: null,
    getValueFromRecipeOverride: (recipe: any) =>
        get(recipe, includeLineageFieldPathA) && get(recipe, includeLineageFieldPathB),
    setValueOnRecipeOverride: (recipe: any, value: boolean) => {
        let updatedRecipe = setFieldValueOnRecipe(recipe, value, includeLineageFieldPathA);
        updatedRecipe = setFieldValueOnRecipe(updatedRecipe, value, includeLineageFieldPathB);
        return updatedRecipe;
    },
};

export const INCLUDE_TABLE_LINEAGE: RecipeField = {
    name: 'include_table_lineage',
    label: 'Include Table Lineage',
<<<<<<< HEAD
    tooltip: 'Whether or not table lineage should be ingested.',
=======
    tooltip: 'Extract Tabel-Level lineage metadata. Enabling this may increase the duration of the extraction process.',
>>>>>>> 5fc6601d
    type: FieldType.BOOLEAN,
    fieldPath: 'source.config.include_table_lineage',
    rules: null,
};

<<<<<<< HEAD
export const PROFILING_ENABLED: RecipeField = {
=======
const isProfilingEnabledFieldPath = 'source.config.profiling.enabled';
export const TABLE_PROFILING_ENABLED: RecipeField = {
>>>>>>> 5fc6601d
    name: 'profiling.enabled',
    label: 'Enable Table Profiling',
    tooltip:
        'Generate Data Profiles for extracted Tables. Enabling this may increase the duration of the extraction process.',
    type: FieldType.BOOLEAN,
    fieldPath: isProfilingEnabledFieldPath,
    rules: null,
};

const isTableProfilingOnlyFieldPath = 'source.config.profiling.profile_table_level_only';
export const COLUMN_PROFILING_ENABLED: RecipeField = {
    name: 'column_profiling.enabled',
    label: 'Enable Column Profiling',
    tooltip:
        'Generate Data Profiles for the Columns in extracted Tables. Enabling this may increase the duration of the extraction process.',
    type: FieldType.BOOLEAN,
    fieldPath: isTableProfilingOnlyFieldPath,
    rules: null,
    getValueFromRecipeOverride: (recipe: any) => {
        return get(recipe, isProfilingEnabledFieldPath) && !get(recipe, isTableProfilingOnlyFieldPath);
    },
    setValueOnRecipeOverride: (recipe: any, value: boolean) => {
        return setFieldValueOnRecipe(recipe, !value, isTableProfilingOnlyFieldPath);
    },
};

export const STATEFUL_INGESTION_ENABLED: RecipeField = {
    name: 'stateful_ingestion.enabled',
    label: 'Enable Stateful Ingestion',
    tooltip: 'Remove stale assets from DataHub once they have been deleted in the ingestion source.',
    type: FieldType.BOOLEAN,
    fieldPath: 'source.config.stateful_ingestion.enabled',
    rules: null,
};

export const UPSTREAM_LINEAGE_IN_REPORT: RecipeField = {
    name: 'upstream_lineage_in_report',
    label: 'Include Upstream Lineage In Report.',
    tooltip: 'Useful for debugging lineage information. Set to True to see the raw lineage created internally.',
    type: FieldType.BOOLEAN,
    fieldPath: 'source.config.upstream_lineage_in_report',
    rules: null,
};

export const TABLE_LINEAGE_MODE: RecipeField = {
    name: 'table_lineage_mode',
    label: 'Table Lineage Mode',
    tooltip: (
        <div>
            <p>
                Which table lineage collector mode to use. Check out{' '}
                <a
                    href="https://datahubproject.io/docs/generated/ingestion/sources/redshift/#config-details"
                    target="_blank"
                    rel="noreferrer"
                >
                    the documentation
                </a>{' '}
                explaining the difference between the three available modes.
            </p>
        </div>
    ),
    type: FieldType.SELECT,
    fieldPath: 'source.config.table_lineage_mode',
    rules: null,
    options: [
        { label: 'stl_scan_based', value: 'stl_scan_based' },
        { label: 'sql_based', value: 'sql_based' },
        { label: 'mixed', value: 'mixed' },
    ],
};

export const INGEST_TAGS: RecipeField = {
    name: 'ingest_tags',
    label: 'Ingest Tags',
    tooltip: 'Ingest Tags from the source. Be careful: This can override Tags entered by users of DataHub.',
    type: FieldType.BOOLEAN,
    fieldPath: 'source.config.ingest_tags',
    rules: null,
};

export const INGEST_OWNER: RecipeField = {
    name: 'ingest_owner',
    label: 'Ingest Owner',
    tooltip: 'Ingest Owner from source. Be careful: This cah override Owners added by users of DataHub.',
    type: FieldType.BOOLEAN,
    fieldPath: 'source.config.ingest_owner',
    rules: null,
};

const includeTablesPath = 'source.config.include_tables';
export const INCLUDE_TABLES: RecipeField = {
    name: 'include_tables',
    label: 'Include Tables',
    tooltip: 'Extract Tables from source.',
    type: FieldType.BOOLEAN,
    fieldPath: includeTablesPath,
    // Always set include views indicator to true by default.
    // This is in accordance with what the ingestion sources do.
    getValueFromRecipeOverride: (recipe: any) => {
        const includeTables = get(recipe, includeTablesPath);
        if (includeTables !== undefined && includeTables !== null) {
            return includeTables;
        }
        return true;
    },
    rules: null,
};

const includeViewsPath = 'source.config.include_views';
export const INCLUDE_VIEWS: RecipeField = {
    name: 'include_views',
    label: 'Include Views',
    tooltip: 'Extract Views from source.',
    type: FieldType.BOOLEAN,
    fieldPath: includeViewsPath,
    // Always set include views indicator to true by default.
    // This is in accordance with what the ingestion sources do.
    getValueFromRecipeOverride: (recipe: any) => {
        const includeViews = get(recipe, includeViewsPath);
        if (includeViews !== undefined && includeViews !== null) {
            return includeViews;
        }
        return true;
    },
    rules: null,
};

export const GITHUB_INFO_REPO: RecipeField = {
    name: 'github_info.repo',
    label: 'GitHub Repo',
    tooltip: (
        <div>
            <p>
                Name of your github repo. e.g. repo for{' '}
                <a href="https://github.com/datahub-project/datahub" target="_blank" rel="noreferrer">
                    https://github.com/datahub-project/datahub
                </a>{' '}
                is datahub-project/datahub.
            </p>
        </div>
    ),
    type: FieldType.TEXT,
    fieldPath: 'source.config.github_info.repo',
    rules: null,
};

export const EXTRACT_USAGE_HISTORY: RecipeField = {
    name: 'extract_usage_history',
    label: 'Extract Usage History',
    tooltip:
        'Experimental (Subject to breaking change) -- Whether to ingest usage statistics for dashboards. Setting this to True will query looker system activity explores to fetch historical dashboard usage.',
    type: FieldType.BOOLEAN,
    fieldPath: 'source.config.extract_usage_history',
    rules: null,
};

export const EXTRACT_OWNERS: RecipeField = {
    name: 'extract_owners',
    label: 'Extract Owners',
    tooltip:
        'When enabled, extracts ownership from Looker directly. When disabled, ownership is left empty for dashboards and charts.',
    type: FieldType.BOOLEAN,
    fieldPath: 'source.config.extract_owners',
    rules: null,
};

export const SKIP_PERSONAL_FOLDERS: RecipeField = {
    name: 'skip_personal_folders',
    label: 'Skip Personal Folders',
    tooltip:
        'Whether to skip ingestion of dashboards in personal folders. Setting this to True will only ingest dashboards in the Shared folder space.',
    type: FieldType.BOOLEAN,
    fieldPath: 'source.config.skip_personal_folders',
    rules: null,
};

const startTimeFieldPath = 'source.config.start_time';
export const START_TIME: RecipeField = {
    name: 'start_time',
    label: 'Start Time',
    tooltip:
<<<<<<< HEAD
        'Earliest date of audit logs to process for usage, lineage etc. Default: Last full day in UTC or last time DataHub ingested usage (if stateful ingestion is enabled). Tip: Set this to an older date (e.g. 1 month ago) for your first ingestion run, and then uncheck it for future runs.',
=======
        'Earliest date used when processing audit logs for lineage, usage, and more. Default: Last full day in UTC or last time DataHub ingested usage (if stateful ingestion is enabled). Tip: Set this to an older date (e.g. 1 month ago) to bootstrap your first ingestion run, and then reduce for subsequent runs. Changing this may increase the duration of the extraction process.',
>>>>>>> 5fc6601d
    placeholder: 'Select date and time',
    type: FieldType.DATE,
    fieldPath: startTimeFieldPath,
    rules: null,
    getValueFromRecipeOverride: (recipe: any) => {
        const isoDateString = get(recipe, startTimeFieldPath);
        if (isoDateString) {
            return moment(isoDateString);
        }
        return isoDateString;
    },
    setValueOnRecipeOverride: (recipe: any, value?: Moment) => setDateValueOnRecipe(recipe, value, startTimeFieldPath),
};<|MERGE_RESOLUTION|>--- conflicted
+++ resolved
@@ -56,18 +56,9 @@
 }
 export function setFieldValueOnRecipe(recipe: any, value: any, fieldPath: string | string[]) {
     const updatedRecipe = { ...recipe };
-<<<<<<< HEAD
-    if (value !== undefined) {
-        if (value === null || value === '') {
-            clearFieldAndParents(updatedRecipe, fieldPath);
-            return updatedRecipe;
-        }
-        set(updatedRecipe, fieldPath, value);
-=======
     if (value === null || value === '' || value === undefined) {
         clearFieldAndParents(updatedRecipe, fieldPath);
         return updatedRecipe;
->>>>>>> 5fc6601d
     }
     set(updatedRecipe, fieldPath, value);
     return updatedRecipe;
@@ -285,22 +276,14 @@
 export const INCLUDE_TABLE_LINEAGE: RecipeField = {
     name: 'include_table_lineage',
     label: 'Include Table Lineage',
-<<<<<<< HEAD
-    tooltip: 'Whether or not table lineage should be ingested.',
-=======
     tooltip: 'Extract Tabel-Level lineage metadata. Enabling this may increase the duration of the extraction process.',
->>>>>>> 5fc6601d
     type: FieldType.BOOLEAN,
     fieldPath: 'source.config.include_table_lineage',
     rules: null,
 };
 
-<<<<<<< HEAD
-export const PROFILING_ENABLED: RecipeField = {
-=======
 const isProfilingEnabledFieldPath = 'source.config.profiling.enabled';
 export const TABLE_PROFILING_ENABLED: RecipeField = {
->>>>>>> 5fc6601d
     name: 'profiling.enabled',
     label: 'Enable Table Profiling',
     tooltip:
@@ -483,11 +466,7 @@
     name: 'start_time',
     label: 'Start Time',
     tooltip:
-<<<<<<< HEAD
-        'Earliest date of audit logs to process for usage, lineage etc. Default: Last full day in UTC or last time DataHub ingested usage (if stateful ingestion is enabled). Tip: Set this to an older date (e.g. 1 month ago) for your first ingestion run, and then uncheck it for future runs.',
-=======
         'Earliest date used when processing audit logs for lineage, usage, and more. Default: Last full day in UTC or last time DataHub ingested usage (if stateful ingestion is enabled). Tip: Set this to an older date (e.g. 1 month ago) to bootstrap your first ingestion run, and then reduce for subsequent runs. Changing this may increase the duration of the extraction process.',
->>>>>>> 5fc6601d
     placeholder: 'Select date and time',
     type: FieldType.DATE,
     fieldPath: startTimeFieldPath,
