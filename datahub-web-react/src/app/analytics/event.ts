import { DataHubViewType, EntityType, RecommendationRenderType, ScenarioType } from '../../types.generated';
import { EmbedLookupNotFoundReason } from '../embed/lookup/constants';
import { Direction } from '../lineage/types';

/**
 * Valid event types.
 */
export enum EventType {
    PageViewEvent,
    HomePageViewEvent,
    LogInEvent,
    LogOutEvent,
    SearchEvent,
    HomePageSearchEvent,
    SearchResultsViewEvent,
    SearchResultClickEvent,
    EntitySearchResultClickEvent,
    BrowseResultClickEvent,
    HomePageBrowseResultClickEvent,
    EntityViewEvent,
    EntitySectionViewEvent,
    EntityActionEvent,
    BatchEntityActionEvent,
    RecommendationImpressionEvent,
    RecommendationClickEvent,
    HomePageRecommendationClickEvent,
    HomePageExploreAllClickEvent,
    SearchBarExploreAllClickEvent,
    SearchResultsExploreAllClickEvent,
    SearchAcrossLineageEvent,
    SearchAcrossLineageResultsViewEvent,
    DownloadAsCsvEvent,
    SignUpEvent,
    ResetCredentialsEvent,
    CreateAccessTokenEvent,
    RevokeAccessTokenEvent,
    CreateGroupEvent,
    CreateInviteLinkEvent,
    CreateResetCredentialsLinkEvent,
    DeleteEntityEvent,
    SelectUserRoleEvent,
    BatchSelectUserRoleEvent,
    CreatePolicyEvent,
    UpdatePolicyEvent,
    DeactivatePolicyEvent,
    ActivatePolicyEvent,
    ShowSimplifiedHomepageEvent,
    ShowStandardHomepageEvent,
    CreateGlossaryEntityEvent,
    CreateDomainEvent,
    CreateIngestionSourceEvent,
    UpdateIngestionSourceEvent,
    DeleteIngestionSourceEvent,
    ExecuteIngestionSourceEvent,
    SsoEvent,
<<<<<<< HEAD
=======
    CreateViewEvent,
    UpdateViewEvent,
    SetGlobalDefaultViewEvent,
    SetUserDefaultViewEvent,
    ManuallyCreateLineageEvent,
    ManuallyDeleteLineageEvent,
    LineageGraphTimeRangeSelectionEvent,
    LineageTabTimeRangeSelectionEvent,
    CreateQueryEvent,
    UpdateQueryEvent,
    DeleteQueryEvent,
    SelectAutoCompleteOption,
    SelectQuickFilterEvent,
    DeselectQuickFilterEvent,
    EmbedProfileViewEvent,
    EmbedProfileViewInDataHubEvent,
    EmbedLookupNotFoundEvent,
>>>>>>> 5fc6601d
}

/**
 * Base Interface for all React analytics events.
 */
interface BaseEvent {
    actorUrn?: string;
    timestamp?: number;
    date?: string;
    userAgent?: string;
    browserId?: string;
}

/**
 * Viewed a page on the UI.
 */
export interface PageViewEvent extends BaseEvent {
    type: EventType.PageViewEvent;
    originPath: string;
}

/**
 * Viewed the Home Page on the UI.
 */
export interface HomePageViewEvent extends BaseEvent {
    type: EventType.HomePageViewEvent;
}

/**
 * Logged on successful new user sign up.
 */
export interface SignUpEvent extends BaseEvent {
    type: EventType.SignUpEvent;
    title: string;
}

/**
 * Logged on user successful login.
 */
export interface LogInEvent extends BaseEvent {
    type: EventType.LogInEvent;
}

/**
 * Logged on user successful logout.
 */
export interface LogOutEvent extends BaseEvent {
    type: EventType.LogOutEvent;
}

/**
 * Logged on user resetting their credentials
 */
export interface ResetCredentialsEvent extends BaseEvent {
    type: EventType.ResetCredentialsEvent;
}

/**
 * Logged on user successful search query.
 */
export interface SearchEvent extends BaseEvent {
    type: EventType.SearchEvent;
    query: string;
    entityTypeFilter?: EntityType;
    pageNumber: number;
    originPath: string;
    selectedQuickFilterValues?: string[];
    selectedQuickFilterTypes?: string[];
}

/**
 * Logged on user successful search query from the home page.
 */
export interface HomePageSearchEvent extends BaseEvent {
    type: EventType.HomePageSearchEvent;
    query: string;
    entityTypeFilter?: EntityType;
    pageNumber: number;
    selectedQuickFilterValues?: string[];
    selectedQuickFilterTypes?: string[];
}

/**
 * Logged on user search result click.
 */
export interface SearchResultsViewEvent extends BaseEvent {
    type: EventType.SearchResultsViewEvent;
    query: string;
    entityTypeFilter?: EntityType;
    page?: number;
    total: number;
}

/**
 * Logged on user search result click.
 */
export interface SearchResultClickEvent extends BaseEvent {
    type: EventType.SearchResultClickEvent;
    query: string;
    entityUrn: string;
    entityType: EntityType;
    entityTypeFilter?: EntityType;
    index: number;
    total: number;
}

/**
 * Logged on user browse result click.
 */
export interface BrowseResultClickEvent extends BaseEvent {
    type: EventType.BrowseResultClickEvent;
    browsePath: string;
    entityType: EntityType;
    resultType: 'Entity' | 'Group';
    entityUrn?: string;
    groupName?: string;
}

/**
 * Logged on user browse result click from the home page.
 */
export interface HomePageBrowseResultClickEvent extends BaseEvent {
    type: EventType.HomePageBrowseResultClickEvent;
    entityType: EntityType;
}

/**
 * Logged when user views an entity profile.
 */
export interface EntityViewEvent extends BaseEvent {
    type: EventType.EntityViewEvent;
    entityType: EntityType;
    entityUrn: string;
}

/**
 * Logged when user views a particular section of an entity profile.
 */
export interface EntitySectionViewEvent extends BaseEvent {
    type: EventType.EntitySectionViewEvent;
    entityType: EntityType;
    entityUrn: string;
    section: string;
}

/**
 * Logged when a user takes some action on an entity
 */
export const EntityActionType = {
    UpdateTags: 'UpdateTags',
    UpdateTerms: 'UpdateTerms',
    UpdateLinks: 'UpdateLinks',
    UpdateOwnership: 'UpdateOwnership',
    UpdateDocumentation: 'UpdateDocumentation',
    UpdateDescription: 'UpdateDescription',
    UpdateProperties: 'UpdateProperties',
    UpdateSchemaDescription: 'UpdateSchemaDescription',
    UpdateSchemaTags: 'UpdateSchemaTags',
    UpdateSchemaTerms: 'UpdateSchemaTerms',
    ClickExternalUrl: 'ClickExternalUrl',
};
export interface EntityActionEvent extends BaseEvent {
    type: EventType.EntityActionEvent;
    actionType: string;
    entityType?: EntityType;
    entityUrn: string;
}

export interface BatchEntityActionEvent extends BaseEvent {
    type: EventType.BatchEntityActionEvent;
    actionType: string;
    entityUrns: string[];
}

export interface RecommendationImpressionEvent extends BaseEvent {
    type: EventType.RecommendationImpressionEvent;
    moduleId: string;
    renderType: RecommendationRenderType;
    scenarioType: ScenarioType;
    // TODO: Determine whether we need to collect context parameters.
}

export interface RecommendationClickEvent extends BaseEvent {
    type: EventType.RecommendationClickEvent;
    renderId: string; // TODO : Determine whether we need a render id to join with click event.
    moduleId: string;
    renderType: RecommendationRenderType;
    scenarioType: ScenarioType;
    index?: number;
}

export interface HomePageRecommendationClickEvent extends BaseEvent {
    type: EventType.HomePageRecommendationClickEvent;
    renderId: string; // TODO : Determine whether we need a render id to join with click event.
    moduleId: string;
    renderType: RecommendationRenderType;
    scenarioType: ScenarioType;
    index?: number;
}

export interface SearchAcrossLineageEvent extends BaseEvent {
    type: EventType.SearchAcrossLineageEvent;
    query: string;
    entityTypeFilter?: EntityType;
    pageNumber: number;
    originPath: string;
}
export interface SearchAcrossLineageResultsViewEvent extends BaseEvent {
    type: EventType.SearchAcrossLineageResultsViewEvent;
    query: string;
    entityTypeFilter?: EntityType;
    page?: number;
    total: number;
}

export interface DownloadAsCsvEvent extends BaseEvent {
    type: EventType.DownloadAsCsvEvent;
    query: string;
    // optional parameter if its coming from inside an entity page
    entityUrn?: string;
    path: string;
}

export interface CreateAccessTokenEvent extends BaseEvent {
    type: EventType.CreateAccessTokenEvent;
    accessTokenType: string;
    duration: string;
}

export interface RevokeAccessTokenEvent extends BaseEvent {
    type: EventType.RevokeAccessTokenEvent;
}

export interface CreateGroupEvent extends BaseEvent {
    type: EventType.CreateGroupEvent;
}
export interface CreateInviteLinkEvent extends BaseEvent {
    type: EventType.CreateInviteLinkEvent;
    roleUrn?: string;
}

export interface CreateResetCredentialsLinkEvent extends BaseEvent {
    type: EventType.CreateResetCredentialsLinkEvent;
    userUrn: string;
}

export interface DeleteEntityEvent extends BaseEvent {
    type: EventType.DeleteEntityEvent;
    entityUrn: string;
    entityType: EntityType;
}

export interface SelectUserRoleEvent extends BaseEvent {
    type: EventType.SelectUserRoleEvent;
    roleUrn: string;
    userUrn: string;
}

export interface BatchSelectUserRoleEvent extends BaseEvent {
    type: EventType.BatchSelectUserRoleEvent;
    roleUrn: string;
    userUrns: string[];
}

// Policy events

export interface CreatePolicyEvent extends BaseEvent {
    type: EventType.CreatePolicyEvent;
}

export interface UpdatePolicyEvent extends BaseEvent {
    type: EventType.UpdatePolicyEvent;
    policyUrn: string;
}

export interface DeactivatePolicyEvent extends BaseEvent {
    type: EventType.DeactivatePolicyEvent;
    policyUrn: string;
}

export interface ActivatePolicyEvent extends BaseEvent {
    type: EventType.ActivatePolicyEvent;
    policyUrn: string;
}

export interface ShowSimplifiedHomepageEvent extends BaseEvent {
    type: EventType.ShowSimplifiedHomepageEvent;
}

export interface ShowStandardHomepageEvent extends BaseEvent {
    type: EventType.ShowStandardHomepageEvent;
}

<<<<<<< HEAD
=======
export interface HomePageExploreAllClickEvent extends BaseEvent {
    type: EventType.HomePageExploreAllClickEvent;
}

export interface SearchBarExploreAllClickEvent extends BaseEvent {
    type: EventType.SearchBarExploreAllClickEvent;
}

export interface SearchResultsExploreAllClickEvent extends BaseEvent {
    type: EventType.SearchResultsExploreAllClickEvent;
}

>>>>>>> 5fc6601d
// Business glossary events

export interface CreateGlossaryEntityEvent extends BaseEvent {
    type: EventType.CreateGlossaryEntityEvent;
    entityType: EntityType;
    parentNodeUrn?: string;
}

export interface CreateDomainEvent extends BaseEvent {
    type: EventType.CreateDomainEvent;
}

// Managed Ingestion Events

export interface CreateIngestionSourceEvent extends BaseEvent {
    type: EventType.CreateIngestionSourceEvent;
    sourceType: string;
    interval?: string;
}

export interface UpdateIngestionSourceEvent extends BaseEvent {
    type: EventType.UpdateIngestionSourceEvent;
    sourceType: string;
    interval?: string;
}

export interface DeleteIngestionSourceEvent extends BaseEvent {
    type: EventType.DeleteIngestionSourceEvent;
}

export interface ExecuteIngestionSourceEvent extends BaseEvent {
    type: EventType.ExecuteIngestionSourceEvent;
}

// TODO: Find a way to use this event
export interface SsoEvent extends BaseEvent {
    type: EventType.SsoEvent;
}

<<<<<<< HEAD
=======
export interface ManuallyCreateLineageEvent extends BaseEvent {
    type: EventType.ManuallyCreateLineageEvent;
    direction: Direction;
    sourceEntityType?: EntityType;
    sourceEntityPlatform?: string;
    destinationEntityType?: EntityType;
    destinationEntityPlatform?: string;
}

export interface ManuallyDeleteLineageEvent extends BaseEvent {
    type: EventType.ManuallyDeleteLineageEvent;
    direction: Direction;
    sourceEntityType?: EntityType;
    sourceEntityPlatform?: string;
    destinationEntityType?: EntityType;
    destinationEntityPlatform?: string;
}

/**
 * Emitted when a new View is created.
 */
export interface CreateViewEvent extends BaseEvent {
    type: EventType.CreateViewEvent;
    viewType: DataHubViewType;
}

/**
 * Emitted when an existing View is updated.
 */
export interface UpdateViewEvent extends BaseEvent {
    type: EventType.UpdateViewEvent;
    viewType: DataHubViewType;
    urn: string;
}

/**
 * Emitted when a user sets or clears their personal default view.
 */
export interface SetUserDefaultViewEvent extends BaseEvent {
    type: EventType.SetUserDefaultViewEvent;
    urn: string | null;
    viewType: DataHubViewType | null;
}

/**
 * Emitted when a user sets or clears the global default view.
 */
export interface SetGlobalDefaultViewEvent extends BaseEvent {
    type: EventType.SetGlobalDefaultViewEvent;
    urn: string | null;
}

export interface LineageGraphTimeRangeSelectionEvent extends BaseEvent {
    type: EventType.LineageGraphTimeRangeSelectionEvent;
    relativeStartDate: string;
    relativeEndDate: string;
}

export interface LineageTabTimeRangeSelectionEvent extends BaseEvent {
    type: EventType.LineageTabTimeRangeSelectionEvent;
    relativeStartDate: string;
    relativeEndDate: string;
}

export interface CreateQueryEvent extends BaseEvent {
    type: EventType.CreateQueryEvent;
}

export interface UpdateQueryEvent extends BaseEvent {
    type: EventType.UpdateQueryEvent;
}

export interface DeleteQueryEvent extends BaseEvent {
    type: EventType.DeleteQueryEvent;
}

export interface SelectAutoCompleteOption extends BaseEvent {
    type: EventType.SelectAutoCompleteOption;
    optionType: string;
    entityType?: EntityType;
    entityUrn?: string;
}

export interface SelectQuickFilterEvent extends BaseEvent {
    type: EventType.SelectQuickFilterEvent;
    quickFilterType: string;
    quickFilterValue: string;
}

export interface DeselectQuickFilterEvent extends BaseEvent {
    type: EventType.DeselectQuickFilterEvent;
    quickFilterType: string;
    quickFilterValue: string;
}

export interface EmbedProfileViewEvent extends BaseEvent {
    type: EventType.EmbedProfileViewEvent;
    entityType: string;
    entityUrn: string;
}

export interface EmbedProfileViewInDataHubEvent extends BaseEvent {
    type: EventType.EmbedProfileViewInDataHubEvent;
    entityType: string;
    entityUrn: string;
}

export interface EmbedLookupNotFoundEvent extends BaseEvent {
    type: EventType.EmbedLookupNotFoundEvent;
    url: string;
    reason: EmbedLookupNotFoundReason;
}

>>>>>>> 5fc6601d
/**
 * Event consisting of a union of specific event types.
 */
export type Event =
    | PageViewEvent
    | HomePageViewEvent
    | SignUpEvent
    | LogInEvent
    | LogOutEvent
    | ResetCredentialsEvent
    | SearchEvent
    | HomePageSearchEvent
    | HomePageExploreAllClickEvent
    | SearchBarExploreAllClickEvent
    | SearchResultsExploreAllClickEvent
    | SearchResultsViewEvent
    | SearchResultClickEvent
    | BrowseResultClickEvent
    | HomePageBrowseResultClickEvent
    | EntityViewEvent
    | EntitySectionViewEvent
    | EntityActionEvent
    | RecommendationImpressionEvent
    | SearchAcrossLineageEvent
    | SearchAcrossLineageResultsViewEvent
    | DownloadAsCsvEvent
    | RecommendationClickEvent
    | HomePageRecommendationClickEvent
    | BatchEntityActionEvent
    | CreateAccessTokenEvent
    | RevokeAccessTokenEvent
    | CreateGroupEvent
    | CreateInviteLinkEvent
    | CreateResetCredentialsLinkEvent
    | DeleteEntityEvent
    | SelectUserRoleEvent
    | BatchSelectUserRoleEvent
    | CreatePolicyEvent
    | UpdatePolicyEvent
    | DeactivatePolicyEvent
    | ActivatePolicyEvent
    | ShowSimplifiedHomepageEvent
    | ShowStandardHomepageEvent
    | CreateGlossaryEntityEvent
    | CreateDomainEvent
    | CreateIngestionSourceEvent
    | UpdateIngestionSourceEvent
    | DeleteIngestionSourceEvent
    | ExecuteIngestionSourceEvent
    | ShowStandardHomepageEvent
<<<<<<< HEAD
    | SsoEvent;
=======
    | SsoEvent
    | CreateViewEvent
    | UpdateViewEvent
    | SetUserDefaultViewEvent
    | SetGlobalDefaultViewEvent
    | ManuallyCreateLineageEvent
    | ManuallyDeleteLineageEvent
    | LineageGraphTimeRangeSelectionEvent
    | LineageTabTimeRangeSelectionEvent
    | CreateQueryEvent
    | UpdateQueryEvent
    | DeleteQueryEvent
    | SelectAutoCompleteOption
    | SelectQuickFilterEvent
    | DeselectQuickFilterEvent
    | EmbedProfileViewEvent
    | EmbedProfileViewInDataHubEvent
    | EmbedLookupNotFoundEvent;
>>>>>>> 5fc6601d
<|MERGE_RESOLUTION|>--- conflicted
+++ resolved
@@ -53,8 +53,6 @@
     DeleteIngestionSourceEvent,
     ExecuteIngestionSourceEvent,
     SsoEvent,
-<<<<<<< HEAD
-=======
     CreateViewEvent,
     UpdateViewEvent,
     SetGlobalDefaultViewEvent,
@@ -72,7 +70,6 @@
     EmbedProfileViewEvent,
     EmbedProfileViewInDataHubEvent,
     EmbedLookupNotFoundEvent,
->>>>>>> 5fc6601d
 }
 
 /**
@@ -366,8 +363,6 @@
     type: EventType.ShowStandardHomepageEvent;
 }
 
-<<<<<<< HEAD
-=======
 export interface HomePageExploreAllClickEvent extends BaseEvent {
     type: EventType.HomePageExploreAllClickEvent;
 }
@@ -380,7 +375,6 @@
     type: EventType.SearchResultsExploreAllClickEvent;
 }
 
->>>>>>> 5fc6601d
 // Business glossary events
 
 export interface CreateGlossaryEntityEvent extends BaseEvent {
@@ -420,8 +414,6 @@
     type: EventType.SsoEvent;
 }
 
-<<<<<<< HEAD
-=======
 export interface ManuallyCreateLineageEvent extends BaseEvent {
     type: EventType.ManuallyCreateLineageEvent;
     direction: Direction;
@@ -535,7 +527,6 @@
     reason: EmbedLookupNotFoundReason;
 }
 
->>>>>>> 5fc6601d
 /**
  * Event consisting of a union of specific event types.
  */
@@ -586,9 +577,6 @@
     | DeleteIngestionSourceEvent
     | ExecuteIngestionSourceEvent
     | ShowStandardHomepageEvent
-<<<<<<< HEAD
-    | SsoEvent;
-=======
     | SsoEvent
     | CreateViewEvent
     | UpdateViewEvent
@@ -606,5 +594,4 @@
     | DeselectQuickFilterEvent
     | EmbedProfileViewEvent
     | EmbedProfileViewInDataHubEvent
-    | EmbedLookupNotFoundEvent;
->>>>>>> 5fc6601d
+    | EmbedLookupNotFoundEvent;