import { Tooltip } from 'antd';
import React from 'react';
import { Entity } from '../../../../types.generated';
import { PreviewType } from '../../../entity/Entity';
import { useEntityRegistry } from '../../../useEntityRegistry';

type Props = {
    entity?: Entity;
    // whether the tooltip can be opened or if it should always stay closed
    canOpen?: boolean;
    children: React.ReactNode;
};

export const HoverEntityTooltip = ({ entity, canOpen = true, children }: Props) => {
    const entityRegistry = useEntityRegistry();

    if (!entity || !entity.type || !entity.urn) {
        return <>{children}</>;
    }

    const url = entityRegistry.getEntityUrl(entity.type, entity.urn);
    return (
        <Tooltip
            visible={canOpen ? undefined : false}
            color="white"
            placement="topRight"
<<<<<<< HEAD
            overlayStyle={{ minWidth: 300, maxWidth: 500, width: 'fit-content' }}
=======
            overlayStyle={{ minWidth: 300, maxWidth: 600, width: 'fit-content' }}
>>>>>>> 5fc6601d
            overlayInnerStyle={{ padding: 12 }}
            title={<a href={url}>{entityRegistry.renderPreview(entity.type, PreviewType.HOVER_CARD, entity)}</a>}
        >
            {children}
        </Tooltip>
    );
};<|MERGE_RESOLUTION|>--- conflicted
+++ resolved
@@ -24,11 +24,7 @@
             visible={canOpen ? undefined : false}
             color="white"
             placement="topRight"
-<<<<<<< HEAD
-            overlayStyle={{ minWidth: 300, maxWidth: 500, width: 'fit-content' }}
-=======
             overlayStyle={{ minWidth: 300, maxWidth: 600, width: 'fit-content' }}
->>>>>>> 5fc6601d
             overlayInnerStyle={{ padding: 12 }}
             title={<a href={url}>{entityRegistry.renderPreview(entity.type, PreviewType.HOVER_CARD, entity)}</a>}
         >
