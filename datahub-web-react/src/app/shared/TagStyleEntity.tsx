import React, { useCallback, useEffect, useRef, useState } from 'react';
import { grey } from '@ant-design/colors';
import { Button, Divider, message, Typography } from 'antd';
import { useHistory } from 'react-router';
import { ApolloError } from '@apollo/client';
import styled from 'styled-components';
import { ChromePicker } from 'react-color';
import ColorHash from 'color-hash';
import { PlusOutlined } from '@ant-design/icons';
import { useGetTagQuery } from '../../graphql/tag.generated';
import { EntityType, FacetMetadata, Maybe, Scalars } from '../../types.generated';
import { ExpandedOwner } from '../entity/shared/components/styled/ExpandedOwner/ExpandedOwner';
import { EMPTY_MESSAGES } from '../entity/shared/constants';
import { navigateToSearchUrl } from '../search/utils/navigateToSearchUrl';
import { useEntityRegistry } from '../useEntityRegistry';
import { useUpdateDescriptionMutation, useSetTagColorMutation } from '../../graphql/mutations.generated';
import { useGetSearchResultsForMultipleQuery } from '../../graphql/search.generated';
import analytics, { EventType, EntityActionType } from '../analytics';
import { GetSearchResultsParams, SearchResultInterface } from '../entity/shared/components/styled/search/types';
import { EditOwnersModal } from '../entity/shared/containers/profile/sidebar/Ownership/EditOwnersModal';
import CopyUrn from './CopyUrn';
import EntityDropdown from '../entity/shared/EntityDropdown';
import { EntityMenuItems } from '../entity/shared/EntityDropdown/EntityDropdown';
import { ErrorSection } from './error/ErrorSection';
import { generateOrFilters } from '../search/utils/generateOrFilters';
<<<<<<< HEAD
import { UnionType } from '../search/utils/constants';
=======
import { ENTITY_FILTER_NAME, UnionType } from '../search/utils/constants';
>>>>>>> 5fc6601d

function useWrappedSearchResults(params: GetSearchResultsParams) {
    const { data, loading, error } = useGetSearchResultsForMultipleQuery(params);
    return { data: data?.searchAcrossEntities, loading, error };
}

type SearchResultsInterface = {
    /** The offset of the result set */
    start: Scalars['Int'];
    /** The number of entities included in the result set */
    count: Scalars['Int'];
    /** The total number of search results matching the query and filters */
    total: Scalars['Int'];
    /** The search result entities */
    searchResults: Array<SearchResultInterface>;
    /** Candidate facet aggregations used for search filtering */
    facets?: Maybe<Array<FacetMetadata>>;
};

const TitleLabel = styled(Typography.Text)`
    &&& {
        color: ${grey[2]};
        font-size: 12px;
        display: block;
        line-height: 20px;
        font-weight: 700;
    }
`;

const TitleText = styled(Typography.Text)`
    &&& {
        color: ${grey[10]};
        font-weight: 700;
        font-size: 20px;
        line-height: 28px;
        display: inline-block;
        margin: 0px 7px;
    }
`;

const ColorPicker = styled.div`
    position: relative;
    display: inline-block;
`;

const ColorPickerButton = styled.div`
    width: 16px;
    height: 16px;
    border: none;
    border-radius: 50%;
`;

const ColorPickerPopOver = styled.div`
    position: absolute;
    z-index: 100;
`;

const DescriptionLabel = styled(Typography.Text)`
    &&& {
        text-align: left;
        font-weight: bold;
        font-size: 14px;
        line-height: 28px;
        color: rgb(38, 38, 38);
    }
`;

export const EmptyValue = styled.div`
    &:after {
        content: 'None';
        color: #b7b7b7;
        font-style: italic;
        font-weight: 100;
    }
`;

const DetailsLayout = styled.div`
    display: flex;
    justify-content: space-between;
`;

const StatsBox = styled.div`
    width: 180px;
    justify-content: left;
`;

const StatsLabel = styled(Typography.Text)`
    &&& {
        color: ${grey[10]};
        font-size: 14px;
        font-weight: 700;
        line-height: 28px;
    }
`;

const StatsButton = styled(Button)`
    padding: 0px 0px;
    margin-top: 0px;
    font-weight: 700;
    font-size: 12px;
    line-height: 20px;
`;

const EmptyStatsText = styled(Typography.Text)`
    font-size: 15px;
    font-style: italic;
`;

const OwnerButtonEmptyTitle = styled.span`
    font-weight: 700;
    font-size: 12px;
    line-height: 20px;
    color: ${grey[10]};
`;

const OwnerButtonTitle = styled.span`
    font-weight: 500;
    font-size: 12px;
    line-height: 20px;
    color: ${grey[10]};
`;

const TagName = styled.div`
    display: flex;
    align-items: center;
    justify-content: left;
`;

const ActionButtons = styled.div`
    display: flex;
`;

const TagHeader = styled.div`
    display: flex;
    justify-content: space-between;
    align-items: top;
`;

const { Paragraph } = Typography;

type Props = {
    urn: string;
    useGetSearchResults?: (params: GetSearchResultsParams) => {
        data: SearchResultsInterface | undefined | null;
        loading: boolean;
        error: ApolloError | undefined;
    };
};

const generateColor = new ColorHash({
    saturation: 0.9,
});

/**
 * Responsible for displaying metadata about a tag
 */
export default function TagStyleEntity({ urn, useGetSearchResults = useWrappedSearchResults }: Props) {
    const history = useHistory();
    const entityRegistry = useEntityRegistry();
    const { error, data, refetch } = useGetTagQuery({ variables: { urn } });
    const [updateDescription] = useUpdateDescriptionMutation();
    const [setTagColorMutation] = useSetTagColorMutation();
    const entityUrn = data?.tag?.urn;
    const entityFilters =
        (entityUrn && [
            {
                field: 'tags',
                values: [entityUrn],
            },
        ]) ||
        [];
<<<<<<< HEAD
    const entityAndSchemaFilters =
        (entityUrn && [
            ...entityFilters,
            {
                field: 'fieldTags',
                values: [entityUrn],
            },
        ]) ||
        [];
=======
>>>>>>> 5fc6601d

    const description = data?.tag?.properties?.description || '';
    const [updatedDescription, setUpdatedDescription] = useState('');
    const hexColor = data?.tag?.properties?.colorHex || generateColor.hex(urn);
    const [displayColorPicker, setDisplayColorPicker] = useState(false);
    const [colorValue, setColorValue] = useState('');
    const ownersEmpty = !data?.tag?.ownership?.owners?.length;
    const [showAddModal, setShowAddModal] = useState(false);
    const [copiedUrn, setCopiedUrn] = useState(false);

    useEffect(() => {
        setUpdatedDescription(description);
    }, [description]);

    useEffect(() => {
        setColorValue(hexColor);
    }, [hexColor]);

    const { data: facetData, loading: facetLoading } = useGetSearchResults({
        variables: {
            input: {
                query: '*',
                start: 0,
                count: 1,
<<<<<<< HEAD
                orFilters: generateOrFilters(UnionType.OR, entityAndSchemaFilters),
=======
                orFilters: generateOrFilters(UnionType.OR, entityFilters),
>>>>>>> 5fc6601d
            },
        },
    });

    const facets = facetData?.facets?.filter((facet) => facet?.field === 'entity') || [];
    const aggregations = facets && facets[0]?.aggregations;

    // Save Color Change
    const saveColor = useCallback(async () => {
        if (displayColorPicker) {
            try {
                await setTagColorMutation({
                    variables: {
                        urn,
                        colorHex: colorValue,
                    },
                });
                message.destroy();
                message.success({ content: 'Color Saved!', duration: 2 });
                setDisplayColorPicker(false);
            } catch (e: unknown) {
                message.destroy();
                if (e instanceof Error) {
                    message.error({ content: `Failed to save tag color: \n ${e.message || ''}`, duration: 2 });
                }
            }
            refetch?.();
        }
    }, [urn, colorValue, displayColorPicker, setTagColorMutation, setDisplayColorPicker, refetch]);

    const colorPickerRef = useRef(null);

    useEffect(() => {
        /**
         * Save Color if Clicked outside of the Color Picker
         */
        function handleClickOutsideColorPicker(event) {
            if (displayColorPicker) {
                const { current }: any = colorPickerRef;
                if (current) {
                    if (!current.contains(event.target)) {
                        setDisplayColorPicker(false);
                        saveColor();
                    }
                }
            }
        }
        // Bind the event listener
        document.addEventListener('mousedown', handleClickOutsideColorPicker);
        return () => {
            // Unbind the event listener on clean up
            document.removeEventListener('mousedown', handleClickOutsideColorPicker);
        };
    }, [colorPickerRef, displayColorPicker, saveColor]);

    const handlePickerClick = () => {
        setDisplayColorPicker(!displayColorPicker);
        saveColor();
    };

    const handleColorChange = (color: any) => {
        setColorValue(color?.hex);
    };

    // Update Description
    const updateDescriptionValue = (desc: string) => {
        setUpdatedDescription(desc);
        return updateDescription({
            variables: {
                input: {
                    description: desc,
                    resourceUrn: urn,
                },
            },
        });
    };

    // Save the description
    const handleSaveDescription = async (desc: string) => {
        message.loading({ content: 'Saving...' });
        try {
            await updateDescriptionValue(desc);
            message.destroy();
            message.success({ content: 'Description Updated', duration: 2 });
            analytics.event({
                type: EventType.EntityActionEvent,
                actionType: EntityActionType.UpdateDescription,
                entityType: EntityType.Tag,
                entityUrn: urn,
            });
        } catch (e: unknown) {
            message.destroy();
            if (e instanceof Error) {
                message.error({ content: `Failed to update description: \n ${e.message || ''}`, duration: 2 });
            }
        }
        refetch?.();
    };

    return (
        <>
            {error && <ErrorSection />}
            {/* Tag Title */}
            <TagHeader>
                <div>
                    <TitleLabel>Tag</TitleLabel>
                    <TagName>
                        <ColorPicker>
                            <ColorPickerButton style={{ backgroundColor: colorValue }} onClick={handlePickerClick} />
                        </ColorPicker>
                        <TitleText>
                            {(data?.tag && entityRegistry.getDisplayName(EntityType.Tag, data?.tag)) || ''}
                        </TitleText>
                    </TagName>
                </div>
                <ActionButtons>
                    <CopyUrn urn={urn} isActive={copiedUrn} onClick={() => setCopiedUrn(true)} />
                    <EntityDropdown
                        urn={urn}
                        entityType={EntityType.Tag}
                        entityData={data?.tag}
                        menuItems={new Set([EntityMenuItems.DELETE])}
                    />
                </ActionButtons>
                {displayColorPicker && (
                    <ColorPickerPopOver ref={colorPickerRef}>
                        <ChromePicker color={colorValue} onChange={handleColorChange} />
                    </ColorPickerPopOver>
                )}
            </TagHeader>
            <Divider />
            {/* Tag Description */}
            <DescriptionLabel>About</DescriptionLabel>
            <Paragraph
                style={{ fontSize: '12px', lineHeight: '15px', padding: '5px 0px' }}
                editable={{ onChange: handleSaveDescription }}
                ellipsis={{ rows: 2, expandable: true, symbol: 'Read more' }}
            >
                {updatedDescription || <EmptyValue />}
            </Paragraph>
            <Divider />
            {/* Tag Charts, Datasets and Owners */}
            <DetailsLayout>
                <StatsBox>
                    <StatsLabel>Applied to</StatsLabel>
                    {facetLoading && (
                        <div>
                            <EmptyStatsText>Loading...</EmptyStatsText>
                        </div>
                    )}
                    {!facetLoading && aggregations && aggregations?.length === 0 && (
                        <div>
                            <EmptyStatsText>No entities</EmptyStatsText>
                        </div>
                    )}
                    {!facetLoading &&
                        aggregations &&
                        aggregations?.map((aggregation) => {
                            if (aggregation?.count === 0) {
                                return null;
                            }
                            return (
                                <div key={aggregation?.value}>
                                    <StatsButton
                                        onClick={() =>
                                            navigateToSearchUrl({
<<<<<<< HEAD
                                                type: aggregation?.value as EntityType,
                                                filters:
                                                    aggregation?.value === EntityType.Dataset
                                                        ? entityAndSchemaFilters
                                                        : entityFilters,
                                                unionType: UnionType.OR,
=======
                                                filters: [
                                                    ...entityFilters,
                                                    {
                                                        field: ENTITY_FILTER_NAME,
                                                        values: [aggregation.value],
                                                    },
                                                ],
                                                unionType: UnionType.AND,
>>>>>>> 5fc6601d
                                                history,
                                            })
                                        }
                                        type="link"
                                    >
                                        <span data-testid={`stats-${aggregation?.value}`}>
                                            {aggregation?.count}{' '}
                                            {entityRegistry.getCollectionName(aggregation?.value as EntityType)} &gt;
                                        </span>
                                    </StatsButton>
                                </div>
                            );
                        })}
                </StatsBox>
                <div>
                    <StatsLabel>Owners</StatsLabel>
                    <div>
                        {data?.tag?.ownership?.owners?.map((owner) => (
                            <ExpandedOwner entityUrn={urn} owner={owner} refetch={refetch} hidePopOver />
                        ))}
                        {ownersEmpty && (
                            <Typography.Paragraph type="secondary">
                                {EMPTY_MESSAGES.owners.title}. {EMPTY_MESSAGES.owners.description}
                            </Typography.Paragraph>
                        )}
                        <Button type={ownersEmpty ? 'default' : 'text'} onClick={() => setShowAddModal(true)}>
                            <PlusOutlined />
                            {ownersEmpty ? (
                                <OwnerButtonEmptyTitle>Add Owners</OwnerButtonEmptyTitle>
                            ) : (
                                <OwnerButtonTitle>Add Owners</OwnerButtonTitle>
                            )}
                        </Button>
                    </div>
                    <div>
                        {showAddModal && (
                            <EditOwnersModal
                                hideOwnerType
                                refetch={refetch}
                                onCloseModal={() => {
                                    setShowAddModal(false);
                                }}
                                urns={[urn]}
                                entityType={EntityType.Tag}
                            />
                        )}
                    </div>
                </div>
            </DetailsLayout>
        </>
    );
}<|MERGE_RESOLUTION|>--- conflicted
+++ resolved
@@ -23,11 +23,7 @@
 import { EntityMenuItems } from '../entity/shared/EntityDropdown/EntityDropdown';
 import { ErrorSection } from './error/ErrorSection';
 import { generateOrFilters } from '../search/utils/generateOrFilters';
-<<<<<<< HEAD
-import { UnionType } from '../search/utils/constants';
-=======
 import { ENTITY_FILTER_NAME, UnionType } from '../search/utils/constants';
->>>>>>> 5fc6601d
 
 function useWrappedSearchResults(params: GetSearchResultsParams) {
     const { data, loading, error } = useGetSearchResultsForMultipleQuery(params);
@@ -199,18 +195,6 @@
             },
         ]) ||
         [];
-<<<<<<< HEAD
-    const entityAndSchemaFilters =
-        (entityUrn && [
-            ...entityFilters,
-            {
-                field: 'fieldTags',
-                values: [entityUrn],
-            },
-        ]) ||
-        [];
-=======
->>>>>>> 5fc6601d
 
     const description = data?.tag?.properties?.description || '';
     const [updatedDescription, setUpdatedDescription] = useState('');
@@ -235,11 +219,7 @@
                 query: '*',
                 start: 0,
                 count: 1,
-<<<<<<< HEAD
-                orFilters: generateOrFilters(UnionType.OR, entityAndSchemaFilters),
-=======
                 orFilters: generateOrFilters(UnionType.OR, entityFilters),
->>>>>>> 5fc6601d
             },
         },
     });
@@ -406,14 +386,6 @@
                                     <StatsButton
                                         onClick={() =>
                                             navigateToSearchUrl({
-<<<<<<< HEAD
-                                                type: aggregation?.value as EntityType,
-                                                filters:
-                                                    aggregation?.value === EntityType.Dataset
-                                                        ? entityAndSchemaFilters
-                                                        : entityFilters,
-                                                unionType: UnionType.OR,
-=======
                                                 filters: [
                                                     ...entityFilters,
                                                     {
@@ -422,7 +394,6 @@
                                                     },
                                                 ],
                                                 unionType: UnionType.AND,
->>>>>>> 5fc6601d
                                                 history,
                                             })
                                         }
