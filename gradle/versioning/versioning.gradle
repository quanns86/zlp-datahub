/**
 Applies a consistent versioning scheme to all projects using this script

Uses git tags to mint versions by default. 
git tags can be of a few forms:
- short sha (typical for a PR or a commit) (e.g. 38960ae)
- versioned tags (typical for a release) (e.g. v0.8.45, v0.8.45.1, v0.8.45rc1, v0.8.45.1rc4)

Produces the following variables and supports token replacement
- version: server version amenable for creating jars
- fullVersion: full version string 
- cliMajorVersion: cli version amenable for binding to server as a default
  0.8.44 or 0.8.44-1 (for clean tags) or 0.8.45-SNAPSHOT (for unclean repositories)

 All inference can be overridden by passing in the releaseVersion property
 e.g. -PreleaseVersion=0.2.3.4 will set the jar version to 0.2.3-4

 **/


import org.apache.tools.ant.filters.ReplaceTokens

def detailedVersionString = "0.0.0-unknown-SNAPSHOT"
<<<<<<< HEAD
def cliMajorVersion = "0.9.0" // base default cli major version
=======
def cliMajorVersion = "0.10.4" // base default cli major version
>>>>>>> 5fc6601d
def snapshotVersion = false
if (project.hasProperty("releaseVersion")) {
  version = releaseVersion
  detailedVersionString = releaseVersion
} else {
  try {
      // apply this plugin in a try-catch block so that we can handle cases without .git directory
      apply plugin: "com.palantir.git-version"
      def details = versionDetails()
      detailedVersionString = gitVersion()
      version = details.lastTag
      version = version.startsWith("v")? version.substring(1): version
      def suffix = details.isCleanTag? "": "-SNAPSHOT"
      snapshotVersion = ! details.isCleanTag
    }
    catch (Exception e) {
          e.printStackTrace()
          // last fall back
          version = detailedVersionString
    }
}

// trim version if it is of size 4 to size 3
def versionParts = version.tokenize(".")
cliMajorVersion = version
if (versionParts.size() > 3) {
  // at-least 4 part version
  // we check if the 4th part is a .0 in which case we want to create a release
  if ((versionParts.size() == 4) && (versionParts[3] == '0')) {
    versionParts = versionParts[0..2]
  }
  version = versionParts[0..2].join('.')
  if (versionParts.size() > 3) {
      version = version + "-" + versionParts[3..versionParts.size()-1].join('-')
  }
}

if (snapshotVersion) {
    if (versionParts[versionParts.size()-1].isInteger()) {
      def base_version = versionParts[0..versionParts.size()-2].join('.')
      version = base_version + '.' + (versionParts[versionParts.size()-1].toInteger()+1).toString() + "-SNAPSHOT"
      cliMajorVersion = base_version + "." + versionParts[versionParts.size()-1]
    } else {
      // we are unable to part the last token as an integer, so we just append SNAPSHOT to this version
      version = versionParts[0..versionParts.size()-1].join('.') + '-SNAPSHOT'
      cliMajorVersion = versionParts[0..versionParts.size()-1].join('.')
  }
}

processResources {
  filter(ReplaceTokens, tokens:[fullVersion: detailedVersionString])
  filter(ReplaceTokens, tokens:[cliMajorVersion: cliMajorVersion])
}

task printVersionDetails() {
  println("fullVersion=" + detailedVersionString)
  println("cliMajorVersion=" + cliMajorVersion)
  println("version=" +  version)
}<|MERGE_RESOLUTION|>--- conflicted
+++ resolved
@@ -21,11 +21,7 @@
 import org.apache.tools.ant.filters.ReplaceTokens
 
 def detailedVersionString = "0.0.0-unknown-SNAPSHOT"
-<<<<<<< HEAD
-def cliMajorVersion = "0.9.0" // base default cli major version
-=======
 def cliMajorVersion = "0.10.4" // base default cli major version
->>>>>>> 5fc6601d
 def snapshotVersion = false
 if (project.hasProperty("releaseVersion")) {
   version = releaseVersion
