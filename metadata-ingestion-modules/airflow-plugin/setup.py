--- conflicted
+++ resolved
@@ -1,9 +1,5 @@
 import os
 import pathlib
-<<<<<<< HEAD
-from typing import Dict, Set
-=======
->>>>>>> 5fc6601d
 
 import setuptools
 
@@ -26,13 +22,7 @@
     "typing-inspect",
     "pydantic>=1.5.1",
     "apache-airflow >= 2.0.2",
-<<<<<<< HEAD
-    "acryl-datahub[airflow] >= 0.8.36",
-    # Pinned dependencies to make dependency resolution faster.
-    "sqlalchemy==1.3.24",
-=======
     f"acryl-datahub[airflow] == {package_metadata['__version__']}",
->>>>>>> 5fc6601d
 }
 
 
@@ -134,11 +124,8 @@
     install_requires=list(base_requirements),
     extras_require={
         "dev": list(dev_requirements),
-<<<<<<< HEAD
-=======
         "datahub-kafka": [
             f"acryl-datahub[datahub-kafka] == {package_metadata['__version__']}"
         ],
->>>>>>> 5fc6601d
     },
 )