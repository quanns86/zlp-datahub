--- conflicted
+++ resolved
@@ -1,369 +1,4 @@
-<<<<<<< HEAD
-import contextlib
-import traceback
-from typing import Any, Iterable
-
-import attr
-from airflow.configuration import conf
-from airflow.lineage import PIPELINE_OUTLETS
-from airflow.models.baseoperator import BaseOperator
-from airflow.plugins_manager import AirflowPlugin
-from airflow.utils.module_loading import import_string
-from cattr import structure
-from datahub.api.entities.dataprocess.dataprocess_instance import InstanceRunResult
-from datahub_provider.client.airflow_generator import AirflowGenerator
-from datahub_provider.hooks.datahub import DatahubGenericHook
-from datahub_provider.lineage.datahub import DatahubLineageConfig
-
-
-def get_lineage_config() -> DatahubLineageConfig:
-    """Load the lineage config from airflow.cfg."""
-
-    enabled = conf.get("datahub", "enabled", fallback=True)
-    datahub_conn_id = conf.get("datahub", "conn_id", fallback="datahub_rest_default")
-    cluster = conf.get("datahub", "cluster", fallback="prod")
-    graceful_exceptions = conf.get("datahub", "graceful_exceptions", fallback=True)
-    capture_tags_info = conf.get("datahub", "capture_tags_info", fallback=True)
-    capture_ownership_info = conf.get(
-        "datahub", "capture_ownership_info", fallback=True
-    )
-    capture_executions = conf.get("datahub", "capture_executions", fallback=True)
-    return DatahubLineageConfig(
-        enabled=enabled,
-        datahub_conn_id=datahub_conn_id,
-        cluster=cluster,
-        graceful_exceptions=graceful_exceptions,
-        capture_ownership_info=capture_ownership_info,
-        capture_tags_info=capture_tags_info,
-        capture_executions=capture_executions,
-    )
-
-
-def get_inlets_from_task(task: BaseOperator, context: Any) -> Iterable[Any]:
-    inlets = []
-    if isinstance(task._inlets, (str, BaseOperator)) or attr.has(task._inlets):  # type: ignore
-        inlets = [
-            task._inlets,
-        ]
-
-    if task._inlets and isinstance(task._inlets, list):
-        inlets = []
-        task_ids = (
-            {o for o in task._inlets if isinstance(o, str)}
-            .union(op.task_id for op in task._inlets if isinstance(op, BaseOperator))
-            .intersection(task.get_flat_relative_ids(upstream=True))
-        )
-
-        from airflow.lineage import AUTO
-
-        # pick up unique direct upstream task_ids if AUTO is specified
-        if AUTO.upper() in task._inlets or AUTO.lower() in task._inlets:
-            print("Picking up unique direct upstream task_ids as AUTO is specified")
-            task_ids = task_ids.union(
-                task_ids.symmetric_difference(task.upstream_task_ids)
-            )
-
-        inlets = task.xcom_pull(
-            context, task_ids=list(task_ids), dag_id=task.dag_id, key=PIPELINE_OUTLETS
-        )
-
-        # re-instantiate the obtained inlets
-        inlets = [
-            structure(item["data"], import_string(item["type_name"]))
-            # _get_instance(structure(item, Metadata))
-            for sublist in inlets
-            if sublist
-            for item in sublist
-        ]
-
-        for inlet in task._inlets:
-            if type(inlet) != str:
-                inlets.append(inlet)
-
-    return inlets
-
-
-def datahub_on_failure_callback(context, *args, **kwargs):
-    ti = context["ti"]
-    task: "BaseOperator" = ti.task
-    dag = context["dag"]
-
-    # This code is from the original airflow lineage code ->
-    # https://github.com/apache/airflow/blob/main/airflow/lineage/__init__.py
-    inlets = get_inlets_from_task(task, context)
-
-    emitter = (
-        DatahubGenericHook(context["_datahub_config"].datahub_conn_id)
-        .get_underlying_hook()
-        .make_emitter()
-    )
-
-    dataflow = AirflowGenerator.generate_dataflow(
-        cluster=context["_datahub_config"].cluster,
-        dag=dag,
-        capture_tags=context["_datahub_config"].capture_tags_info,
-        capture_owner=context["_datahub_config"].capture_ownership_info,
-    )
-    dataflow.emit(emitter)
-
-    task.log.info(f"Emitted Datahub DataFlow: {dataflow}")
-
-    datajob = AirflowGenerator.generate_datajob(
-        cluster=context["_datahub_config"].cluster,
-        task=context["ti"].task,
-        dag=dag,
-        capture_tags=context["_datahub_config"].capture_tags_info,
-        capture_owner=context["_datahub_config"].capture_ownership_info,
-    )
-
-    for inlet in inlets:
-        datajob.inlets.append(inlet.urn)
-
-    for outlet in task._outlets:
-        datajob.outlets.append(outlet.urn)
-
-    task.log.info(f"Emitted Datahub DataJob: {datajob}")
-    datajob.emit(emitter)
-
-    if context["_datahub_config"].capture_executions:
-        dpi = AirflowGenerator.run_datajob(
-            emitter=emitter,
-            cluster=context["_datahub_config"].cluster,
-            ti=context["ti"],
-            dag=dag,
-            dag_run=context["dag_run"],
-            datajob=datajob,
-            start_timestamp_millis=int(ti.start_date.timestamp() * 1000),
-        )
-
-        task.log.info(f"Emitted Start Datahub Dataprocess Instance: {dpi}")
-
-        dpi = AirflowGenerator.complete_datajob(
-            emitter=emitter,
-            cluster=context["_datahub_config"].cluster,
-            ti=context["ti"],
-            dag_run=context["dag_run"],
-            result=InstanceRunResult.FAILURE,
-            dag=dag,
-            datajob=datajob,
-            end_timestamp_millis=int(ti.end_date.timestamp() * 1000),
-        )
-        task.log.info(f"Emitted Completed Datahub Dataprocess Instance: {dpi}")
-
-
-def datahub_on_success_callback(context, *args, **kwargs):
-    ti = context["ti"]
-    task: "BaseOperator" = ti.task
-    dag = context["dag"]
-
-    # This code is from the original airflow lineage code ->
-    # https://github.com/apache/airflow/blob/main/airflow/lineage/__init__.py
-    inlets = get_inlets_from_task(task, context)
-
-    emitter = (
-        DatahubGenericHook(context["_datahub_config"].datahub_conn_id)
-        .get_underlying_hook()
-        .make_emitter()
-    )
-
-    dataflow = AirflowGenerator.generate_dataflow(
-        cluster=context["_datahub_config"].cluster,
-        dag=dag,
-        capture_tags=context["_datahub_config"].capture_tags_info,
-        capture_owner=context["_datahub_config"].capture_ownership_info,
-    )
-    dataflow.emit(emitter)
-
-    task.log.info(f"Emitted Datahub DataFlow: {dataflow}")
-
-    datajob = AirflowGenerator.generate_datajob(
-        cluster=context["_datahub_config"].cluster,
-        task=task,
-        dag=dag,
-        capture_tags=context["_datahub_config"].capture_tags_info,
-        capture_owner=context["_datahub_config"].capture_ownership_info,
-    )
-
-    for inlet in inlets:
-        datajob.inlets.append(inlet.urn)
-
-    # We have to use _outlets because outlets is empty
-    for outlet in task._outlets:
-        datajob.outlets.append(outlet.urn)
-
-    task.log.info(f"Emitted Datahub dataJob: {datajob}")
-    datajob.emit(emitter)
-
-    if context["_datahub_config"].capture_executions:
-        dpi = AirflowGenerator.run_datajob(
-            emitter=emitter,
-            cluster=context["_datahub_config"].cluster,
-            ti=context["ti"],
-            dag=dag,
-            dag_run=context["dag_run"],
-            datajob=datajob,
-            start_timestamp_millis=int(ti.start_date.timestamp() * 1000),
-        )
-
-        task.log.info(f"Emitted Start Datahub Dataprocess Instance: {dpi}")
-
-        dpi = AirflowGenerator.complete_datajob(
-            emitter=emitter,
-            cluster=context["_datahub_config"].cluster,
-            ti=context["ti"],
-            dag_run=context["dag_run"],
-            result=InstanceRunResult.SUCCESS,
-            dag=dag,
-            datajob=datajob,
-            end_timestamp_millis=int(ti.end_date.timestamp() * 1000),
-        )
-        task.log.info(f"Emitted Completed Data Process Instance: {dpi}")
-
-
-def datahub_pre_execution(context):
-    ti = context["ti"]
-    task: "BaseOperator" = ti.task
-    dag = context["dag"]
-
-    task.log.info("Running Datahub pre_execute method")
-
-    emitter = (
-        DatahubGenericHook(context["_datahub_config"].datahub_conn_id)
-        .get_underlying_hook()
-        .make_emitter()
-    )
-
-    # This code is from the original airflow lineage code ->
-    # https://github.com/apache/airflow/blob/main/airflow/lineage/__init__.py
-    inlets = get_inlets_from_task(task, context)
-
-    datajob = AirflowGenerator.generate_datajob(
-        cluster=context["_datahub_config"].cluster,
-        task=context["ti"].task,
-        dag=dag,
-        capture_tags=context["_datahub_config"].capture_tags_info,
-        capture_owner=context["_datahub_config"].capture_ownership_info,
-    )
-
-    for inlet in inlets:
-        datajob.inlets.append(inlet.urn)
-
-    for outlet in task._outlets:
-        datajob.outlets.append(outlet.urn)
-
-    datajob.emit(emitter)
-    task.log.info(f"Emitting Datahub DataJob: {datajob}")
-
-    if context["_datahub_config"].capture_executions:
-        dpi = AirflowGenerator.run_datajob(
-            emitter=emitter,
-            cluster=context["_datahub_config"].cluster,
-            ti=context["ti"],
-            dag=dag,
-            dag_run=context["dag_run"],
-            datajob=datajob,
-            start_timestamp_millis=int(ti.start_date.timestamp() * 1000),
-        )
-
-        task.log.info(f"Emitting Datahub Dataprocess Instance: {dpi}")
-
-
-def _wrap_pre_execution(pre_execution):
-    def custom_pre_execution(context):
-        config = get_lineage_config()
-        context["_datahub_config"] = config
-        datahub_pre_execution(context)
-
-        # Call original policy
-        if pre_execution:
-            pre_execution(context)
-
-    return custom_pre_execution
-
-
-def _wrap_on_failure_callback(on_failure_callback):
-    def custom_on_failure_callback(context):
-        config = get_lineage_config()
-        context["_datahub_config"] = config
-        try:
-            datahub_on_failure_callback(context)
-        except Exception as e:
-            if not config.graceful_exceptions:
-                raise e
-            else:
-                print(f"Exception: {traceback.format_exc()}")
-
-        # Call original policy
-        if on_failure_callback:
-            on_failure_callback(context)
-
-    return custom_on_failure_callback
-
-
-def _wrap_on_success_callback(on_success_callback):
-    def custom_on_success_callback(context):
-        config = get_lineage_config()
-        context["_datahub_config"] = config
-        try:
-            datahub_on_success_callback(context)
-        except Exception as e:
-            if not config.graceful_exceptions:
-                raise e
-            else:
-                print(f"Exception: {traceback.format_exc()}")
-
-        if on_success_callback:
-            on_success_callback(context)
-
-    return custom_on_success_callback
-
-
-def task_policy(task: BaseOperator) -> None:
-    print(f"Setting task policy for Dag: {task.dag_id} Task: {task.task_id}")
-    # task.add_inlets(["auto"])
-    # task.pre_execute = _wrap_pre_execution(task.pre_execute)
-    task.on_failure_callback = _wrap_on_failure_callback(task.on_failure_callback)
-    task.on_success_callback = _wrap_on_success_callback(task.on_success_callback)
-    # task.pre_execute = _wrap_pre_execution(task.pre_execute)
-
-
-def _wrap_task_policy(policy):
-    if policy and hasattr(policy, "_task_policy_patched_by"):
-        return policy
-
-    def custom_task_policy(task):
-        policy(task)
-        task_policy(task)
-
-    setattr(custom_task_policy, "_task_policy_patched_by", "datahub_plugin")
-    return custom_task_policy
-
-
-def _patch_policy(settings):
-    print("Patching datahub policy")
-    if hasattr(settings, "task_policy"):
-        datahub_task_policy = _wrap_task_policy(settings.task_policy)
-        settings.task_policy = datahub_task_policy
-
-
-def _patch_datahub_policy():
-    with contextlib.suppress(ImportError):
-        import airflow_local_settings
-
-        _patch_policy(airflow_local_settings)
-    from airflow.models.dagbag import settings
-
-    _patch_policy(settings)
-
-
-_patch_datahub_policy()
-
-
-class DatahubPlugin(AirflowPlugin):
-    name = "datahub_plugin"
-=======
 # This package serves as a shim, but the actual implementation lives in datahub_provider
 # from the acryl-datahub package. We leave this shim here to avoid breaking existing
 # Airflow installs.
-from datahub_provider._plugin import DatahubPlugin  # noqa: F401
->>>>>>> 5fc6601d
+from datahub_provider._plugin import DatahubPlugin  # noqa: F401