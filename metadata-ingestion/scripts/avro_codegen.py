import collections
import json
import re
from pathlib import Path
from typing import Dict, Iterable, List, Optional, Tuple, Union

import avro.schema
import click
import pydantic
import yaml
from avrogen import write_schema_files

ENTITY_CATEGORY_UNSET = "_unset_"


class EntityType(pydantic.BaseModel):
    name: str
    doc: Optional[str] = None
    category: str = ENTITY_CATEGORY_UNSET

    keyAspect: str
    aspects: List[str]


def load_entity_registry(entity_registry_file: Path) -> List[EntityType]:
    with entity_registry_file.open() as f:
        raw_entity_registry = yaml.safe_load(f)

    entities = pydantic.parse_obj_as(List[EntityType], raw_entity_registry["entities"])
    return entities


def load_schema_file(schema_file: Union[str, Path]) -> dict:
    raw_schema_text = Path(schema_file).read_text()
    return json.loads(raw_schema_text)


def load_schemas(schemas_path: str) -> Dict[str, dict]:
    required_schema_files = {
        "mxe/MetadataChangeEvent.avsc",
        "mxe/MetadataChangeProposal.avsc",
        "usage/UsageAggregation.avsc",
        "mxe/MetadataChangeLog.avsc",
        "mxe/PlatformEvent.avsc",
        "platform/event/v1/EntityChangeEvent.avsc",
        "metadata/query/filter/Filter.avsc",  # temporarily added to test reserved keywords support
    }

    # Find all the aspect schemas / other important schemas.
    schema_files: List[Path] = []
    for schema_file in Path(schemas_path).glob("**/*.avsc"):
        relative_path = schema_file.relative_to(schemas_path).as_posix()
        if relative_path in required_schema_files:
            schema_files.append(schema_file)
            required_schema_files.remove(relative_path)
        elif load_schema_file(schema_file).get("Aspect"):
            schema_files.append(schema_file)

    assert not required_schema_files, f"Schema files not found: {required_schema_files}"

    schemas: Dict[str, dict] = {}
    for schema_file in schema_files:
        schema = load_schema_file(schema_file)
        schemas[Path(schema_file).stem] = schema

    return schemas


def patch_schemas(schemas: Dict[str, dict], pdl_path: Path) -> Dict[str, dict]:
    # We can easily find normal urn types using the generated avro schema,
    # but for arrays of urns there's nothing in the avro schema and hence
    # we have to look in the PDL files instead.
    urn_arrays: Dict[
        str, List[Tuple[str, str]]
    ] = {}  # schema name -> list of (field name, type)

    # First, we need to load the PDL files and find all urn arrays.
    for pdl_file in Path(pdl_path).glob("**/*.pdl"):
        pdl_text = pdl_file.read_text()

        # TRICKY: We assume that all urn types end with "Urn".
        arrays = re.findall(
            r"^\s*(\w+)\s*:\s*(?:optional\s+)?array\[(\w*Urn)\]",
            pdl_text,
            re.MULTILINE,
        )
        if arrays:
            schema_name = pdl_file.stem
            urn_arrays[schema_name] = [(item[0], item[1]) for item in arrays]

    # Then, we can patch each schema.
    patched_schemas = {}
    for name, schema in schemas.items():
        patched_schemas[name] = patch_schema(schema, urn_arrays)

    return patched_schemas


def patch_schema(schema: dict, urn_arrays: Dict[str, List[Tuple[str, str]]]) -> dict:
    """
    This method patches the schema to add an "Urn" property to all urn fields.
    Because the inner type in an array is not a named Avro schema, for urn arrays
    we annotate the array field and add an "urn_is_array" property.
    """

    # We're using Names() to generate a full list of embedded schemas.
    all_schemas = avro.schema.Names()
    patched = avro.schema.make_avsc_object(schema, names=all_schemas)

    for nested in all_schemas.names.values():
        if isinstance(nested, (avro.schema.EnumSchema, avro.schema.FixedSchema)):
            continue
        assert isinstance(nested, avro.schema.RecordSchema)

        # Patch normal urn types.
        field: avro.schema.Field
        for field in nested.fields:
            java_class: Optional[str] = field.props.get("java", {}).get("class")
            if java_class and java_class.startswith(
                "com.linkedin.pegasus2avro.common.urn."
            ):
                field.set_prop("Urn", java_class.split(".")[-1])

        # Patch array urn types.
        if nested.name in urn_arrays:
            mapping = urn_arrays[nested.name]

            for field_name, type in mapping:
                field = nested.fields_dict[field_name]
                field.set_prop("Urn", type)
                field.set_prop("urn_is_array", True)

    return patched.to_json()


def merge_schemas(schemas_obj: List[dict]) -> str:
    # Combine schemas as a "union" of all of the types.
    merged = ["null"] + schemas_obj

    # Patch add_name method to NOT complain about duplicate names.
    class NamesWithDups(avro.schema.Names):
        def add_name(self, name_attr, space_attr, new_schema):
            to_add = avro.schema.Name(name_attr, space_attr, self.default_namespace)
            self.names[to_add.fullname] = new_schema
            return to_add

    cleaned_schema = avro.schema.make_avsc_object(merged, names=NamesWithDups())

    # Convert back to an Avro schema JSON representation.
    out_schema = cleaned_schema.to_json()
    encoded = json.dumps(out_schema, indent=2)
    return encoded


autogen_header = """# flake8: noqa

# This file is autogenerated by /metadata-ingestion/scripts/avro_codegen.py
# Do not modify manually!

# pylint: skip-file
# fmt: off
"""
autogen_footer = """
# fmt: on
"""


def suppress_checks_in_file(filepath: Union[str, Path]) -> None:
    """
    Adds a couple lines to the top of an autogenerated file:
        - Comments to suppress flake8 and black.
        - A note stating that the file was autogenerated.
    """

    with open(filepath, "r+") as f:
        contents = f.read()

        f.seek(0, 0)
        f.write(autogen_header)
        f.write(contents)
        f.write(autogen_footer)


def add_avro_python3_warning(filepath: Path) -> None:
    contents = filepath.read_text()

    contents = f"""
# The SchemaFromJSONData method only exists in avro-python3, but is called make_avsc_object in avro.
# We can use this fact to detect conflicts between the two packages. Pip won't detect those conflicts
# because both are namespace packages, and hence are allowed to overwrite files from each other.
# This means that installation order matters, which is a pretty unintuitive outcome.
# See https://github.com/pypa/pip/issues/4625 for details.
try:
    from avro.schema import SchemaFromJSONData
    import warnings

    warnings.warn("It seems like 'avro-python3' is installed, which conflicts with the 'avro' package used by datahub. "
                + "Try running `pip uninstall avro-python3 && pip install --upgrade --force-reinstall avro` to fix this issue.")
except ImportError:
    pass

{contents}
    """

    filepath.write_text(contents)


load_schema_method = """
import functools
import pathlib

@functools.lru_cache(maxsize=None)
def _load_schema(schema_name: str) -> str:
    return (pathlib.Path(__file__).parent / f"{schema_name}.avsc").read_text()
"""
individual_schema_method = """
def get{schema_name}Schema() -> str:
    return _load_schema("{schema_name}")
"""


def make_load_schema_methods(schemas: Iterable[str]) -> str:
    return load_schema_method + "".join(
        individual_schema_method.format(schema_name=schema) for schema in schemas
    )


def save_raw_schemas(schema_save_dir: Path, schemas: Dict[str, dict]) -> None:
    # Save raw avsc files.
    schema_save_dir.mkdir()
    for name, schema in schemas.items():
        (schema_save_dir / f"{name}.avsc").write_text(json.dumps(schema, indent=2))

    # Add getXSchema methods.
    with open(schema_save_dir / "__init__.py", "w") as schema_dir_init:
        schema_dir_init.write(make_load_schema_methods(schemas.keys()))


def annotate_aspects(aspects: List[dict], schema_class_file: Path) -> None:
    schema_classes_lines = schema_class_file.read_text().splitlines()
    line_lookup_table = {line: i for i, line in enumerate(schema_classes_lines)}

    # Create the Aspect class.
    # We ensure that it cannot be instantiated directly, as
    # per https://stackoverflow.com/a/7989101/5004662.
    schema_classes_lines[
        line_lookup_table["__SCHEMAS: Dict[str, RecordSchema] = {}"]
    ] += """

class _Aspect(DictWrapper):
    ASPECT_NAME: ClassVar[str] = None  # type: ignore
    ASPECT_TYPE: ClassVar[str] = "default"
    ASPECT_INFO: ClassVar[dict] = None  # type: ignore

    def __init__(self):
        if type(self) is _Aspect:
            raise TypeError("_Aspect is an abstract class, and cannot be instantiated directly.")
        super().__init__()

    @classmethod
    def get_aspect_name(cls) -> str:
        return cls.ASPECT_NAME  # type: ignore

    @classmethod
    def get_aspect_type(cls) -> str:
        return cls.ASPECT_TYPE

    @classmethod
    def get_aspect_info(cls) -> dict:
        return cls.ASPECT_INFO
"""

    for aspect in aspects:
        className = f'{aspect["name"]}Class'
        aspectName = aspect["Aspect"]["name"]
        class_def_original = f"class {className}(DictWrapper):"

        # Make the aspects inherit from the Aspect class.
        class_def_line = line_lookup_table[class_def_original]
        schema_classes_lines[class_def_line] = f"class {className}(_Aspect):"

        # Define the ASPECT_NAME class attribute.
        # There's always an empty line between the docstring and the RECORD_SCHEMA class attribute.
        # We need to find it and insert our line of code there.
        empty_line = class_def_line + 1
        while not (
            schema_classes_lines[empty_line].strip() == ""
            and schema_classes_lines[empty_line + 1]
            .strip()
            .startswith("RECORD_SCHEMA = ")
        ):
            empty_line += 1
        schema_classes_lines[empty_line] = "\n"
        schema_classes_lines[empty_line] += f"\n    ASPECT_NAME = '{aspectName}'"
        if "type" in aspect["Aspect"]:
            schema_classes_lines[
                empty_line
            ] += f"\n    ASPECT_TYPE = '{aspect['Aspect']['type']}'"

        aspect_info = {
            k: v for k, v in aspect["Aspect"].items() if k not in {"name", "type"}
        }
        schema_classes_lines[empty_line] += f"\n    ASPECT_INFO = {aspect_info}"

        schema_classes_lines[empty_line + 1] += "\n"

    # Finally, generate a big list of all available aspects.
    newline = "\n"
    schema_classes_lines.append(
        f"""
ASPECT_CLASSES: List[Type[_Aspect]] = [
    {f',{newline}    '.join(f"{aspect['name']}Class" for aspect in aspects)}
]

ASPECT_NAME_MAP: Dict[str, Type[_Aspect]] = {{
    aspect.get_aspect_name(): aspect
    for aspect in ASPECT_CLASSES
}}

from typing_extensions import TypedDict

class AspectBag(TypedDict, total=False):
    {f'{newline}    '.join(f"{aspect['Aspect']['name']}: {aspect['name']}Class" for aspect in aspects)}


KEY_ASPECTS: Dict[str, Type[_Aspect]] = {{
    {f',{newline}    '.join(f"'{aspect['Aspect']['keyForEntity']}': {aspect['name']}Class" for aspect in aspects if aspect['Aspect'].get('keyForEntity'))}
}}
"""
    )

    schema_class_file.write_text("\n".join(schema_classes_lines))


@click.command()
@click.argument(
    "entity_registry", type=click.Path(exists=True, dir_okay=False), required=True
)
@click.argument(
    "pdl_path", type=click.Path(exists=True, file_okay=False), required=True
)
@click.argument(
    "schemas_path", type=click.Path(exists=True, file_okay=False), required=True
)
@click.argument("outdir", type=click.Path(), required=True)
<<<<<<< HEAD
def generate(schemas_path: str, outdir: str) -> None:
    required_schema_files = {
        "mxe/MetadataChangeEvent.avsc",
        "mxe/MetadataChangeProposal.avsc",
        "usage/UsageAggregation.avsc",
        "mxe/MetadataChangeLog.avsc",
        "mxe/PlatformEvent.avsc",
        "platform/event/v1/EntityChangeEvent.avsc",
        "metadata/query/filter/Filter.avsc",  # temporarily added to test reserved keywords support
=======
def generate(
    entity_registry: str, pdl_path: str, schemas_path: str, outdir: str
) -> None:
    entities = load_entity_registry(Path(entity_registry))
    schemas = load_schemas(schemas_path)

    # Patch the avsc files.
    schemas = patch_schemas(schemas, Path(pdl_path))

    # Special handling for aspects.
    aspects = {
        schema["Aspect"]["name"]: schema
        for schema in schemas.values()
        if schema.get("Aspect")
>>>>>>> 5fc6601d
    }

    for entity in entities:
        # This implicitly requires that all keyAspects are resolvable.
        aspect = aspects[entity.keyAspect]

        # This requires that entities cannot share a keyAspect.
        if (
            "keyForEntity" in aspect["Aspect"]
            and aspect["Aspect"]["keyForEntity"] != entity.name
        ):
            raise ValueError(
                f'Entity key {entity.keyAspect} is used by {aspect["Aspect"]["keyForEntity"]} and {entity.name}'
            )

        # Also require that the aspect list is deduplicated.
        duplicate_aspects = collections.Counter(entity.aspects) - collections.Counter(
            set(entity.aspects)
        )
        if duplicate_aspects:
            raise ValueError(
                f"Entity {entity.name} has duplicate aspects: {duplicate_aspects}"
            )

        aspect["Aspect"]["keyForEntity"] = entity.name
        aspect["Aspect"]["entityCategory"] = entity.category
        aspect["Aspect"]["entityAspects"] = entity.aspects
        if entity.doc is not None:
            aspect["Aspect"]["entityDoc"] = entity.doc

    # Check for unused aspects. We currently have quite a few.
    # unused_aspects = set(aspects.keys()) - set().union(
    #     {entity.keyAspect for entity in entities},
    #     *(set(entity.aspects) for entity in entities),
    # )

    merged_schema = merge_schemas(list(schemas.values()))
    write_schema_files(merged_schema, outdir)

    # Schema files post-processing.
    (Path(outdir) / "__init__.py").write_text("# This file is intentionally empty.\n")
    add_avro_python3_warning(Path(outdir) / "schema_classes.py")
    annotate_aspects(
        list(aspects.values()),
        Path(outdir) / "schema_classes.py",
    )

    # Keep a copy of a few raw avsc files.
    required_avsc_schemas = {"MetadataChangeEvent", "MetadataChangeProposal"}
    schema_save_dir = Path(outdir) / "schemas"
    save_raw_schemas(
        schema_save_dir,
        {
            name: schema
            for name, schema in schemas.items()
            if name in required_avsc_schemas
        },
    )

    # Add headers for all generated files
    generated_files = Path(outdir).glob("**/*.py")
    for file in generated_files:
        suppress_checks_in_file(file)


if __name__ == "__main__":
    generate()<|MERGE_RESOLUTION|>--- conflicted
+++ resolved
@@ -343,17 +343,6 @@
     "schemas_path", type=click.Path(exists=True, file_okay=False), required=True
 )
 @click.argument("outdir", type=click.Path(), required=True)
-<<<<<<< HEAD
-def generate(schemas_path: str, outdir: str) -> None:
-    required_schema_files = {
-        "mxe/MetadataChangeEvent.avsc",
-        "mxe/MetadataChangeProposal.avsc",
-        "usage/UsageAggregation.avsc",
-        "mxe/MetadataChangeLog.avsc",
-        "mxe/PlatformEvent.avsc",
-        "platform/event/v1/EntityChangeEvent.avsc",
-        "metadata/query/filter/Filter.avsc",  # temporarily added to test reserved keywords support
-=======
 def generate(
     entity_registry: str, pdl_path: str, schemas_path: str, outdir: str
 ) -> None:
@@ -368,7 +357,6 @@
         schema["Aspect"]["name"]: schema
         for schema in schemas.values()
         if schema.get("Aspect")
->>>>>>> 5fc6601d
     }
 
     for entity in entities:
