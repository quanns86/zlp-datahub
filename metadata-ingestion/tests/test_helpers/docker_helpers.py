--- conflicted
+++ resolved
@@ -68,11 +68,7 @@
             docker_compose_file=compose_file_path,
             docker_compose_project_name=f"{docker_compose_project_name}-{key}",
             docker_setup=docker_setup,
-<<<<<<< HEAD
-            docker_cleanup=docker_cleanup,
-=======
             docker_cleanup=docker_cleanup if cleanup else False,
->>>>>>> 5fc6601d
         ) as docker_services:
             yield docker_services
 
