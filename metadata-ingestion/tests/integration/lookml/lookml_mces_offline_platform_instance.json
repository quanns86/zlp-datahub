--- conflicted
+++ resolved
@@ -1,2096 +1,1938 @@
 [
-{
-    "proposedSnapshot": {
-        "com.linkedin.pegasus2avro.metadata.snapshot.DatasetSnapshot": {
-            "urn": "urn:li:dataset:(urn:li:dataPlatform:looker,lkml_samples.view.my_view,PROD)",
-            "aspects": [
-                {
-                    "com.linkedin.pegasus2avro.common.BrowsePaths": {
-                        "paths": [
-                            "/prod/looker/lkml_samples/views"
-                        ]
+    {
+        "proposedSnapshot": {
+            "com.linkedin.pegasus2avro.metadata.snapshot.DatasetSnapshot": {
+                "urn": "urn:li:dataset:(urn:li:dataPlatform:looker,lkml_samples.view.my_view,PROD)",
+                "aspects": [
+                    {
+                        "com.linkedin.pegasus2avro.common.BrowsePaths": {
+                            "paths": [
+                                "/prod/looker/lkml_samples/views"
+                            ]
+                        }
+                    },
+                    {
+                        "com.linkedin.pegasus2avro.common.Status": {
+                            "removed": false
+                        }
+                    },
+                    {
+                        "com.linkedin.pegasus2avro.dataset.UpstreamLineage": {
+                            "upstreams": [
+                                {
+                                    "auditStamp": {
+                                        "time": 0,
+                                        "actor": "urn:li:corpuser:unknown"
+                                    },
+                                    "dataset": "urn:li:dataset:(urn:li:dataPlatform:snowflake,warehouse.default_db.default_schema.my_table,DEV)",
+                                    "type": "VIEW"
+                                }
+                            ]
+                        }
+                    },
+                    {
+                        "com.linkedin.pegasus2avro.schema.SchemaMetadata": {
+                            "schemaName": "my_view",
+                            "platform": "urn:li:dataPlatform:looker",
+                            "version": 0,
+                            "created": {
+                                "time": 0,
+                                "actor": "urn:li:corpuser:unknown"
+                            },
+                            "lastModified": {
+                                "time": 0,
+                                "actor": "urn:li:corpuser:unknown"
+                            },
+                            "hash": "",
+                            "platformSchema": {
+                                "com.linkedin.pegasus2avro.schema.OtherSchema": {
+                                    "rawSchema": ""
+                                }
+                            },
+                            "fields": [
+                                {
+                                    "fieldPath": "country",
+                                    "nullable": false,
+                                    "description": "The country",
+                                    "label": "",
+                                    "type": {
+                                        "type": {
+                                            "com.linkedin.pegasus2avro.schema.StringType": {}
+                                        }
+                                    },
+                                    "nativeDataType": "string",
+                                    "recursive": false,
+                                    "globalTags": {
+                                        "tags": [
+                                            {
+                                                "tag": "urn:li:tag:Dimension"
+                                            }
+                                        ]
+                                    },
+                                    "isPartOfKey": false
+                                },
+                                {
+                                    "fieldPath": "city",
+                                    "nullable": false,
+                                    "description": "City",
+                                    "label": "",
+                                    "type": {
+                                        "type": {
+                                            "com.linkedin.pegasus2avro.schema.StringType": {}
+                                        }
+                                    },
+                                    "nativeDataType": "string",
+                                    "recursive": false,
+                                    "globalTags": {
+                                        "tags": [
+                                            {
+                                                "tag": "urn:li:tag:Dimension"
+                                            }
+                                        ]
+                                    },
+                                    "isPartOfKey": false
+                                },
+                                {
+                                    "fieldPath": "is_latest",
+                                    "nullable": false,
+                                    "description": "Is latest data",
+                                    "label": "",
+                                    "type": {
+                                        "type": {
+                                            "com.linkedin.pegasus2avro.schema.BooleanType": {}
+                                        }
+                                    },
+                                    "nativeDataType": "yesno",
+                                    "recursive": false,
+                                    "globalTags": {
+                                        "tags": [
+                                            {
+                                                "tag": "urn:li:tag:Dimension"
+                                            }
+                                        ]
+                                    },
+                                    "isPartOfKey": false
+                                },
+                                {
+                                    "fieldPath": "timestamp",
+                                    "nullable": false,
+                                    "description": "Timestamp of measurement",
+                                    "label": "",
+                                    "type": {
+                                        "type": {
+                                            "com.linkedin.pegasus2avro.schema.TimeType": {}
+                                        }
+                                    },
+                                    "nativeDataType": "time",
+                                    "recursive": false,
+                                    "globalTags": {
+                                        "tags": [
+                                            {
+                                                "tag": "urn:li:tag:Dimension"
+                                            },
+                                            {
+                                                "tag": "urn:li:tag:Temporal"
+                                            }
+                                        ]
+                                    },
+                                    "isPartOfKey": false
+                                },
+                                {
+                                    "fieldPath": "average_measurement",
+                                    "nullable": false,
+                                    "description": "My measurement",
+                                    "label": "",
+                                    "type": {
+                                        "type": {
+                                            "com.linkedin.pegasus2avro.schema.NumberType": {}
+                                        }
+                                    },
+                                    "nativeDataType": "average",
+                                    "recursive": false,
+                                    "globalTags": {
+                                        "tags": [
+                                            {
+                                                "tag": "urn:li:tag:Measure"
+                                            }
+                                        ]
+                                    },
+                                    "isPartOfKey": false
+                                }
+                            ],
+                            "primaryKeys": []
+                        }
+                    },
+                    {
+                        "com.linkedin.pegasus2avro.dataset.DatasetProperties": {
+                            "customProperties": {
+                                "looker.file.path": "foo.view.lkml"
+                            },
+                            "name": "my_view",
+                            "tags": []
+                        }
                     }
-                },
-                {
-                    "com.linkedin.pegasus2avro.common.Status": {
-                        "removed": false
+                ]
+            }
+        },
+        "systemMetadata": {
+            "lastObserved": 1586847600000,
+            "runId": "lookml-test"
+        }
+    },
+    {
+        "entityType": "dataset",
+        "entityUrn": "urn:li:dataset:(urn:li:dataPlatform:looker,lkml_samples.view.my_view,PROD)",
+        "changeType": "UPSERT",
+        "aspectName": "subTypes",
+        "aspect": {
+            "json": {
+                "typeNames": [
+                    "View"
+                ]
+            }
+        },
+        "systemMetadata": {
+            "lastObserved": 1586847600000,
+            "runId": "lookml-test"
+        }
+    },
+    {
+        "entityType": "dataset",
+        "entityUrn": "urn:li:dataset:(urn:li:dataPlatform:looker,lkml_samples.view.my_view,PROD)",
+        "changeType": "UPSERT",
+        "aspectName": "viewProperties",
+        "aspect": {
+            "json": {
+                "materialized": false,
+                "viewLogic": "SELECT\n          is_latest,\n          country,\n          city,\n          timestamp,\n          measurement\n        FROM\n          my_table",
+                "viewLanguage": "sql"
+            }
+        },
+        "systemMetadata": {
+            "lastObserved": 1586847600000,
+            "runId": "lookml-test"
+        }
+    },
+    {
+        "proposedSnapshot": {
+            "com.linkedin.pegasus2avro.metadata.snapshot.DatasetSnapshot": {
+                "urn": "urn:li:dataset:(urn:li:dataPlatform:looker,lkml_samples.view.my_derived_view,PROD)",
+                "aspects": [
+                    {
+                        "com.linkedin.pegasus2avro.common.BrowsePaths": {
+                            "paths": [
+                                "/prod/looker/lkml_samples/views"
+                            ]
+                        }
+                    },
+                    {
+                        "com.linkedin.pegasus2avro.common.Status": {
+                            "removed": false
+                        }
+                    },
+                    {
+                        "com.linkedin.pegasus2avro.dataset.UpstreamLineage": {
+                            "upstreams": [
+                                {
+                                    "auditStamp": {
+                                        "time": 0,
+                                        "actor": "urn:li:corpuser:unknown"
+                                    },
+                                    "dataset": "urn:li:dataset:(urn:li:dataPlatform:looker,lkml_samples.view.my_view,PROD)",
+                                    "type": "VIEW"
+                                }
+                            ]
+                        }
+                    },
+                    {
+                        "com.linkedin.pegasus2avro.schema.SchemaMetadata": {
+                            "schemaName": "my_derived_view",
+                            "platform": "urn:li:dataPlatform:looker",
+                            "version": 0,
+                            "created": {
+                                "time": 0,
+                                "actor": "urn:li:corpuser:unknown"
+                            },
+                            "lastModified": {
+                                "time": 0,
+                                "actor": "urn:li:corpuser:unknown"
+                            },
+                            "hash": "",
+                            "platformSchema": {
+                                "com.linkedin.pegasus2avro.schema.OtherSchema": {
+                                    "rawSchema": ""
+                                }
+                            },
+                            "fields": [
+                                {
+                                    "fieldPath": "country",
+                                    "nullable": false,
+                                    "description": "The country",
+                                    "label": "",
+                                    "type": {
+                                        "type": {
+                                            "com.linkedin.pegasus2avro.schema.StringType": {}
+                                        }
+                                    },
+                                    "nativeDataType": "string",
+                                    "recursive": false,
+                                    "globalTags": {
+                                        "tags": [
+                                            {
+                                                "tag": "urn:li:tag:Dimension"
+                                            }
+                                        ]
+                                    },
+                                    "isPartOfKey": false
+                                },
+                                {
+                                    "fieldPath": "city",
+                                    "nullable": false,
+                                    "description": "City",
+                                    "label": "",
+                                    "type": {
+                                        "type": {
+                                            "com.linkedin.pegasus2avro.schema.StringType": {}
+                                        }
+                                    },
+                                    "nativeDataType": "string",
+                                    "recursive": false,
+                                    "globalTags": {
+                                        "tags": [
+                                            {
+                                                "tag": "urn:li:tag:Dimension"
+                                            }
+                                        ]
+                                    },
+                                    "isPartOfKey": false
+                                },
+                                {
+                                    "fieldPath": "timestamp",
+                                    "nullable": false,
+                                    "description": "Timestamp of measurement",
+                                    "label": "",
+                                    "type": {
+                                        "type": {
+                                            "com.linkedin.pegasus2avro.schema.TimeType": {}
+                                        }
+                                    },
+                                    "nativeDataType": "time",
+                                    "recursive": false,
+                                    "globalTags": {
+                                        "tags": [
+                                            {
+                                                "tag": "urn:li:tag:Dimension"
+                                            },
+                                            {
+                                                "tag": "urn:li:tag:Temporal"
+                                            }
+                                        ]
+                                    },
+                                    "isPartOfKey": false
+                                },
+                                {
+                                    "fieldPath": "average_measurement",
+                                    "nullable": false,
+                                    "description": "My measurement",
+                                    "label": "",
+                                    "type": {
+                                        "type": {
+                                            "com.linkedin.pegasus2avro.schema.NumberType": {}
+                                        }
+                                    },
+                                    "nativeDataType": "average",
+                                    "recursive": false,
+                                    "globalTags": {
+                                        "tags": [
+                                            {
+                                                "tag": "urn:li:tag:Measure"
+                                            }
+                                        ]
+                                    },
+                                    "isPartOfKey": false
+                                }
+                            ],
+                            "primaryKeys": []
+                        }
+                    },
+                    {
+                        "com.linkedin.pegasus2avro.dataset.DatasetProperties": {
+                            "customProperties": {
+                                "looker.file.path": "bar.view.lkml"
+                            },
+                            "name": "my_derived_view",
+                            "tags": []
+                        }
                     }
-                },
-                {
-                    "com.linkedin.pegasus2avro.dataset.UpstreamLineage": {
-                        "upstreams": [
-                            {
-                                "auditStamp": {
-                                    "time": 0,
-                                    "actor": "urn:li:corpuser:unknown"
+                ]
+            }
+        },
+        "systemMetadata": {
+            "lastObserved": 1586847600000,
+            "runId": "lookml-test"
+        }
+    },
+    {
+        "entityType": "dataset",
+        "entityUrn": "urn:li:dataset:(urn:li:dataPlatform:looker,lkml_samples.view.my_derived_view,PROD)",
+        "changeType": "UPSERT",
+        "aspectName": "subTypes",
+        "aspect": {
+            "json": {
+                "typeNames": [
+                    "View"
+                ]
+            }
+        },
+        "systemMetadata": {
+            "lastObserved": 1586847600000,
+            "runId": "lookml-test"
+        }
+    },
+    {
+        "entityType": "dataset",
+        "entityUrn": "urn:li:dataset:(urn:li:dataPlatform:looker,lkml_samples.view.my_derived_view,PROD)",
+        "changeType": "UPSERT",
+        "aspectName": "viewProperties",
+        "aspect": {
+            "json": {
+                "materialized": false,
+                "viewLogic": "SELECT\n          country,\n          city,\n          timestamp,\n          measurement\n        FROM\n          ${my_view.SQL_TABLE_NAME} AS my_view",
+                "viewLanguage": "sql"
+            }
+        },
+        "systemMetadata": {
+            "lastObserved": 1586847600000,
+            "runId": "lookml-test"
+        }
+    },
+    {
+        "proposedSnapshot": {
+            "com.linkedin.pegasus2avro.metadata.snapshot.DatasetSnapshot": {
+                "urn": "urn:li:dataset:(urn:li:dataPlatform:looker,lkml_samples.view.include_able_view,PROD)",
+                "aspects": [
+                    {
+                        "com.linkedin.pegasus2avro.common.BrowsePaths": {
+                            "paths": [
+                                "/prod/looker/lkml_samples/views"
+                            ]
+                        }
+                    },
+                    {
+                        "com.linkedin.pegasus2avro.common.Status": {
+                            "removed": false
+                        }
+                    },
+                    {
+                        "com.linkedin.pegasus2avro.dataset.UpstreamLineage": {
+                            "upstreams": [
+                                {
+                                    "auditStamp": {
+                                        "time": 0,
+                                        "actor": "urn:li:corpuser:unknown"
+                                    },
+                                    "dataset": "urn:li:dataset:(urn:li:dataPlatform:snowflake,warehouse.default_db.looker_schema.include_able,DEV)",
+                                    "type": "VIEW"
+                                }
+                            ]
+                        }
+                    },
+                    {
+                        "com.linkedin.pegasus2avro.dataset.DatasetProperties": {
+                            "customProperties": {
+                                "looker.file.path": "included_view_file.view.lkml"
+                            },
+                            "name": "include_able_view",
+                            "tags": []
+                        }
+                    }
+                ]
+            }
+        },
+        "systemMetadata": {
+            "lastObserved": 1586847600000,
+            "runId": "lookml-test"
+        }
+    },
+    {
+        "entityType": "dataset",
+        "entityUrn": "urn:li:dataset:(urn:li:dataPlatform:looker,lkml_samples.view.include_able_view,PROD)",
+        "changeType": "UPSERT",
+        "aspectName": "subTypes",
+        "aspect": {
+            "json": {
+                "typeNames": [
+                    "View"
+                ]
+            }
+        },
+        "systemMetadata": {
+            "lastObserved": 1586847600000,
+            "runId": "lookml-test"
+        }
+    },
+    {
+        "entityType": "dataset",
+        "entityUrn": "urn:li:dataset:(urn:li:dataPlatform:looker,lkml_samples.view.include_able_view,PROD)",
+        "changeType": "UPSERT",
+        "aspectName": "viewProperties",
+        "aspect": {
+            "json": {
+                "materialized": false,
+                "viewLogic": "view: include_able_view {\n  sql_table_name: looker_schema.include_able ;;\n}\n",
+                "viewLanguage": "lookml"
+            }
+        },
+        "systemMetadata": {
+            "lastObserved": 1586847600000,
+            "runId": "lookml-test"
+        }
+    },
+    {
+        "proposedSnapshot": {
+            "com.linkedin.pegasus2avro.metadata.snapshot.DatasetSnapshot": {
+                "urn": "urn:li:dataset:(urn:li:dataPlatform:looker,lkml_samples.view.looker_events,PROD)",
+                "aspects": [
+                    {
+                        "com.linkedin.pegasus2avro.common.BrowsePaths": {
+                            "paths": [
+                                "/prod/looker/lkml_samples/views"
+                            ]
+                        }
+                    },
+                    {
+                        "com.linkedin.pegasus2avro.common.Status": {
+                            "removed": false
+                        }
+                    },
+                    {
+                        "com.linkedin.pegasus2avro.dataset.UpstreamLineage": {
+                            "upstreams": [
+                                {
+                                    "auditStamp": {
+                                        "time": 0,
+                                        "actor": "urn:li:corpuser:unknown"
+                                    },
+                                    "dataset": "urn:li:dataset:(urn:li:dataPlatform:snowflake,warehouse.default_db.looker_schema.events,DEV)",
+                                    "type": "VIEW"
+                                }
+                            ]
+                        }
+                    },
+                    {
+                        "com.linkedin.pegasus2avro.dataset.DatasetProperties": {
+                            "customProperties": {
+                                "looker.file.path": "view_declarations.view.lkml"
+                            },
+                            "name": "looker_events",
+                            "tags": []
+                        }
+                    }
+                ]
+            }
+        },
+        "systemMetadata": {
+            "lastObserved": 1586847600000,
+            "runId": "lookml-test"
+        }
+    },
+    {
+        "entityType": "dataset",
+        "entityUrn": "urn:li:dataset:(urn:li:dataPlatform:looker,lkml_samples.view.looker_events,PROD)",
+        "changeType": "UPSERT",
+        "aspectName": "subTypes",
+        "aspect": {
+            "json": {
+                "typeNames": [
+                    "View"
+                ]
+            }
+        },
+        "systemMetadata": {
+            "lastObserved": 1586847600000,
+            "runId": "lookml-test"
+        }
+    },
+    {
+        "entityType": "dataset",
+        "entityUrn": "urn:li:dataset:(urn:li:dataPlatform:looker,lkml_samples.view.looker_events,PROD)",
+        "changeType": "UPSERT",
+        "aspectName": "viewProperties",
+        "aspect": {
+            "json": {
+                "materialized": false,
+                "viewLogic": "include: \"/included_view_file.view\"\n\nview: looker_events {\n  sql_table_name: looker_schema.events ;;\n}\n\nview: extending_looker_events {\n  extends: [looker_events]\n\n  measure: additional_measure {\n    type: count\n  }\n}\n\nview: autodetect_sql_name_based_on_view_name {}\n\nview: test_include_external_view {\n  extends: [include_able_view]\n}\n",
+                "viewLanguage": "lookml"
+            }
+        },
+        "systemMetadata": {
+            "lastObserved": 1586847600000,
+            "runId": "lookml-test"
+        }
+    },
+    {
+        "proposedSnapshot": {
+            "com.linkedin.pegasus2avro.metadata.snapshot.DatasetSnapshot": {
+                "urn": "urn:li:dataset:(urn:li:dataPlatform:looker,lkml_samples.view.extending_looker_events,PROD)",
+                "aspects": [
+                    {
+                        "com.linkedin.pegasus2avro.common.BrowsePaths": {
+                            "paths": [
+                                "/prod/looker/lkml_samples/views"
+                            ]
+                        }
+                    },
+                    {
+                        "com.linkedin.pegasus2avro.common.Status": {
+                            "removed": false
+                        }
+                    },
+                    {
+                        "com.linkedin.pegasus2avro.dataset.UpstreamLineage": {
+                            "upstreams": [
+                                {
+                                    "auditStamp": {
+                                        "time": 0,
+                                        "actor": "urn:li:corpuser:unknown"
+                                    },
+                                    "dataset": "urn:li:dataset:(urn:li:dataPlatform:snowflake,warehouse.default_db.looker_schema.events,DEV)",
+                                    "type": "VIEW"
+                                }
+                            ]
+                        }
+                    },
+                    {
+                        "com.linkedin.pegasus2avro.schema.SchemaMetadata": {
+                            "schemaName": "extending_looker_events",
+                            "platform": "urn:li:dataPlatform:looker",
+                            "version": 0,
+                            "created": {
+                                "time": 0,
+                                "actor": "urn:li:corpuser:unknown"
+                            },
+                            "lastModified": {
+                                "time": 0,
+                                "actor": "urn:li:corpuser:unknown"
+                            },
+                            "hash": "",
+                            "platformSchema": {
+                                "com.linkedin.pegasus2avro.schema.OtherSchema": {
+                                    "rawSchema": ""
+                                }
+                            },
+                            "fields": [
+                                {
+                                    "fieldPath": "additional_measure",
+                                    "nullable": false,
+                                    "description": "",
+                                    "label": "",
+                                    "type": {
+                                        "type": {
+                                            "com.linkedin.pegasus2avro.schema.NumberType": {}
+                                        }
+                                    },
+                                    "nativeDataType": "count",
+                                    "recursive": false,
+                                    "globalTags": {
+                                        "tags": [
+                                            {
+                                                "tag": "urn:li:tag:Measure"
+                                            }
+                                        ]
+                                    },
+                                    "isPartOfKey": false
+                                }
+                            ],
+                            "primaryKeys": []
+                        }
+                    },
+                    {
+                        "com.linkedin.pegasus2avro.dataset.DatasetProperties": {
+                            "customProperties": {
+                                "looker.file.path": "view_declarations.view.lkml"
+                            },
+                            "name": "extending_looker_events",
+                            "tags": []
+                        }
+                    }
+                ]
+            }
+        },
+        "systemMetadata": {
+            "lastObserved": 1586847600000,
+            "runId": "lookml-test"
+        }
+    },
+    {
+        "entityType": "dataset",
+        "entityUrn": "urn:li:dataset:(urn:li:dataPlatform:looker,lkml_samples.view.extending_looker_events,PROD)",
+        "changeType": "UPSERT",
+        "aspectName": "subTypes",
+        "aspect": {
+            "json": {
+                "typeNames": [
+                    "View"
+                ]
+            }
+        },
+        "systemMetadata": {
+            "lastObserved": 1586847600000,
+            "runId": "lookml-test"
+        }
+    },
+    {
+        "entityType": "dataset",
+        "entityUrn": "urn:li:dataset:(urn:li:dataPlatform:looker,lkml_samples.view.extending_looker_events,PROD)",
+        "changeType": "UPSERT",
+        "aspectName": "viewProperties",
+        "aspect": {
+            "json": {
+                "materialized": false,
+                "viewLogic": "include: \"/included_view_file.view\"\n\nview: looker_events {\n  sql_table_name: looker_schema.events ;;\n}\n\nview: extending_looker_events {\n  extends: [looker_events]\n\n  measure: additional_measure {\n    type: count\n  }\n}\n\nview: autodetect_sql_name_based_on_view_name {}\n\nview: test_include_external_view {\n  extends: [include_able_view]\n}\n",
+                "viewLanguage": "lookml"
+            }
+        },
+        "systemMetadata": {
+            "lastObserved": 1586847600000,
+            "runId": "lookml-test"
+        }
+    },
+    {
+        "proposedSnapshot": {
+            "com.linkedin.pegasus2avro.metadata.snapshot.DatasetSnapshot": {
+                "urn": "urn:li:dataset:(urn:li:dataPlatform:looker,lkml_samples.view.autodetect_sql_name_based_on_view_name,PROD)",
+                "aspects": [
+                    {
+                        "com.linkedin.pegasus2avro.common.BrowsePaths": {
+                            "paths": [
+                                "/prod/looker/lkml_samples/views"
+                            ]
+                        }
+                    },
+                    {
+                        "com.linkedin.pegasus2avro.common.Status": {
+                            "removed": false
+                        }
+                    },
+                    {
+                        "com.linkedin.pegasus2avro.dataset.UpstreamLineage": {
+                            "upstreams": [
+                                {
+                                    "auditStamp": {
+                                        "time": 0,
+                                        "actor": "urn:li:corpuser:unknown"
+                                    },
+                                    "dataset": "urn:li:dataset:(urn:li:dataPlatform:snowflake,warehouse.default_db.default_schema.autodetect_sql_name_based_on_view_name,DEV)",
+                                    "type": "VIEW"
+                                }
+                            ]
+                        }
+                    },
+                    {
+                        "com.linkedin.pegasus2avro.dataset.DatasetProperties": {
+                            "customProperties": {
+                                "looker.file.path": "view_declarations.view.lkml"
+                            },
+                            "name": "autodetect_sql_name_based_on_view_name",
+                            "tags": []
+                        }
+                    }
+                ]
+            }
+        },
+        "systemMetadata": {
+            "lastObserved": 1586847600000,
+            "runId": "lookml-test"
+        }
+    },
+    {
+        "entityType": "dataset",
+        "entityUrn": "urn:li:dataset:(urn:li:dataPlatform:looker,lkml_samples.view.autodetect_sql_name_based_on_view_name,PROD)",
+        "changeType": "UPSERT",
+        "aspectName": "subTypes",
+        "aspect": {
+            "json": {
+                "typeNames": [
+                    "View"
+                ]
+            }
+        },
+        "systemMetadata": {
+            "lastObserved": 1586847600000,
+            "runId": "lookml-test"
+        }
+    },
+    {
+        "entityType": "dataset",
+        "entityUrn": "urn:li:dataset:(urn:li:dataPlatform:looker,lkml_samples.view.autodetect_sql_name_based_on_view_name,PROD)",
+        "changeType": "UPSERT",
+        "aspectName": "viewProperties",
+        "aspect": {
+            "json": {
+                "materialized": false,
+                "viewLogic": "include: \"/included_view_file.view\"\n\nview: looker_events {\n  sql_table_name: looker_schema.events ;;\n}\n\nview: extending_looker_events {\n  extends: [looker_events]\n\n  measure: additional_measure {\n    type: count\n  }\n}\n\nview: autodetect_sql_name_based_on_view_name {}\n\nview: test_include_external_view {\n  extends: [include_able_view]\n}\n",
+                "viewLanguage": "lookml"
+            }
+        },
+        "systemMetadata": {
+            "lastObserved": 1586847600000,
+            "runId": "lookml-test"
+        }
+    },
+    {
+        "proposedSnapshot": {
+            "com.linkedin.pegasus2avro.metadata.snapshot.DatasetSnapshot": {
+                "urn": "urn:li:dataset:(urn:li:dataPlatform:looker,lkml_samples.view.test_include_external_view,PROD)",
+                "aspects": [
+                    {
+                        "com.linkedin.pegasus2avro.common.BrowsePaths": {
+                            "paths": [
+                                "/prod/looker/lkml_samples/views"
+                            ]
+                        }
+                    },
+                    {
+                        "com.linkedin.pegasus2avro.common.Status": {
+                            "removed": false
+                        }
+                    },
+                    {
+                        "com.linkedin.pegasus2avro.dataset.UpstreamLineage": {
+                            "upstreams": [
+                                {
+                                    "auditStamp": {
+                                        "time": 0,
+                                        "actor": "urn:li:corpuser:unknown"
+                                    },
+                                    "dataset": "urn:li:dataset:(urn:li:dataPlatform:snowflake,warehouse.default_db.looker_schema.include_able,DEV)",
+                                    "type": "VIEW"
+                                }
+                            ]
+                        }
+                    },
+                    {
+                        "com.linkedin.pegasus2avro.dataset.DatasetProperties": {
+                            "customProperties": {
+                                "looker.file.path": "view_declarations.view.lkml"
+                            },
+                            "name": "test_include_external_view",
+                            "tags": []
+                        }
+                    }
+                ]
+            }
+        },
+        "systemMetadata": {
+            "lastObserved": 1586847600000,
+            "runId": "lookml-test"
+        }
+    },
+    {
+        "entityType": "dataset",
+        "entityUrn": "urn:li:dataset:(urn:li:dataPlatform:looker,lkml_samples.view.test_include_external_view,PROD)",
+        "changeType": "UPSERT",
+        "aspectName": "subTypes",
+        "aspect": {
+            "json": {
+                "typeNames": [
+                    "View"
+                ]
+            }
+        },
+        "systemMetadata": {
+            "lastObserved": 1586847600000,
+            "runId": "lookml-test"
+        }
+    },
+    {
+        "entityType": "dataset",
+        "entityUrn": "urn:li:dataset:(urn:li:dataPlatform:looker,lkml_samples.view.test_include_external_view,PROD)",
+        "changeType": "UPSERT",
+        "aspectName": "viewProperties",
+        "aspect": {
+            "json": {
+                "materialized": false,
+                "viewLogic": "include: \"/included_view_file.view\"\n\nview: looker_events {\n  sql_table_name: looker_schema.events ;;\n}\n\nview: extending_looker_events {\n  extends: [looker_events]\n\n  measure: additional_measure {\n    type: count\n  }\n}\n\nview: autodetect_sql_name_based_on_view_name {}\n\nview: test_include_external_view {\n  extends: [include_able_view]\n}\n",
+                "viewLanguage": "lookml"
+            }
+        },
+        "systemMetadata": {
+            "lastObserved": 1586847600000,
+            "runId": "lookml-test"
+        }
+    },
+    {
+        "proposedSnapshot": {
+            "com.linkedin.pegasus2avro.metadata.snapshot.DatasetSnapshot": {
+                "urn": "urn:li:dataset:(urn:li:dataPlatform:looker,lkml_samples.view.fragment_derived_view,PROD)",
+                "aspects": [
+                    {
+                        "com.linkedin.pegasus2avro.common.BrowsePaths": {
+                            "paths": [
+                                "/prod/looker/lkml_samples/views"
+                            ]
+                        }
+                    },
+                    {
+                        "com.linkedin.pegasus2avro.common.Status": {
+                            "removed": false
+                        }
+                    },
+                    {
+                        "com.linkedin.pegasus2avro.dataset.UpstreamLineage": {
+                            "upstreams": [
+                                {
+                                    "auditStamp": {
+                                        "time": 0,
+                                        "actor": "urn:li:corpuser:unknown"
+                                    },
+                                    "dataset": "urn:li:dataset:(urn:li:dataPlatform:snowflake,warehouse.default_db.default_schema.fragment_derived_view,DEV)",
+                                    "type": "VIEW"
+                                }
+                            ]
+                        }
+                    },
+                    {
+                        "com.linkedin.pegasus2avro.schema.SchemaMetadata": {
+                            "schemaName": "fragment_derived_view",
+                            "platform": "urn:li:dataPlatform:looker",
+                            "version": 0,
+                            "created": {
+                                "time": 0,
+                                "actor": "urn:li:corpuser:unknown"
+                            },
+                            "lastModified": {
+                                "time": 0,
+                                "actor": "urn:li:corpuser:unknown"
+                            },
+                            "hash": "",
+                            "platformSchema": {
+                                "com.linkedin.pegasus2avro.schema.OtherSchema": {
+                                    "rawSchema": ""
+                                }
+                            },
+                            "fields": [
+                                {
+                                    "fieldPath": "aliased_platform",
+                                    "nullable": false,
+                                    "description": "",
+                                    "label": "",
+                                    "type": {
+                                        "type": {
+                                            "com.linkedin.pegasus2avro.schema.NullType": {}
+                                        }
+                                    },
+                                    "nativeDataType": "unknown",
+                                    "recursive": false,
+                                    "globalTags": {
+                                        "tags": []
+                                    },
+                                    "isPartOfKey": false
                                 },
-                                "dataset": "urn:li:dataset:(urn:li:dataPlatform:snowflake,warehouse.default_db.default_schema.my_table,DEV)",
-                                "type": "VIEW"
+                                {
+                                    "fieldPath": "country",
+                                    "nullable": false,
+                                    "description": "",
+                                    "label": "",
+                                    "type": {
+                                        "type": {
+                                            "com.linkedin.pegasus2avro.schema.NullType": {}
+                                        }
+                                    },
+                                    "nativeDataType": "unknown",
+                                    "recursive": false,
+                                    "globalTags": {
+                                        "tags": []
+                                    },
+                                    "isPartOfKey": false
+                                },
+                                {
+                                    "fieldPath": "date",
+                                    "nullable": false,
+                                    "description": "",
+                                    "label": "",
+                                    "type": {
+                                        "type": {
+                                            "com.linkedin.pegasus2avro.schema.NullType": {}
+                                        }
+                                    },
+                                    "nativeDataType": "unknown",
+                                    "recursive": false,
+                                    "globalTags": {
+                                        "tags": []
+                                    },
+                                    "isPartOfKey": false
+                                }
+                            ],
+                            "primaryKeys": []
+                        }
+                    },
+                    {
+                        "com.linkedin.pegasus2avro.dataset.DatasetProperties": {
+                            "customProperties": {
+                                "looker.file.path": "nested/fragment_derived.view.lkml"
+                            },
+                            "name": "fragment_derived_view",
+                            "tags": []
+                        }
+                    }
+                ]
+            }
+        },
+        "systemMetadata": {
+            "lastObserved": 1586847600000,
+            "runId": "lookml-test"
+        }
+    },
+    {
+        "entityType": "dataset",
+        "entityUrn": "urn:li:dataset:(urn:li:dataPlatform:looker,lkml_samples.view.fragment_derived_view,PROD)",
+        "changeType": "UPSERT",
+        "aspectName": "subTypes",
+        "aspect": {
+            "json": {
+                "typeNames": [
+                    "View"
+                ]
+            }
+        },
+        "systemMetadata": {
+            "lastObserved": 1586847600000,
+            "runId": "lookml-test"
+        }
+    },
+    {
+        "entityType": "dataset",
+        "entityUrn": "urn:li:dataset:(urn:li:dataPlatform:looker,lkml_samples.view.fragment_derived_view,PROD)",
+        "changeType": "UPSERT",
+        "aspectName": "viewProperties",
+        "aspect": {
+            "json": {
+                "materialized": false,
+                "viewLogic": "date DATE encode ZSTD, \n         platform VARCHAR(20) encode ZSTD AS aliased_platform, \n         country VARCHAR(20) encode ZSTD",
+                "viewLanguage": "sql"
+            }
+        },
+        "systemMetadata": {
+            "lastObserved": 1586847600000,
+            "runId": "lookml-test"
+        }
+    },
+    {
+        "proposedSnapshot": {
+            "com.linkedin.pegasus2avro.metadata.snapshot.DatasetSnapshot": {
+                "urn": "urn:li:dataset:(urn:li:dataPlatform:looker,lkml_samples.view.customer_facts,PROD)",
+                "aspects": [
+                    {
+                        "com.linkedin.pegasus2avro.common.BrowsePaths": {
+                            "paths": [
+                                "/prod/looker/lkml_samples/views"
+                            ]
+                        }
+                    },
+                    {
+                        "com.linkedin.pegasus2avro.common.Status": {
+                            "removed": false
+                        }
+                    },
+                    {
+                        "com.linkedin.pegasus2avro.dataset.UpstreamLineage": {
+                            "upstreams": [
+                                {
+                                    "auditStamp": {
+                                        "time": 0,
+                                        "actor": "urn:li:corpuser:unknown"
+                                    },
+                                    "dataset": "urn:li:dataset:(urn:li:dataPlatform:snowflake,warehouse.default_db.default_schema.order,DEV)",
+                                    "type": "VIEW"
+                                }
+                            ]
+                        }
+                    },
+                    {
+                        "com.linkedin.pegasus2avro.dataset.DatasetProperties": {
+                            "customProperties": {
+                                "looker.file.path": "liquid.view.lkml"
+                            },
+                            "name": "customer_facts",
+                            "tags": []
+                        }
+                    }
+                ]
+            }
+        },
+        "systemMetadata": {
+            "lastObserved": 1586847600000,
+            "runId": "lookml-test"
+        }
+    },
+    {
+        "entityType": "dataset",
+        "entityUrn": "urn:li:dataset:(urn:li:dataPlatform:looker,lkml_samples.view.customer_facts,PROD)",
+        "changeType": "UPSERT",
+        "aspectName": "subTypes",
+        "aspect": {
+            "json": {
+                "typeNames": [
+                    "View"
+                ]
+            }
+        },
+        "systemMetadata": {
+            "lastObserved": 1586847600000,
+            "runId": "lookml-test"
+        }
+    },
+    {
+        "entityType": "dataset",
+        "entityUrn": "urn:li:dataset:(urn:li:dataPlatform:looker,lkml_samples.view.customer_facts,PROD)",
+        "changeType": "UPSERT",
+        "aspectName": "viewProperties",
+        "aspect": {
+            "json": {
+                "materialized": false,
+                "viewLogic": "SELECT\n        customer_id,\n        SUM(sale_price) AS lifetime_spend\n      FROM\n        order\n      WHERE\n        {% condition order_region %} order.region {% endcondition %}\n      GROUP BY 1",
+                "viewLanguage": "sql"
+            }
+        },
+        "systemMetadata": {
+            "lastObserved": 1586847600000,
+            "runId": "lookml-test"
+        }
+    },
+    {
+        "proposedSnapshot": {
+            "com.linkedin.pegasus2avro.metadata.snapshot.DatasetSnapshot": {
+                "urn": "urn:li:dataset:(urn:li:dataPlatform:looker,lkml_samples.view.ability,PROD)",
+                "aspects": [
+                    {
+                        "com.linkedin.pegasus2avro.common.BrowsePaths": {
+                            "paths": [
+                                "/prod/looker/lkml_samples/views"
+                            ]
+                        }
+                    },
+                    {
+                        "com.linkedin.pegasus2avro.common.Status": {
+                            "removed": false
+                        }
+                    },
+                    {
+                        "com.linkedin.pegasus2avro.dataset.UpstreamLineage": {
+                            "upstreams": [
+                                {
+                                    "auditStamp": {
+                                        "time": 0,
+                                        "actor": "urn:li:corpuser:unknown"
+                                    },
+                                    "dataset": "urn:li:dataset:(urn:li:dataPlatform:snowflake,warehouse.default_db.ecommerce.ability,DEV)",
+                                    "type": "VIEW"
+                                }
+                            ],
+                            "fineGrainedLineages": [
+                                {
+                                    "upstreamType": "FIELD_SET",
+                                    "upstreams": [
+                                        "urn:li:schemaField:(urn:li:dataset:(urn:li:dataPlatform:snowflake,warehouse.default_db.ecommerce.ability,DEV),pk)"
+                                    ],
+                                    "downstreamType": "FIELD",
+                                    "downstreams": [
+                                        "urn:li:schemaField:(urn:li:dataset:(urn:li:dataPlatform:looker,lkml_samples.view.ability,PROD),pk)"
+                                    ],
+                                    "confidenceScore": 1.0
+                                }
+                            ]
+                        }
+                    },
+                    {
+                        "com.linkedin.pegasus2avro.schema.SchemaMetadata": {
+                            "schemaName": "ability",
+                            "platform": "urn:li:dataPlatform:looker",
+                            "version": 0,
+                            "created": {
+                                "time": 0,
+                                "actor": "urn:li:corpuser:unknown"
+                            },
+                            "lastModified": {
+                                "time": 0,
+                                "actor": "urn:li:corpuser:unknown"
+                            },
+                            "hash": "",
+                            "platformSchema": {
+                                "com.linkedin.pegasus2avro.schema.OtherSchema": {
+                                    "rawSchema": ""
+                                }
+                            },
+                            "fields": [
+                                {
+                                    "fieldPath": "pk",
+                                    "nullable": false,
+                                    "description": "",
+                                    "label": "",
+                                    "type": {
+                                        "type": {
+                                            "com.linkedin.pegasus2avro.schema.NumberType": {}
+                                        }
+                                    },
+                                    "nativeDataType": "number",
+                                    "recursive": false,
+                                    "globalTags": {
+                                        "tags": [
+                                            {
+                                                "tag": "urn:li:tag:Dimension"
+                                            }
+                                        ]
+                                    },
+                                    "isPartOfKey": false
+                                },
+                                {
+                                    "fieldPath": "count",
+                                    "nullable": false,
+                                    "description": "",
+                                    "label": "",
+                                    "type": {
+                                        "type": {
+                                            "com.linkedin.pegasus2avro.schema.NumberType": {}
+                                        }
+                                    },
+                                    "nativeDataType": "count",
+                                    "recursive": false,
+                                    "globalTags": {
+                                        "tags": [
+                                            {
+                                                "tag": "urn:li:tag:Measure"
+                                            }
+                                        ]
+                                    },
+                                    "isPartOfKey": false
+                                }
+                            ],
+                            "primaryKeys": []
+                        }
+                    },
+                    {
+                        "com.linkedin.pegasus2avro.dataset.DatasetProperties": {
+                            "customProperties": {
+                                "looker.file.path": "ability.view.lkml"
+                            },
+                            "name": "ability",
+                            "tags": []
+                        }
+                    }
+                ]
+            }
+        },
+        "systemMetadata": {
+            "lastObserved": 1586847600000,
+            "runId": "lookml-test"
+        }
+    },
+    {
+        "entityType": "dataset",
+        "entityUrn": "urn:li:dataset:(urn:li:dataPlatform:looker,lkml_samples.view.ability,PROD)",
+        "changeType": "UPSERT",
+        "aspectName": "subTypes",
+        "aspect": {
+            "json": {
+                "typeNames": [
+                    "View"
+                ]
+            }
+        },
+        "systemMetadata": {
+            "lastObserved": 1586847600000,
+            "runId": "lookml-test"
+        }
+    },
+    {
+        "entityType": "dataset",
+        "entityUrn": "urn:li:dataset:(urn:li:dataPlatform:looker,lkml_samples.view.ability,PROD)",
+        "changeType": "UPSERT",
+        "aspectName": "viewProperties",
+        "aspect": {
+            "json": {
+                "materialized": false,
+                "viewLogic": "view: ability {\n  sql_table_name: \"ECOMMERCE\".\"ABILITY\"\n    ;;\n\n  dimension: pk {\n    type: number\n    sql: ${TABLE}.\"PK\" ;;\n  }\n\n  measure: count {\n    type: count\n    drill_fields: []\n  }\n}\n",
+                "viewLanguage": "lookml"
+            }
+        },
+        "systemMetadata": {
+            "lastObserved": 1586847600000,
+            "runId": "lookml-test"
+        }
+    },
+    {
+        "proposedSnapshot": {
+            "com.linkedin.pegasus2avro.metadata.snapshot.DatasetSnapshot": {
+                "urn": "urn:li:dataset:(urn:li:dataPlatform:looker,lkml_samples.view.owners,PROD)",
+                "aspects": [
+                    {
+                        "com.linkedin.pegasus2avro.common.BrowsePaths": {
+                            "paths": [
+                                "/prod/looker/lkml_samples/views"
+                            ]
+                        }
+                    },
+                    {
+                        "com.linkedin.pegasus2avro.common.Status": {
+                            "removed": false
+                        }
+                    },
+                    {
+                        "com.linkedin.pegasus2avro.dataset.UpstreamLineage": {
+                            "upstreams": [
+                                {
+                                    "auditStamp": {
+                                        "time": 0,
+                                        "actor": "urn:li:corpuser:unknown"
+                                    },
+                                    "dataset": "urn:li:dataset:(urn:li:dataPlatform:snowflake,warehouse.default_db.default_schema.owners,DEV)",
+                                    "type": "VIEW"
+                                }
+                            ],
+                            "fineGrainedLineages": [
+                                {
+                                    "upstreamType": "FIELD_SET",
+                                    "upstreams": [
+                                        "urn:li:schemaField:(urn:li:dataset:(urn:li:dataPlatform:snowflake,warehouse.default_db.default_schema.owners,DEV),id)"
+                                    ],
+                                    "downstreamType": "FIELD",
+                                    "downstreams": [
+                                        "urn:li:schemaField:(urn:li:dataset:(urn:li:dataPlatform:looker,lkml_samples.view.owners,PROD),id)"
+                                    ],
+                                    "confidenceScore": 1.0
+                                },
+                                {
+                                    "upstreamType": "FIELD_SET",
+                                    "upstreams": [
+                                        "urn:li:schemaField:(urn:li:dataset:(urn:li:dataPlatform:snowflake,warehouse.default_db.default_schema.owners,DEV),owner_name)"
+                                    ],
+                                    "downstreamType": "FIELD",
+                                    "downstreams": [
+                                        "urn:li:schemaField:(urn:li:dataset:(urn:li:dataPlatform:looker,lkml_samples.view.owners,PROD),owner_name)"
+                                    ],
+                                    "confidenceScore": 1.0
+                                }
+                            ]
+                        }
+                    },
+                    {
+                        "com.linkedin.pegasus2avro.schema.SchemaMetadata": {
+                            "schemaName": "owners",
+                            "platform": "urn:li:dataPlatform:looker",
+                            "version": 0,
+                            "created": {
+                                "time": 0,
+                                "actor": "urn:li:corpuser:unknown"
+                            },
+                            "lastModified": {
+                                "time": 0,
+                                "actor": "urn:li:corpuser:unknown"
+                            },
+                            "hash": "",
+                            "platformSchema": {
+                                "com.linkedin.pegasus2avro.schema.OtherSchema": {
+                                    "rawSchema": ""
+                                }
+                            },
+                            "fields": [
+                                {
+                                    "fieldPath": "id",
+                                    "nullable": false,
+                                    "description": "",
+                                    "label": "",
+                                    "type": {
+                                        "type": {
+                                            "com.linkedin.pegasus2avro.schema.StringType": {}
+                                        }
+                                    },
+                                    "nativeDataType": "string",
+                                    "recursive": false,
+                                    "globalTags": {
+                                        "tags": [
+                                            {
+                                                "tag": "urn:li:tag:Dimension"
+                                            }
+                                        ]
+                                    },
+                                    "isPartOfKey": true
+                                },
+                                {
+                                    "fieldPath": "owner_name",
+                                    "nullable": false,
+                                    "description": "",
+                                    "label": "",
+                                    "type": {
+                                        "type": {
+                                            "com.linkedin.pegasus2avro.schema.StringType": {}
+                                        }
+                                    },
+                                    "nativeDataType": "string",
+                                    "recursive": false,
+                                    "globalTags": {
+                                        "tags": [
+                                            {
+                                                "tag": "urn:li:tag:Dimension"
+                                            }
+                                        ]
+                                    },
+                                    "isPartOfKey": false
+                                }
+                            ],
+                            "primaryKeys": [
+                                "id"
+                            ]
+                        }
+                    },
+                    {
+                        "com.linkedin.pegasus2avro.dataset.DatasetProperties": {
+                            "customProperties": {
+                                "looker.file.path": "owners.view.lkml"
+                            },
+                            "name": "owners",
+                            "tags": []
+                        }
+                    }
+                ]
+            }
+        },
+        "systemMetadata": {
+            "lastObserved": 1586847600000,
+            "runId": "lookml-test"
+        }
+    },
+    {
+        "entityType": "dataset",
+        "entityUrn": "urn:li:dataset:(urn:li:dataPlatform:looker,lkml_samples.view.owners,PROD)",
+        "changeType": "UPSERT",
+        "aspectName": "subTypes",
+        "aspect": {
+            "json": {
+                "typeNames": [
+                    "View"
+                ]
+            }
+        },
+        "systemMetadata": {
+            "lastObserved": 1586847600000,
+            "runId": "lookml-test"
+        }
+    },
+    {
+        "entityType": "dataset",
+        "entityUrn": "urn:li:dataset:(urn:li:dataPlatform:looker,lkml_samples.view.owners,PROD)",
+        "changeType": "UPSERT",
+        "aspectName": "viewProperties",
+        "aspect": {
+            "json": {
+                "materialized": false,
+                "viewLogic": "view: owners {\n  dimension: id {\n    primary_key: yes\n    sql: ${TABLE}.id ;;\n  }\n  dimension: owner_name {\n    sql: ${TABLE}.owner_name ;;\n  }\n}",
+                "viewLanguage": "lookml"
+            }
+        },
+        "systemMetadata": {
+            "lastObserved": 1586847600000,
+            "runId": "lookml-test"
+        }
+    },
+    {
+        "proposedSnapshot": {
+            "com.linkedin.pegasus2avro.metadata.snapshot.DatasetSnapshot": {
+                "urn": "urn:li:dataset:(urn:li:dataPlatform:looker,lkml_samples.view.view_derived_explore,PROD)",
+                "aspects": [
+                    {
+                        "com.linkedin.pegasus2avro.common.BrowsePaths": {
+                            "paths": [
+                                "/prod/looker/lkml_samples/views"
+                            ]
+                        }
+                    },
+                    {
+                        "com.linkedin.pegasus2avro.common.Status": {
+                            "removed": false
+                        }
+                    },
+                    {
+                        "com.linkedin.pegasus2avro.dataset.UpstreamLineage": {
+                            "upstreams": [
+                                {
+                                    "auditStamp": {
+                                        "time": 0,
+                                        "actor": "urn:li:corpuser:unknown"
+                                    },
+                                    "dataset": "urn:li:dataset:(urn:li:dataPlatform:looker,data.explore.my_view_explore,PROD)",
+                                    "type": "VIEW"
+                                }
+                            ],
+                            "fineGrainedLineages": [
+                                {
+                                    "upstreamType": "FIELD_SET",
+                                    "upstreams": [
+                                        "urn:li:schemaField:(urn:li:dataset:(urn:li:dataPlatform:looker,data.explore.my_view_explore,PROD),my_view_explore.country)"
+                                    ],
+                                    "downstreamType": "FIELD",
+                                    "downstreams": [
+                                        "urn:li:schemaField:(urn:li:dataset:(urn:li:dataPlatform:looker,lkml_samples.view.view_derived_explore,PROD),country)"
+                                    ],
+                                    "confidenceScore": 1.0
+                                },
+                                {
+                                    "upstreamType": "FIELD_SET",
+                                    "upstreams": [
+                                        "urn:li:schemaField:(urn:li:dataset:(urn:li:dataPlatform:looker,data.explore.my_view_explore,PROD),my_view_explore.city)"
+                                    ],
+                                    "downstreamType": "FIELD",
+                                    "downstreams": [
+                                        "urn:li:schemaField:(urn:li:dataset:(urn:li:dataPlatform:looker,lkml_samples.view.view_derived_explore,PROD),city)"
+                                    ],
+                                    "confidenceScore": 1.0
+                                }
+                            ]
+                        }
+                    },
+                    {
+                        "com.linkedin.pegasus2avro.schema.SchemaMetadata": {
+                            "schemaName": "view_derived_explore",
+                            "platform": "urn:li:dataPlatform:looker",
+                            "version": 0,
+                            "created": {
+                                "time": 0,
+                                "actor": "urn:li:corpuser:unknown"
+                            },
+                            "lastModified": {
+                                "time": 0,
+                                "actor": "urn:li:corpuser:unknown"
+                            },
+                            "hash": "",
+                            "platformSchema": {
+                                "com.linkedin.pegasus2avro.schema.OtherSchema": {
+                                    "rawSchema": ""
+                                }
+                            },
+                            "fields": [
+                                {
+                                    "fieldPath": "country",
+                                    "nullable": false,
+                                    "description": "",
+                                    "label": "",
+                                    "type": {
+                                        "type": {
+                                            "com.linkedin.pegasus2avro.schema.StringType": {}
+                                        }
+                                    },
+                                    "nativeDataType": "string",
+                                    "recursive": false,
+                                    "globalTags": {
+                                        "tags": [
+                                            {
+                                                "tag": "urn:li:tag:Dimension"
+                                            }
+                                        ]
+                                    },
+                                    "isPartOfKey": false
+                                },
+                                {
+                                    "fieldPath": "city",
+                                    "nullable": false,
+                                    "description": "",
+                                    "label": "",
+                                    "type": {
+                                        "type": {
+                                            "com.linkedin.pegasus2avro.schema.StringType": {}
+                                        }
+                                    },
+                                    "nativeDataType": "string",
+                                    "recursive": false,
+                                    "globalTags": {
+                                        "tags": [
+                                            {
+                                                "tag": "urn:li:tag:Dimension"
+                                            }
+                                        ]
+                                    },
+                                    "isPartOfKey": false
+                                },
+                                {
+                                    "fieldPath": "unique_countries",
+                                    "nullable": false,
+                                    "description": "",
+                                    "label": "",
+                                    "type": {
+                                        "type": {
+                                            "com.linkedin.pegasus2avro.schema.NumberType": {}
+                                        }
+                                    },
+                                    "nativeDataType": "count_distinct",
+                                    "recursive": false,
+                                    "globalTags": {
+                                        "tags": [
+                                            {
+                                                "tag": "urn:li:tag:Measure"
+                                            }
+                                        ]
+                                    },
+                                    "isPartOfKey": false
+                                },
+                                {
+                                    "fieldPath": "derived_col",
+                                    "nullable": false,
+                                    "description": "",
+                                    "label": "",
+                                    "type": {
+                                        "type": {
+                                            "com.linkedin.pegasus2avro.schema.NumberType": {}
+                                        }
+                                    },
+                                    "nativeDataType": "sum",
+                                    "recursive": false,
+                                    "globalTags": {
+                                        "tags": [
+                                            {
+                                                "tag": "urn:li:tag:Measure"
+                                            }
+                                        ]
+                                    },
+                                    "isPartOfKey": false
+                                }
+                            ],
+                            "primaryKeys": []
+                        }
+                    },
+                    {
+                        "com.linkedin.pegasus2avro.dataset.DatasetProperties": {
+                            "customProperties": {
+                                "looker.file.path": "native_derived_table.view.lkml"
+                            },
+                            "name": "view_derived_explore",
+                            "tags": []
+                        }
+                    }
+                ]
+            }
+        },
+        "systemMetadata": {
+            "lastObserved": 1586847600000,
+            "runId": "lookml-test"
+        }
+    },
+    {
+        "entityType": "dataset",
+        "entityUrn": "urn:li:dataset:(urn:li:dataPlatform:looker,lkml_samples.view.view_derived_explore,PROD)",
+        "changeType": "UPSERT",
+        "aspectName": "subTypes",
+        "aspect": {
+            "json": {
+                "typeNames": [
+                    "View"
+                ]
+            }
+        },
+        "systemMetadata": {
+            "lastObserved": 1586847600000,
+            "runId": "lookml-test"
+        }
+    },
+    {
+        "entityType": "dataset",
+        "entityUrn": "urn:li:dataset:(urn:li:dataPlatform:looker,lkml_samples.view.view_derived_explore,PROD)",
+        "changeType": "UPSERT",
+        "aspectName": "viewProperties",
+        "aspect": {
+            "json": {
+                "materialized": false,
+                "viewLogic": "explore_source: my_view_explore {\n  bind_all_filters: yes\n\n  column: country {\n    field: my_view_explore.country\n  }\n\n  column: city {\n    field: my_view_explore.city\n  }\n\n  column: is_latest {\n    field: my_view_explore.is_latest\n  }\n\n  derived_column: derived_col {\n    sql: coalesce(country, 'US') ;;\n  }\n}",
+                "viewLanguage": "lookml"
+            }
+        },
+        "systemMetadata": {
+            "lastObserved": 1586847600000,
+            "runId": "lookml-test"
+        }
+    },
+    {
+        "proposedSnapshot": {
+            "com.linkedin.pegasus2avro.metadata.snapshot.DatasetSnapshot": {
+                "urn": "urn:li:dataset:(urn:li:dataPlatform:looker,lkml_samples.view.flights,PROD)",
+                "aspects": [
+                    {
+                        "com.linkedin.pegasus2avro.common.BrowsePaths": {
+                            "paths": [
+                                "/prod/looker/lkml_samples/views"
+                            ]
+                        }
+                    },
+                    {
+                        "com.linkedin.pegasus2avro.common.Status": {
+                            "removed": false
+                        }
+                    },
+                    {
+                        "com.linkedin.pegasus2avro.dataset.UpstreamLineage": {
+                            "upstreams": [
+                                {
+                                    "auditStamp": {
+                                        "time": 0,
+                                        "actor": "urn:li:corpuser:unknown"
+                                    },
+                                    "dataset": "urn:li:dataset:(urn:li:dataPlatform:snowflake,warehouse.default_db.flightstats.accidents,DEV)",
+                                    "type": "VIEW"
+                                }
+                            ],
+                            "fineGrainedLineages": [
+                                {
+                                    "upstreamType": "FIELD_SET",
+                                    "upstreams": [
+                                        "urn:li:schemaField:(urn:li:dataset:(urn:li:dataPlatform:snowflake,warehouse.default_db.flightstats.accidents,DEV),id)"
+                                    ],
+                                    "downstreamType": "FIELD",
+                                    "downstreams": [
+                                        "urn:li:schemaField:(urn:li:dataset:(urn:li:dataPlatform:looker,lkml_samples.view.flights,PROD),id)"
+                                    ],
+                                    "confidenceScore": 1.0
+                                }
+                            ]
+                        }
+                    },
+                    {
+                        "com.linkedin.pegasus2avro.schema.SchemaMetadata": {
+                            "schemaName": "flights",
+                            "platform": "urn:li:dataPlatform:looker",
+                            "version": 0,
+                            "created": {
+                                "time": 0,
+                                "actor": "urn:li:corpuser:unknown"
+                            },
+                            "lastModified": {
+                                "time": 0,
+                                "actor": "urn:li:corpuser:unknown"
+                            },
+                            "hash": "",
+                            "platformSchema": {
+                                "com.linkedin.pegasus2avro.schema.OtherSchema": {
+                                    "rawSchema": ""
+                                }
+                            },
+                            "fields": [
+                                {
+                                    "fieldPath": "id",
+                                    "nullable": false,
+                                    "description": "",
+                                    "label": "id",
+                                    "type": {
+                                        "type": {
+                                            "com.linkedin.pegasus2avro.schema.NumberType": {}
+                                        }
+                                    },
+                                    "nativeDataType": "number",
+                                    "recursive": false,
+                                    "globalTags": {
+                                        "tags": [
+                                            {
+                                                "tag": "urn:li:tag:Dimension"
+                                            }
+                                        ]
+                                    },
+                                    "isPartOfKey": true
+                                }
+                            ],
+                            "primaryKeys": [
+                                "id"
+                            ]
+                        }
+                    },
+                    {
+                        "com.linkedin.pegasus2avro.dataset.DatasetProperties": {
+                            "customProperties": {
+                                "looker.file.path": "flights.view.lkml"
+                            },
+                            "name": "flights",
+                            "tags": []
+                        }
+                    }
+                ]
+            }
+        },
+        "systemMetadata": {
+            "lastObserved": 1586847600000,
+            "runId": "lookml-test"
+        }
+    },
+    {
+        "entityType": "dataset",
+        "entityUrn": "urn:li:dataset:(urn:li:dataPlatform:looker,lkml_samples.view.flights,PROD)",
+        "changeType": "UPSERT",
+        "aspectName": "subTypes",
+        "aspect": {
+            "json": {
+                "typeNames": [
+                    "View"
+                ]
+            }
+        },
+        "systemMetadata": {
+            "lastObserved": 1586847600000,
+            "runId": "lookml-test"
+        }
+    },
+    {
+        "entityType": "dataset",
+        "entityUrn": "urn:li:dataset:(urn:li:dataPlatform:looker,lkml_samples.view.flights,PROD)",
+        "changeType": "UPSERT",
+        "aspectName": "viewProperties",
+        "aspect": {
+            "json": {
+                "materialized": false,
+                "viewLogic": "view: flights {\n  sql_table_name: flightstats.accidents ;;\n\n  dimension: id {\n    label: \"id\"\n    primary_key: yes\n    type: number\n    sql: ${TABLE}.id ;;\n  }\n}\n\n# override type of id parameter\nview: +flights {\n  dimension: id {\n    label: \"id\"\n    primary_key: yes\n    type: string\n    sql: ${TABLE}.id ;;\n  }\n}",
+                "viewLanguage": "lookml"
+            }
+        },
+        "systemMetadata": {
+            "lastObserved": 1586847600000,
+            "runId": "lookml-test"
+        }
+    },
+    {
+        "proposedSnapshot": {
+            "com.linkedin.pegasus2avro.metadata.snapshot.TagSnapshot": {
+                "urn": "urn:li:tag:Dimension",
+                "aspects": [
+                    {
+                        "com.linkedin.pegasus2avro.common.Ownership": {
+                            "owners": [
+                                {
+                                    "owner": "urn:li:corpuser:datahub",
+                                    "type": "DATAOWNER"
+                                }
+                            ],
+                            "lastModified": {
+                                "time": 0,
+                                "actor": "urn:li:corpuser:unknown"
                             }
-                        ]
+                        }
+                    },
+                    {
+                        "com.linkedin.pegasus2avro.tag.TagProperties": {
+                            "name": "Dimension",
+                            "description": "A tag that is applied to all dimension fields."
+                        }
                     }
-                },
-                {
-                    "com.linkedin.pegasus2avro.schema.SchemaMetadata": {
-                        "schemaName": "my_view",
-                        "platform": "urn:li:dataPlatform:looker",
-                        "version": 0,
-                        "created": {
-                            "time": 0,
-                            "actor": "urn:li:corpuser:unknown"
-                        },
-                        "lastModified": {
-                            "time": 0,
-                            "actor": "urn:li:corpuser:unknown"
-                        },
-                        "hash": "",
-                        "platformSchema": {
-                            "com.linkedin.pegasus2avro.schema.OtherSchema": {
-                                "rawSchema": ""
+                ]
+            }
+        },
+        "systemMetadata": {
+            "lastObserved": 1586847600000,
+            "runId": "lookml-test"
+        }
+    },
+    {
+        "proposedSnapshot": {
+            "com.linkedin.pegasus2avro.metadata.snapshot.TagSnapshot": {
+                "urn": "urn:li:tag:Temporal",
+                "aspects": [
+                    {
+                        "com.linkedin.pegasus2avro.common.Ownership": {
+                            "owners": [
+                                {
+                                    "owner": "urn:li:corpuser:datahub",
+                                    "type": "DATAOWNER"
+                                }
+                            ],
+                            "lastModified": {
+                                "time": 0,
+                                "actor": "urn:li:corpuser:unknown"
                             }
-                        },
-                        "fields": [
-                            {
-                                "fieldPath": "country",
-                                "nullable": false,
-                                "description": "The country",
-                                "label": "",
-                                "type": {
-                                    "type": {
-                                        "com.linkedin.pegasus2avro.schema.StringType": {}
-                                    }
-                                },
-                                "nativeDataType": "string",
-                                "recursive": false,
-                                "globalTags": {
-                                    "tags": [
-                                        {
-                                            "tag": "urn:li:tag:Dimension"
-                                        }
-                                    ]
-                                },
-                                "isPartOfKey": false
-                            },
-                            {
-                                "fieldPath": "city",
-                                "nullable": false,
-                                "description": "City",
-                                "label": "",
-                                "type": {
-                                    "type": {
-                                        "com.linkedin.pegasus2avro.schema.StringType": {}
-                                    }
-                                },
-                                "nativeDataType": "string",
-                                "recursive": false,
-                                "globalTags": {
-                                    "tags": [
-                                        {
-                                            "tag": "urn:li:tag:Dimension"
-                                        }
-                                    ]
-                                },
-                                "isPartOfKey": false
-                            },
-                            {
-                                "fieldPath": "is_latest",
-                                "nullable": false,
-                                "description": "Is latest data",
-                                "label": "",
-                                "type": {
-                                    "type": {
-                                        "com.linkedin.pegasus2avro.schema.BooleanType": {}
-                                    }
-                                },
-                                "nativeDataType": "yesno",
-                                "recursive": false,
-                                "globalTags": {
-                                    "tags": [
-                                        {
-                                            "tag": "urn:li:tag:Dimension"
-                                        }
-                                    ]
-                                },
-                                "isPartOfKey": false
-                            },
-                            {
-                                "fieldPath": "timestamp",
-                                "nullable": false,
-                                "description": "Timestamp of measurement",
-                                "label": "",
-                                "type": {
-                                    "type": {
-                                        "com.linkedin.pegasus2avro.schema.TimeType": {}
-                                    }
-                                },
-                                "nativeDataType": "time",
-                                "recursive": false,
-                                "globalTags": {
-                                    "tags": [
-                                        {
-                                            "tag": "urn:li:tag:Dimension"
-                                        },
-                                        {
-                                            "tag": "urn:li:tag:Temporal"
-                                        }
-                                    ]
-                                },
-                                "isPartOfKey": false
-                            },
-                            {
-                                "fieldPath": "average_measurement",
-                                "nullable": false,
-                                "description": "My measurement",
-                                "label": "",
-                                "type": {
-                                    "type": {
-                                        "com.linkedin.pegasus2avro.schema.NumberType": {}
-                                    }
-                                },
-                                "nativeDataType": "average",
-                                "recursive": false,
-                                "globalTags": {
-                                    "tags": [
-                                        {
-                                            "tag": "urn:li:tag:Measure"
-                                        }
-                                    ]
-                                },
-                                "isPartOfKey": false
+                        }
+                    },
+                    {
+                        "com.linkedin.pegasus2avro.tag.TagProperties": {
+                            "name": "Temporal",
+                            "description": "A tag that is applied to all time-based (temporal) fields such as timestamps or durations."
+                        }
+                    }
+                ]
+            }
+        },
+        "systemMetadata": {
+            "lastObserved": 1586847600000,
+            "runId": "lookml-test"
+        }
+    },
+    {
+        "proposedSnapshot": {
+            "com.linkedin.pegasus2avro.metadata.snapshot.TagSnapshot": {
+                "urn": "urn:li:tag:Measure",
+                "aspects": [
+                    {
+                        "com.linkedin.pegasus2avro.common.Ownership": {
+                            "owners": [
+                                {
+                                    "owner": "urn:li:corpuser:datahub",
+                                    "type": "DATAOWNER"
+                                }
+                            ],
+                            "lastModified": {
+                                "time": 0,
+                                "actor": "urn:li:corpuser:unknown"
                             }
-                        ],
-                        "primaryKeys": []
+                        }
+                    },
+                    {
+                        "com.linkedin.pegasus2avro.tag.TagProperties": {
+                            "name": "Measure",
+                            "description": "A tag that is applied to all measures (metrics). Measures are typically the columns that you aggregate on"
+                        }
                     }
-                },
-                {
-                    "com.linkedin.pegasus2avro.dataset.DatasetProperties": {
-                        "customProperties": {
-                            "looker.file.path": "foo.view.lkml"
-                        },
-                        "name": "my_view",
-                        "tags": []
-                    }
-                }
-            ]
-        }
-    },
-    "systemMetadata": {
-        "lastObserved": 1586847600000,
-        "runId": "lookml-test"
+                ]
+            }
+        },
+        "systemMetadata": {
+            "lastObserved": 1586847600000,
+            "runId": "lookml-test"
+        }
+    },
+    {
+        "entityType": "tag",
+        "entityUrn": "urn:li:tag:Dimension",
+        "changeType": "UPSERT",
+        "aspectName": "status",
+        "aspect": {
+            "json": {
+                "removed": false
+            }
+        },
+        "systemMetadata": {
+            "lastObserved": 1586847600000,
+            "runId": "lookml-test"
+        }
+    },
+    {
+        "entityType": "tag",
+        "entityUrn": "urn:li:tag:Measure",
+        "changeType": "UPSERT",
+        "aspectName": "status",
+        "aspect": {
+            "json": {
+                "removed": false
+            }
+        },
+        "systemMetadata": {
+            "lastObserved": 1586847600000,
+            "runId": "lookml-test"
+        }
+    },
+    {
+        "entityType": "tag",
+        "entityUrn": "urn:li:tag:Temporal",
+        "changeType": "UPSERT",
+        "aspectName": "status",
+        "aspect": {
+            "json": {
+                "removed": false
+            }
+        },
+        "systemMetadata": {
+            "lastObserved": 1586847600000,
+            "runId": "lookml-test"
+        }
     }
-},
-{
-    "entityType": "dataset",
-    "entityUrn": "urn:li:dataset:(urn:li:dataPlatform:looker,lkml_samples.view.my_view,PROD)",
-    "changeType": "UPSERT",
-    "aspectName": "subTypes",
-    "aspect": {
-        "json": {
-            "typeNames": [
-                "View"
-            ]
-        }
-    },
-    "systemMetadata": {
-        "lastObserved": 1586847600000,
-        "runId": "lookml-test"
-    }
-},
-{
-    "entityType": "dataset",
-    "entityUrn": "urn:li:dataset:(urn:li:dataPlatform:looker,lkml_samples.view.my_view,PROD)",
-    "changeType": "UPSERT",
-    "aspectName": "viewProperties",
-    "aspect": {
-        "json": {
-            "materialized": false,
-            "viewLogic": "SELECT\n          is_latest,\n          country,\n          city,\n          timestamp,\n          measurement\n        FROM\n          my_table",
-            "viewLanguage": "sql"
-        }
-    },
-    "systemMetadata": {
-        "lastObserved": 1586847600000,
-        "runId": "lookml-test"
-    }
-},
-{
-    "proposedSnapshot": {
-        "com.linkedin.pegasus2avro.metadata.snapshot.DatasetSnapshot": {
-            "urn": "urn:li:dataset:(urn:li:dataPlatform:looker,lkml_samples.view.my_derived_view,PROD)",
-            "aspects": [
-                {
-                    "com.linkedin.pegasus2avro.common.BrowsePaths": {
-                        "paths": [
-                            "/prod/looker/lkml_samples/views"
-                        ]
-                    }
-                },
-                {
-                    "com.linkedin.pegasus2avro.common.Status": {
-                        "removed": false
-                    }
-                },
-                {
-                    "com.linkedin.pegasus2avro.dataset.UpstreamLineage": {
-                        "upstreams": [
-                            {
-                                "auditStamp": {
-                                    "time": 0,
-                                    "actor": "urn:li:corpuser:unknown"
-                                },
-                                "dataset": "urn:li:dataset:(urn:li:dataPlatform:looker,lkml_samples.view.my_view,PROD)",
-                                "type": "VIEW"
-                            }
-                        ]
-                    }
-                },
-                {
-                    "com.linkedin.pegasus2avro.schema.SchemaMetadata": {
-                        "schemaName": "my_derived_view",
-                        "platform": "urn:li:dataPlatform:looker",
-                        "version": 0,
-                        "created": {
-                            "time": 0,
-                            "actor": "urn:li:corpuser:unknown"
-                        },
-                        "lastModified": {
-                            "time": 0,
-                            "actor": "urn:li:corpuser:unknown"
-                        },
-                        "hash": "",
-                        "platformSchema": {
-                            "com.linkedin.pegasus2avro.schema.OtherSchema": {
-                                "rawSchema": ""
-                            }
-                        },
-                        "fields": [
-                            {
-                                "fieldPath": "country",
-                                "nullable": false,
-                                "description": "The country",
-                                "label": "",
-                                "type": {
-                                    "type": {
-                                        "com.linkedin.pegasus2avro.schema.StringType": {}
-                                    }
-                                },
-                                "nativeDataType": "string",
-                                "recursive": false,
-                                "globalTags": {
-                                    "tags": [
-                                        {
-                                            "tag": "urn:li:tag:Dimension"
-                                        }
-                                    ]
-                                },
-                                "isPartOfKey": false
-                            },
-                            {
-                                "fieldPath": "city",
-                                "nullable": false,
-                                "description": "City",
-                                "label": "",
-                                "type": {
-                                    "type": {
-                                        "com.linkedin.pegasus2avro.schema.StringType": {}
-                                    }
-                                },
-                                "nativeDataType": "string",
-                                "recursive": false,
-                                "globalTags": {
-                                    "tags": [
-                                        {
-                                            "tag": "urn:li:tag:Dimension"
-                                        }
-                                    ]
-                                },
-                                "isPartOfKey": false
-                            },
-                            {
-                                "fieldPath": "timestamp",
-                                "nullable": false,
-                                "description": "Timestamp of measurement",
-                                "label": "",
-                                "type": {
-                                    "type": {
-                                        "com.linkedin.pegasus2avro.schema.TimeType": {}
-                                    }
-                                },
-                                "nativeDataType": "time",
-                                "recursive": false,
-                                "globalTags": {
-                                    "tags": [
-                                        {
-                                            "tag": "urn:li:tag:Dimension"
-                                        },
-                                        {
-                                            "tag": "urn:li:tag:Temporal"
-                                        }
-                                    ]
-                                },
-                                "isPartOfKey": false
-                            },
-                            {
-                                "fieldPath": "average_measurement",
-                                "nullable": false,
-                                "description": "My measurement",
-                                "label": "",
-                                "type": {
-                                    "type": {
-                                        "com.linkedin.pegasus2avro.schema.NumberType": {}
-                                    }
-                                },
-                                "nativeDataType": "average",
-                                "recursive": false,
-                                "globalTags": {
-                                    "tags": [
-                                        {
-                                            "tag": "urn:li:tag:Measure"
-                                        }
-                                    ]
-                                },
-                                "isPartOfKey": false
-                            }
-                        ],
-                        "primaryKeys": []
-                    }
-                },
-                {
-                    "com.linkedin.pegasus2avro.dataset.DatasetProperties": {
-                        "customProperties": {
-                            "looker.file.path": "bar.view.lkml"
-                        },
-                        "name": "my_derived_view",
-                        "tags": []
-                    }
-                }
-            ]
-        }
-    },
-    "systemMetadata": {
-        "lastObserved": 1586847600000,
-        "runId": "lookml-test"
-    }
-},
-{
-    "entityType": "dataset",
-    "entityUrn": "urn:li:dataset:(urn:li:dataPlatform:looker,lkml_samples.view.my_derived_view,PROD)",
-    "changeType": "UPSERT",
-    "aspectName": "subTypes",
-    "aspect": {
-        "json": {
-            "typeNames": [
-                "View"
-            ]
-        }
-    },
-    "systemMetadata": {
-        "lastObserved": 1586847600000,
-        "runId": "lookml-test"
-    }
-},
-{
-    "entityType": "dataset",
-    "entityUrn": "urn:li:dataset:(urn:li:dataPlatform:looker,lkml_samples.view.my_derived_view,PROD)",
-    "changeType": "UPSERT",
-    "aspectName": "viewProperties",
-    "aspect": {
-        "json": {
-            "materialized": false,
-            "viewLogic": "SELECT\n          country,\n          city,\n          timestamp,\n          measurement\n        FROM\n          ${my_view.SQL_TABLE_NAME} AS my_view",
-            "viewLanguage": "sql"
-        }
-    },
-    "systemMetadata": {
-        "lastObserved": 1586847600000,
-        "runId": "lookml-test"
-    }
-},
-{
-    "proposedSnapshot": {
-        "com.linkedin.pegasus2avro.metadata.snapshot.DatasetSnapshot": {
-            "urn": "urn:li:dataset:(urn:li:dataPlatform:looker,lkml_samples.view.include_able_view,PROD)",
-            "aspects": [
-                {
-                    "com.linkedin.pegasus2avro.common.BrowsePaths": {
-                        "paths": [
-                            "/prod/looker/lkml_samples/views"
-                        ]
-                    }
-                },
-                {
-                    "com.linkedin.pegasus2avro.common.Status": {
-                        "removed": false
-                    }
-                },
-                {
-                    "com.linkedin.pegasus2avro.dataset.UpstreamLineage": {
-                        "upstreams": [
-                            {
-                                "auditStamp": {
-                                    "time": 0,
-                                    "actor": "urn:li:corpuser:unknown"
-                                },
-                                "dataset": "urn:li:dataset:(urn:li:dataPlatform:snowflake,warehouse.default_db.looker_schema.include_able,DEV)",
-                                "type": "VIEW"
-                            }
-                        ]
-                    }
-                },
-                {
-                    "com.linkedin.pegasus2avro.dataset.DatasetProperties": {
-                        "customProperties": {
-                            "looker.file.path": "included_view_file.view.lkml"
-                        },
-                        "name": "include_able_view",
-                        "tags": []
-                    }
-                }
-            ]
-        }
-    },
-    "systemMetadata": {
-        "lastObserved": 1586847600000,
-        "runId": "lookml-test"
-    }
-},
-{
-    "entityType": "dataset",
-    "entityUrn": "urn:li:dataset:(urn:li:dataPlatform:looker,lkml_samples.view.include_able_view,PROD)",
-    "changeType": "UPSERT",
-    "aspectName": "subTypes",
-    "aspect": {
-        "json": {
-            "typeNames": [
-                "View"
-            ]
-        }
-    },
-    "systemMetadata": {
-        "lastObserved": 1586847600000,
-        "runId": "lookml-test"
-    }
-},
-{
-    "entityType": "dataset",
-    "entityUrn": "urn:li:dataset:(urn:li:dataPlatform:looker,lkml_samples.view.include_able_view,PROD)",
-    "changeType": "UPSERT",
-    "aspectName": "viewProperties",
-    "aspect": {
-        "json": {
-            "materialized": false,
-            "viewLogic": "view: include_able_view {\n  sql_table_name: looker_schema.include_able ;;\n}\n",
-            "viewLanguage": "lookml"
-        }
-    },
-    "systemMetadata": {
-        "lastObserved": 1586847600000,
-        "runId": "lookml-test"
-    }
-},
-{
-    "proposedSnapshot": {
-        "com.linkedin.pegasus2avro.metadata.snapshot.DatasetSnapshot": {
-            "urn": "urn:li:dataset:(urn:li:dataPlatform:looker,lkml_samples.view.looker_events,PROD)",
-            "aspects": [
-                {
-                    "com.linkedin.pegasus2avro.common.BrowsePaths": {
-                        "paths": [
-                            "/prod/looker/lkml_samples/views"
-                        ]
-                    }
-                },
-                {
-                    "com.linkedin.pegasus2avro.common.Status": {
-                        "removed": false
-                    }
-                },
-                {
-                    "com.linkedin.pegasus2avro.dataset.UpstreamLineage": {
-                        "upstreams": [
-                            {
-                                "auditStamp": {
-                                    "time": 0,
-                                    "actor": "urn:li:corpuser:unknown"
-                                },
-                                "dataset": "urn:li:dataset:(urn:li:dataPlatform:snowflake,warehouse.default_db.looker_schema.events,DEV)",
-                                "type": "VIEW"
-                            }
-                        ]
-                    }
-                },
-                {
-                    "com.linkedin.pegasus2avro.dataset.DatasetProperties": {
-                        "customProperties": {
-                            "looker.file.path": "view_declarations.view.lkml"
-                        },
-                        "name": "looker_events",
-                        "tags": []
-                    }
-                }
-            ]
-        }
-    },
-    "systemMetadata": {
-        "lastObserved": 1586847600000,
-        "runId": "lookml-test"
-    }
-},
-{
-    "entityType": "dataset",
-    "entityUrn": "urn:li:dataset:(urn:li:dataPlatform:looker,lkml_samples.view.looker_events,PROD)",
-    "changeType": "UPSERT",
-    "aspectName": "subTypes",
-    "aspect": {
-        "json": {
-            "typeNames": [
-                "View"
-            ]
-        }
-    },
-    "systemMetadata": {
-        "lastObserved": 1586847600000,
-        "runId": "lookml-test"
-    }
-},
-{
-    "entityType": "dataset",
-    "entityUrn": "urn:li:dataset:(urn:li:dataPlatform:looker,lkml_samples.view.looker_events,PROD)",
-    "changeType": "UPSERT",
-    "aspectName": "viewProperties",
-    "aspect": {
-        "json": {
-            "materialized": false,
-            "viewLogic": "include: \"/included_view_file.view\"\n\nview: looker_events {\n  sql_table_name: looker_schema.events ;;\n}\n\nview: extending_looker_events {\n  extends: [looker_events]\n\n  measure: additional_measure {\n    type: count\n  }\n}\n\nview: autodetect_sql_name_based_on_view_name {}\n\nview: test_include_external_view {\n  extends: [include_able_view]\n}\n",
-            "viewLanguage": "lookml"
-        }
-    },
-    "systemMetadata": {
-        "lastObserved": 1586847600000,
-        "runId": "lookml-test"
-    }
-},
-{
-    "proposedSnapshot": {
-        "com.linkedin.pegasus2avro.metadata.snapshot.DatasetSnapshot": {
-            "urn": "urn:li:dataset:(urn:li:dataPlatform:looker,lkml_samples.view.extending_looker_events,PROD)",
-            "aspects": [
-                {
-                    "com.linkedin.pegasus2avro.common.BrowsePaths": {
-                        "paths": [
-                            "/prod/looker/lkml_samples/views"
-                        ]
-                    }
-                },
-                {
-                    "com.linkedin.pegasus2avro.common.Status": {
-                        "removed": false
-                    }
-                },
-                {
-                    "com.linkedin.pegasus2avro.dataset.UpstreamLineage": {
-                        "upstreams": [
-                            {
-                                "auditStamp": {
-                                    "time": 0,
-                                    "actor": "urn:li:corpuser:unknown"
-                                },
-                                "dataset": "urn:li:dataset:(urn:li:dataPlatform:snowflake,warehouse.default_db.looker_schema.events,DEV)",
-                                "type": "VIEW"
-                            }
-                        ]
-                    }
-                },
-                {
-                    "com.linkedin.pegasus2avro.schema.SchemaMetadata": {
-                        "schemaName": "extending_looker_events",
-                        "platform": "urn:li:dataPlatform:looker",
-                        "version": 0,
-                        "created": {
-                            "time": 0,
-                            "actor": "urn:li:corpuser:unknown"
-                        },
-                        "lastModified": {
-                            "time": 0,
-                            "actor": "urn:li:corpuser:unknown"
-                        },
-                        "hash": "",
-                        "platformSchema": {
-                            "com.linkedin.pegasus2avro.schema.OtherSchema": {
-                                "rawSchema": ""
-                            }
-                        },
-                        "fields": [
-                            {
-                                "fieldPath": "additional_measure",
-                                "nullable": false,
-                                "description": "",
-                                "label": "",
-                                "type": {
-                                    "type": {
-                                        "com.linkedin.pegasus2avro.schema.NumberType": {}
-                                    }
-                                },
-                                "nativeDataType": "count",
-                                "recursive": false,
-                                "globalTags": {
-                                    "tags": [
-                                        {
-                                            "tag": "urn:li:tag:Measure"
-                                        }
-                                    ]
-                                },
-                                "isPartOfKey": false
-                            }
-                        ],
-                        "primaryKeys": []
-                    }
-                },
-                {
-                    "com.linkedin.pegasus2avro.dataset.DatasetProperties": {
-                        "customProperties": {
-                            "looker.file.path": "view_declarations.view.lkml"
-                        },
-                        "name": "extending_looker_events",
-                        "tags": []
-                    }
-                }
-            ]
-        }
-    },
-    "systemMetadata": {
-        "lastObserved": 1586847600000,
-        "runId": "lookml-test"
-    }
-},
-{
-    "entityType": "dataset",
-    "entityUrn": "urn:li:dataset:(urn:li:dataPlatform:looker,lkml_samples.view.extending_looker_events,PROD)",
-    "changeType": "UPSERT",
-    "aspectName": "subTypes",
-    "aspect": {
-        "json": {
-            "typeNames": [
-                "View"
-            ]
-        }
-    },
-    "systemMetadata": {
-        "lastObserved": 1586847600000,
-        "runId": "lookml-test"
-    }
-},
-{
-    "entityType": "dataset",
-    "entityUrn": "urn:li:dataset:(urn:li:dataPlatform:looker,lkml_samples.view.extending_looker_events,PROD)",
-    "changeType": "UPSERT",
-    "aspectName": "viewProperties",
-    "aspect": {
-        "json": {
-            "materialized": false,
-            "viewLogic": "include: \"/included_view_file.view\"\n\nview: looker_events {\n  sql_table_name: looker_schema.events ;;\n}\n\nview: extending_looker_events {\n  extends: [looker_events]\n\n  measure: additional_measure {\n    type: count\n  }\n}\n\nview: autodetect_sql_name_based_on_view_name {}\n\nview: test_include_external_view {\n  extends: [include_able_view]\n}\n",
-            "viewLanguage": "lookml"
-        }
-    },
-    "systemMetadata": {
-        "lastObserved": 1586847600000,
-        "runId": "lookml-test"
-    }
-},
-{
-    "proposedSnapshot": {
-        "com.linkedin.pegasus2avro.metadata.snapshot.DatasetSnapshot": {
-            "urn": "urn:li:dataset:(urn:li:dataPlatform:looker,lkml_samples.view.autodetect_sql_name_based_on_view_name,PROD)",
-            "aspects": [
-                {
-                    "com.linkedin.pegasus2avro.common.BrowsePaths": {
-                        "paths": [
-                            "/prod/looker/lkml_samples/views"
-                        ]
-                    }
-                },
-                {
-                    "com.linkedin.pegasus2avro.common.Status": {
-                        "removed": false
-                    }
-                },
-                {
-                    "com.linkedin.pegasus2avro.dataset.UpstreamLineage": {
-                        "upstreams": [
-                            {
-                                "auditStamp": {
-                                    "time": 0,
-                                    "actor": "urn:li:corpuser:unknown"
-                                },
-                                "dataset": "urn:li:dataset:(urn:li:dataPlatform:snowflake,warehouse.default_db.default_schema.autodetect_sql_name_based_on_view_name,DEV)",
-                                "type": "VIEW"
-                            }
-                        ]
-                    }
-                },
-                {
-                    "com.linkedin.pegasus2avro.dataset.DatasetProperties": {
-                        "customProperties": {
-                            "looker.file.path": "view_declarations.view.lkml"
-                        },
-                        "name": "autodetect_sql_name_based_on_view_name",
-                        "tags": []
-                    }
-                }
-            ]
-        }
-    },
-    "systemMetadata": {
-        "lastObserved": 1586847600000,
-        "runId": "lookml-test"
-    }
-},
-{
-    "entityType": "dataset",
-    "entityUrn": "urn:li:dataset:(urn:li:dataPlatform:looker,lkml_samples.view.autodetect_sql_name_based_on_view_name,PROD)",
-    "changeType": "UPSERT",
-    "aspectName": "subTypes",
-    "aspect": {
-        "json": {
-            "typeNames": [
-                "View"
-            ]
-        }
-    },
-    "systemMetadata": {
-        "lastObserved": 1586847600000,
-        "runId": "lookml-test"
-    }
-},
-{
-    "entityType": "dataset",
-    "entityUrn": "urn:li:dataset:(urn:li:dataPlatform:looker,lkml_samples.view.autodetect_sql_name_based_on_view_name,PROD)",
-    "changeType": "UPSERT",
-    "aspectName": "viewProperties",
-    "aspect": {
-        "json": {
-            "materialized": false,
-            "viewLogic": "include: \"/included_view_file.view\"\n\nview: looker_events {\n  sql_table_name: looker_schema.events ;;\n}\n\nview: extending_looker_events {\n  extends: [looker_events]\n\n  measure: additional_measure {\n    type: count\n  }\n}\n\nview: autodetect_sql_name_based_on_view_name {}\n\nview: test_include_external_view {\n  extends: [include_able_view]\n}\n",
-            "viewLanguage": "lookml"
-        }
-    },
-    "systemMetadata": {
-        "lastObserved": 1586847600000,
-        "runId": "lookml-test"
-    }
-},
-{
-    "proposedSnapshot": {
-        "com.linkedin.pegasus2avro.metadata.snapshot.DatasetSnapshot": {
-            "urn": "urn:li:dataset:(urn:li:dataPlatform:looker,lkml_samples.view.test_include_external_view,PROD)",
-            "aspects": [
-                {
-                    "com.linkedin.pegasus2avro.common.BrowsePaths": {
-                        "paths": [
-                            "/prod/looker/lkml_samples/views"
-                        ]
-                    }
-                },
-                {
-                    "com.linkedin.pegasus2avro.common.Status": {
-                        "removed": false
-                    }
-                },
-                {
-                    "com.linkedin.pegasus2avro.dataset.UpstreamLineage": {
-                        "upstreams": [
-                            {
-                                "auditStamp": {
-                                    "time": 0,
-                                    "actor": "urn:li:corpuser:unknown"
-                                },
-                                "dataset": "urn:li:dataset:(urn:li:dataPlatform:snowflake,warehouse.default_db.looker_schema.include_able,DEV)",
-                                "type": "VIEW"
-                            }
-                        ]
-                    }
-                },
-                {
-                    "com.linkedin.pegasus2avro.dataset.DatasetProperties": {
-                        "customProperties": {
-                            "looker.file.path": "view_declarations.view.lkml"
-                        },
-                        "name": "test_include_external_view",
-                        "tags": []
-                    }
-                }
-            ]
-        }
-    },
-    "systemMetadata": {
-        "lastObserved": 1586847600000,
-        "runId": "lookml-test"
-    }
-},
-{
-    "entityType": "dataset",
-    "entityUrn": "urn:li:dataset:(urn:li:dataPlatform:looker,lkml_samples.view.test_include_external_view,PROD)",
-    "changeType": "UPSERT",
-    "aspectName": "subTypes",
-    "aspect": {
-        "json": {
-            "typeNames": [
-                "View"
-            ]
-        }
-    },
-    "systemMetadata": {
-        "lastObserved": 1586847600000,
-        "runId": "lookml-test"
-    }
-},
-{
-    "entityType": "dataset",
-    "entityUrn": "urn:li:dataset:(urn:li:dataPlatform:looker,lkml_samples.view.test_include_external_view,PROD)",
-    "changeType": "UPSERT",
-    "aspectName": "viewProperties",
-    "aspect": {
-        "json": {
-            "materialized": false,
-            "viewLogic": "include: \"/included_view_file.view\"\n\nview: looker_events {\n  sql_table_name: looker_schema.events ;;\n}\n\nview: extending_looker_events {\n  extends: [looker_events]\n\n  measure: additional_measure {\n    type: count\n  }\n}\n\nview: autodetect_sql_name_based_on_view_name {}\n\nview: test_include_external_view {\n  extends: [include_able_view]\n}\n",
-            "viewLanguage": "lookml"
-        }
-    },
-    "systemMetadata": {
-        "lastObserved": 1586847600000,
-        "runId": "lookml-test"
-    }
-},
-{
-    "proposedSnapshot": {
-        "com.linkedin.pegasus2avro.metadata.snapshot.DatasetSnapshot": {
-            "urn": "urn:li:dataset:(urn:li:dataPlatform:looker,lkml_samples.view.fragment_derived_view,PROD)",
-            "aspects": [
-                {
-                    "com.linkedin.pegasus2avro.common.BrowsePaths": {
-                        "paths": [
-                            "/prod/looker/lkml_samples/views"
-                        ]
-                    }
-                },
-                {
-                    "com.linkedin.pegasus2avro.common.Status": {
-                        "removed": false
-                    }
-                },
-                {
-                    "com.linkedin.pegasus2avro.dataset.UpstreamLineage": {
-                        "upstreams": [
-                            {
-                                "auditStamp": {
-                                    "time": 0,
-                                    "actor": "urn:li:corpuser:unknown"
-                                },
-                                "dataset": "urn:li:dataset:(urn:li:dataPlatform:snowflake,warehouse.default_db.default_schema.fragment_derived_view,DEV)",
-                                "type": "VIEW"
-                            }
-                        ]
-                    }
-                },
-                {
-                    "com.linkedin.pegasus2avro.schema.SchemaMetadata": {
-                        "schemaName": "fragment_derived_view",
-                        "platform": "urn:li:dataPlatform:looker",
-                        "version": 0,
-                        "created": {
-                            "time": 0,
-                            "actor": "urn:li:corpuser:unknown"
-                        },
-                        "lastModified": {
-                            "time": 0,
-                            "actor": "urn:li:corpuser:unknown"
-                        },
-                        "hash": "",
-                        "platformSchema": {
-                            "com.linkedin.pegasus2avro.schema.OtherSchema": {
-                                "rawSchema": ""
-                            }
-                        },
-                        "fields": [
-                            {
-                                "fieldPath": "aliased_platform",
-                                "nullable": false,
-                                "description": "",
-                                "label": "",
-                                "type": {
-                                    "type": {
-                                        "com.linkedin.pegasus2avro.schema.NullType": {}
-                                    }
-                                },
-                                "nativeDataType": "unknown",
-                                "recursive": false,
-                                "globalTags": {
-                                    "tags": []
-                                },
-                                "isPartOfKey": false
-                            },
-                            {
-                                "fieldPath": "country",
-                                "nullable": false,
-                                "description": "",
-                                "label": "",
-                                "type": {
-                                    "type": {
-                                        "com.linkedin.pegasus2avro.schema.NullType": {}
-                                    }
-                                },
-                                "nativeDataType": "unknown",
-                                "recursive": false,
-                                "globalTags": {
-                                    "tags": []
-                                },
-                                "isPartOfKey": false
-                            },
-                            {
-                                "fieldPath": "date",
-                                "nullable": false,
-                                "description": "",
-                                "label": "",
-                                "type": {
-                                    "type": {
-                                        "com.linkedin.pegasus2avro.schema.NullType": {}
-                                    }
-                                },
-                                "nativeDataType": "unknown",
-                                "recursive": false,
-                                "globalTags": {
-                                    "tags": []
-                                },
-                                "isPartOfKey": false
-                            }
-                        ],
-                        "primaryKeys": []
-                    }
-                },
-                {
-                    "com.linkedin.pegasus2avro.dataset.DatasetProperties": {
-                        "customProperties": {
-                            "looker.file.path": "nested/fragment_derived.view.lkml"
-                        },
-                        "name": "fragment_derived_view",
-                        "tags": []
-                    }
-                }
-            ]
-        }
-    },
-    "systemMetadata": {
-        "lastObserved": 1586847600000,
-        "runId": "lookml-test"
-    }
-},
-{
-    "entityType": "dataset",
-    "entityUrn": "urn:li:dataset:(urn:li:dataPlatform:looker,lkml_samples.view.fragment_derived_view,PROD)",
-    "changeType": "UPSERT",
-    "aspectName": "subTypes",
-    "aspect": {
-        "json": {
-            "typeNames": [
-                "View"
-            ]
-        }
-    },
-    "systemMetadata": {
-        "lastObserved": 1586847600000,
-        "runId": "lookml-test"
-    }
-},
-{
-    "entityType": "dataset",
-    "entityUrn": "urn:li:dataset:(urn:li:dataPlatform:looker,lkml_samples.view.fragment_derived_view,PROD)",
-    "changeType": "UPSERT",
-    "aspectName": "viewProperties",
-    "aspect": {
-        "json": {
-            "materialized": false,
-            "viewLogic": "date DATE encode ZSTD, \n         platform VARCHAR(20) encode ZSTD AS aliased_platform, \n         country VARCHAR(20) encode ZSTD",
-            "viewLanguage": "sql"
-        }
-    },
-    "systemMetadata": {
-        "lastObserved": 1586847600000,
-        "runId": "lookml-test"
-    }
-},
-{
-    "proposedSnapshot": {
-        "com.linkedin.pegasus2avro.metadata.snapshot.DatasetSnapshot": {
-            "urn": "urn:li:dataset:(urn:li:dataPlatform:looker,lkml_samples.view.customer_facts,PROD)",
-            "aspects": [
-                {
-                    "com.linkedin.pegasus2avro.common.BrowsePaths": {
-                        "paths": [
-                            "/prod/looker/lkml_samples/views"
-                        ]
-                    }
-                },
-                {
-                    "com.linkedin.pegasus2avro.common.Status": {
-                        "removed": false
-                    }
-                },
-                {
-                    "com.linkedin.pegasus2avro.dataset.UpstreamLineage": {
-                        "upstreams": [
-                            {
-                                "auditStamp": {
-                                    "time": 0,
-                                    "actor": "urn:li:corpuser:unknown"
-                                },
-                                "dataset": "urn:li:dataset:(urn:li:dataPlatform:snowflake,warehouse.default_db.default_schema.order,DEV)",
-                                "type": "VIEW"
-                            }
-                        ]
-                    }
-                },
-                {
-                    "com.linkedin.pegasus2avro.dataset.DatasetProperties": {
-                        "customProperties": {
-                            "looker.file.path": "liquid.view.lkml"
-                        },
-                        "name": "customer_facts",
-                        "tags": []
-                    }
-                }
-            ]
-        }
-    },
-    "systemMetadata": {
-        "lastObserved": 1586847600000,
-        "runId": "lookml-test"
-    }
-},
-{
-    "entityType": "dataset",
-    "entityUrn": "urn:li:dataset:(urn:li:dataPlatform:looker,lkml_samples.view.customer_facts,PROD)",
-    "changeType": "UPSERT",
-    "aspectName": "subTypes",
-    "aspect": {
-        "json": {
-            "typeNames": [
-                "View"
-            ]
-        }
-    },
-    "systemMetadata": {
-        "lastObserved": 1586847600000,
-        "runId": "lookml-test"
-    }
-},
-{
-    "entityType": "dataset",
-    "entityUrn": "urn:li:dataset:(urn:li:dataPlatform:looker,lkml_samples.view.customer_facts,PROD)",
-    "changeType": "UPSERT",
-    "aspectName": "viewProperties",
-    "aspect": {
-        "json": {
-            "materialized": false,
-            "viewLogic": "SELECT\n        customer_id,\n        SUM(sale_price) AS lifetime_spend\n      FROM\n        order\n      WHERE\n        {% condition order_region %} order.region {% endcondition %}\n      GROUP BY 1",
-            "viewLanguage": "sql"
-        }
-    },
-    "systemMetadata": {
-        "lastObserved": 1586847600000,
-        "runId": "lookml-test"
-    }
-},
-{
-    "proposedSnapshot": {
-        "com.linkedin.pegasus2avro.metadata.snapshot.DatasetSnapshot": {
-            "urn": "urn:li:dataset:(urn:li:dataPlatform:looker,lkml_samples.view.ability,PROD)",
-<<<<<<< HEAD
-            "aspects": [
-                {
-                    "com.linkedin.pegasus2avro.common.BrowsePaths": {
-                        "paths": [
-                            "/prod/looker/lkml_samples/views"
-                        ]
-                    }
-                },
-                {
-                    "com.linkedin.pegasus2avro.common.Status": {
-                        "removed": false
-                    }
-                },
-                {
-                    "com.linkedin.pegasus2avro.dataset.UpstreamLineage": {
-                        "upstreams": [
-                            {
-                                "auditStamp": {
-                                    "time": 0,
-                                    "actor": "urn:li:corpuser:unknown"
-                                },
-                                "dataset": "urn:li:dataset:(urn:li:dataPlatform:snowflake,warehouse.default_db.ecommerce.ability,DEV)",
-                                "type": "VIEW"
-                            }
-                        ],
-                        "fineGrainedLineages": [
-                            {
-                                "upstreamType": "FIELD_SET",
-                                "upstreams": [
-                                    "urn:li:schemaField:(urn:li:dataset:(urn:li:dataPlatform:snowflake,warehouse.default_db.ecommerce.ability,DEV),pk)"
-                                ],
-                                "downstreamType": "FIELD",
-                                "downstreams": [
-                                    "urn:li:schemaField:(urn:li:dataset:(urn:li:dataPlatform:looker,lkml_samples.view.ability,PROD),pk)"
-                                ],
-                                "confidenceScore": 1.0
-                            }
-                        ]
-                    }
-                },
-                {
-                    "com.linkedin.pegasus2avro.schema.SchemaMetadata": {
-                        "schemaName": "ability",
-                        "platform": "urn:li:dataPlatform:looker",
-                        "version": 0,
-                        "created": {
-                            "time": 0,
-                            "actor": "urn:li:corpuser:unknown"
-                        },
-                        "lastModified": {
-                            "time": 0,
-                            "actor": "urn:li:corpuser:unknown"
-                        },
-                        "hash": "",
-                        "platformSchema": {
-                            "com.linkedin.pegasus2avro.schema.OtherSchema": {
-                                "rawSchema": ""
-                            }
-                        },
-                        "fields": [
-                            {
-                                "fieldPath": "pk",
-                                "nullable": false,
-                                "description": "",
-                                "label": "",
-                                "type": {
-                                    "type": {
-                                        "com.linkedin.pegasus2avro.schema.NumberType": {}
-                                    }
-                                },
-                                "nativeDataType": "number",
-                                "recursive": false,
-                                "globalTags": {
-                                    "tags": [
-                                        {
-                                            "tag": "urn:li:tag:Dimension"
-                                        }
-                                    ]
-                                },
-                                "isPartOfKey": false
-                            },
-                            {
-                                "fieldPath": "count",
-                                "nullable": false,
-                                "description": "",
-                                "label": "",
-                                "type": {
-                                    "type": {
-                                        "com.linkedin.pegasus2avro.schema.NumberType": {}
-                                    }
-                                },
-                                "nativeDataType": "count",
-                                "recursive": false,
-                                "globalTags": {
-                                    "tags": [
-                                        {
-                                            "tag": "urn:li:tag:Measure"
-                                        }
-                                    ]
-                                },
-                                "isPartOfKey": false
-                            }
-                        ],
-                        "primaryKeys": []
-                    }
-                },
-                {
-                    "com.linkedin.pegasus2avro.dataset.DatasetProperties": {
-                        "customProperties": {
-                            "looker.file.path": "ability.view.lkml"
-                        },
-                        "name": "ability",
-                        "tags": []
-                    }
-                }
-            ]
-        }
-    },
-    "systemMetadata": {
-        "lastObserved": 1586847600000,
-        "runId": "lookml-test"
-    }
-},
-{
-    "entityType": "dataset",
-    "entityUrn": "urn:li:dataset:(urn:li:dataPlatform:looker,lkml_samples.view.ability,PROD)",
-    "changeType": "UPSERT",
-    "aspectName": "subTypes",
-    "aspect": {
-        "value": "{\"typeNames\": [\"view\"]}",
-        "contentType": "application/json"
-    },
-    "systemMetadata": {
-        "lastObserved": 1586847600000,
-        "runId": "lookml-test"
-    }
-},
-{
-    "entityType": "dataset",
-    "entityUrn": "urn:li:dataset:(urn:li:dataPlatform:looker,lkml_samples.view.ability,PROD)",
-    "changeType": "UPSERT",
-    "aspectName": "viewProperties",
-    "aspect": {
-        "value": "{\"materialized\": false, \"viewLogic\": \"view: ability {\\n  sql_table_name: \\\"ECOMMERCE\\\".\\\"ABILITY\\\"\\n    ;;\\n\\n  dimension: pk {\\n    type: number\\n    sql: ${TABLE}.\\\"PK\\\" ;;\\n  }\\n\\n  measure: count {\\n    type: count\\n    drill_fields: []\\n  }\\n}\\n\", \"viewLanguage\": \"lookml\"}",
-        "contentType": "application/json"
-    },
-    "systemMetadata": {
-        "lastObserved": 1586847600000,
-        "runId": "lookml-test"
-    }
-},
-{
-    "proposedSnapshot": {
-        "com.linkedin.pegasus2avro.metadata.snapshot.TagSnapshot": {
-            "urn": "urn:li:tag:Dimension",
-=======
->>>>>>> 5fc6601d
-            "aspects": [
-                {
-                    "com.linkedin.pegasus2avro.common.BrowsePaths": {
-                        "paths": [
-                            "/prod/looker/lkml_samples/views"
-                        ]
-                    }
-                },
-                {
-                    "com.linkedin.pegasus2avro.common.Status": {
-                        "removed": false
-                    }
-                },
-                {
-                    "com.linkedin.pegasus2avro.dataset.UpstreamLineage": {
-                        "upstreams": [
-                            {
-                                "auditStamp": {
-                                    "time": 0,
-                                    "actor": "urn:li:corpuser:unknown"
-                                },
-                                "dataset": "urn:li:dataset:(urn:li:dataPlatform:snowflake,warehouse.default_db.ecommerce.ability,DEV)",
-                                "type": "VIEW"
-                            }
-                        ],
-                        "fineGrainedLineages": [
-                            {
-                                "upstreamType": "FIELD_SET",
-                                "upstreams": [
-                                    "urn:li:schemaField:(urn:li:dataset:(urn:li:dataPlatform:snowflake,warehouse.default_db.ecommerce.ability,DEV),pk)"
-                                ],
-                                "downstreamType": "FIELD",
-                                "downstreams": [
-                                    "urn:li:schemaField:(urn:li:dataset:(urn:li:dataPlatform:looker,lkml_samples.view.ability,PROD),pk)"
-                                ],
-                                "confidenceScore": 1.0
-                            }
-                        ]
-                    }
-                },
-                {
-                    "com.linkedin.pegasus2avro.schema.SchemaMetadata": {
-                        "schemaName": "ability",
-                        "platform": "urn:li:dataPlatform:looker",
-                        "version": 0,
-                        "created": {
-                            "time": 0,
-                            "actor": "urn:li:corpuser:unknown"
-                        },
-                        "lastModified": {
-                            "time": 0,
-                            "actor": "urn:li:corpuser:unknown"
-                        },
-                        "hash": "",
-                        "platformSchema": {
-                            "com.linkedin.pegasus2avro.schema.OtherSchema": {
-                                "rawSchema": ""
-                            }
-                        },
-                        "fields": [
-                            {
-                                "fieldPath": "pk",
-                                "nullable": false,
-                                "description": "",
-                                "label": "",
-                                "type": {
-                                    "type": {
-                                        "com.linkedin.pegasus2avro.schema.NumberType": {}
-                                    }
-                                },
-                                "nativeDataType": "number",
-                                "recursive": false,
-                                "globalTags": {
-                                    "tags": [
-                                        {
-                                            "tag": "urn:li:tag:Dimension"
-                                        }
-                                    ]
-                                },
-                                "isPartOfKey": false
-                            },
-                            {
-                                "fieldPath": "count",
-                                "nullable": false,
-                                "description": "",
-                                "label": "",
-                                "type": {
-                                    "type": {
-                                        "com.linkedin.pegasus2avro.schema.NumberType": {}
-                                    }
-                                },
-                                "nativeDataType": "count",
-                                "recursive": false,
-                                "globalTags": {
-                                    "tags": [
-                                        {
-                                            "tag": "urn:li:tag:Measure"
-                                        }
-                                    ]
-                                },
-                                "isPartOfKey": false
-                            }
-                        ],
-                        "primaryKeys": []
-                    }
-                },
-                {
-                    "com.linkedin.pegasus2avro.dataset.DatasetProperties": {
-                        "customProperties": {
-                            "looker.file.path": "ability.view.lkml"
-                        },
-                        "name": "ability",
-                        "tags": []
-                    }
-                }
-            ]
-        }
-    },
-    "systemMetadata": {
-        "lastObserved": 1586847600000,
-        "runId": "lookml-test"
-    }
-},
-{
-    "entityType": "dataset",
-    "entityUrn": "urn:li:dataset:(urn:li:dataPlatform:looker,lkml_samples.view.ability,PROD)",
-    "changeType": "UPSERT",
-    "aspectName": "subTypes",
-    "aspect": {
-        "json": {
-            "typeNames": [
-                "View"
-            ]
-        }
-    },
-    "systemMetadata": {
-        "lastObserved": 1586847600000,
-        "runId": "lookml-test"
-    }
-},
-{
-    "entityType": "dataset",
-    "entityUrn": "urn:li:dataset:(urn:li:dataPlatform:looker,lkml_samples.view.ability,PROD)",
-    "changeType": "UPSERT",
-    "aspectName": "viewProperties",
-    "aspect": {
-        "json": {
-            "materialized": false,
-            "viewLogic": "view: ability {\n  sql_table_name: \"ECOMMERCE\".\"ABILITY\"\n    ;;\n\n  dimension: pk {\n    type: number\n    sql: ${TABLE}.\"PK\" ;;\n  }\n\n  measure: count {\n    type: count\n    drill_fields: []\n  }\n}\n",
-            "viewLanguage": "lookml"
-        }
-    },
-    "systemMetadata": {
-        "lastObserved": 1586847600000,
-        "runId": "lookml-test"
-    }
-},
-{
-    "proposedSnapshot": {
-        "com.linkedin.pegasus2avro.metadata.snapshot.DatasetSnapshot": {
-            "urn": "urn:li:dataset:(urn:li:dataPlatform:looker,lkml_samples.view.owners,PROD)",
-            "aspects": [
-                {
-                    "com.linkedin.pegasus2avro.common.BrowsePaths": {
-                        "paths": [
-                            "/prod/looker/lkml_samples/views"
-                        ]
-                    }
-                },
-                {
-                    "com.linkedin.pegasus2avro.common.Status": {
-                        "removed": false
-                    }
-                },
-                {
-                    "com.linkedin.pegasus2avro.dataset.UpstreamLineage": {
-                        "upstreams": [
-                            {
-                                "auditStamp": {
-                                    "time": 0,
-                                    "actor": "urn:li:corpuser:unknown"
-                                },
-                                "dataset": "urn:li:dataset:(urn:li:dataPlatform:snowflake,warehouse.default_db.default_schema.owners,DEV)",
-                                "type": "VIEW"
-                            }
-                        ],
-                        "fineGrainedLineages": [
-                            {
-                                "upstreamType": "FIELD_SET",
-                                "upstreams": [
-                                    "urn:li:schemaField:(urn:li:dataset:(urn:li:dataPlatform:snowflake,warehouse.default_db.default_schema.owners,DEV),id)"
-                                ],
-                                "downstreamType": "FIELD",
-                                "downstreams": [
-                                    "urn:li:schemaField:(urn:li:dataset:(urn:li:dataPlatform:looker,lkml_samples.view.owners,PROD),id)"
-                                ],
-                                "confidenceScore": 1.0
-                            },
-                            {
-                                "upstreamType": "FIELD_SET",
-                                "upstreams": [
-                                    "urn:li:schemaField:(urn:li:dataset:(urn:li:dataPlatform:snowflake,warehouse.default_db.default_schema.owners,DEV),owner_name)"
-                                ],
-                                "downstreamType": "FIELD",
-                                "downstreams": [
-                                    "urn:li:schemaField:(urn:li:dataset:(urn:li:dataPlatform:looker,lkml_samples.view.owners,PROD),owner_name)"
-                                ],
-                                "confidenceScore": 1.0
-                            }
-                        ]
-                    }
-                },
-                {
-                    "com.linkedin.pegasus2avro.schema.SchemaMetadata": {
-                        "schemaName": "owners",
-                        "platform": "urn:li:dataPlatform:looker",
-                        "version": 0,
-                        "created": {
-                            "time": 0,
-                            "actor": "urn:li:corpuser:unknown"
-                        },
-                        "lastModified": {
-                            "time": 0,
-                            "actor": "urn:li:corpuser:unknown"
-                        },
-                        "hash": "",
-                        "platformSchema": {
-                            "com.linkedin.pegasus2avro.schema.OtherSchema": {
-                                "rawSchema": ""
-                            }
-                        },
-                        "fields": [
-                            {
-                                "fieldPath": "id",
-                                "nullable": false,
-                                "description": "",
-                                "label": "",
-                                "type": {
-                                    "type": {
-                                        "com.linkedin.pegasus2avro.schema.StringType": {}
-                                    }
-                                },
-                                "nativeDataType": "string",
-                                "recursive": false,
-                                "globalTags": {
-                                    "tags": [
-                                        {
-                                            "tag": "urn:li:tag:Dimension"
-                                        }
-                                    ]
-                                },
-                                "isPartOfKey": true
-                            },
-                            {
-                                "fieldPath": "owner_name",
-                                "nullable": false,
-                                "description": "",
-                                "label": "",
-                                "type": {
-                                    "type": {
-                                        "com.linkedin.pegasus2avro.schema.StringType": {}
-                                    }
-                                },
-                                "nativeDataType": "string",
-                                "recursive": false,
-                                "globalTags": {
-                                    "tags": [
-                                        {
-                                            "tag": "urn:li:tag:Dimension"
-                                        }
-                                    ]
-                                },
-                                "isPartOfKey": false
-                            }
-                        ],
-                        "primaryKeys": [
-                            "id"
-                        ]
-                    }
-                },
-                {
-                    "com.linkedin.pegasus2avro.dataset.DatasetProperties": {
-                        "customProperties": {
-                            "looker.file.path": "owners.view.lkml"
-                        },
-                        "name": "owners",
-                        "tags": []
-                    }
-                }
-            ]
-        }
-    },
-    "systemMetadata": {
-        "lastObserved": 1586847600000,
-        "runId": "lookml-test"
-    }
-},
-{
-    "entityType": "dataset",
-    "entityUrn": "urn:li:dataset:(urn:li:dataPlatform:looker,lkml_samples.view.owners,PROD)",
-    "changeType": "UPSERT",
-    "aspectName": "subTypes",
-    "aspect": {
-        "json": {
-            "typeNames": [
-                "View"
-            ]
-        }
-    },
-    "systemMetadata": {
-        "lastObserved": 1586847600000,
-        "runId": "lookml-test"
-    }
-},
-{
-    "entityType": "dataset",
-    "entityUrn": "urn:li:dataset:(urn:li:dataPlatform:looker,lkml_samples.view.owners,PROD)",
-    "changeType": "UPSERT",
-    "aspectName": "viewProperties",
-    "aspect": {
-        "json": {
-            "materialized": false,
-            "viewLogic": "view: owners {\n  dimension: id {\n    primary_key: yes\n    sql: ${TABLE}.id ;;\n  }\n  dimension: owner_name {\n    sql: ${TABLE}.owner_name ;;\n  }\n}",
-            "viewLanguage": "lookml"
-        }
-    },
-    "systemMetadata": {
-        "lastObserved": 1586847600000,
-        "runId": "lookml-test"
-    }
-},
-{
-    "proposedSnapshot": {
-        "com.linkedin.pegasus2avro.metadata.snapshot.DatasetSnapshot": {
-            "urn": "urn:li:dataset:(urn:li:dataPlatform:looker,lkml_samples.view.view_derived_explore,PROD)",
-            "aspects": [
-                {
-                    "com.linkedin.pegasus2avro.common.BrowsePaths": {
-                        "paths": [
-                            "/prod/looker/lkml_samples/views"
-                        ]
-                    }
-                },
-                {
-                    "com.linkedin.pegasus2avro.common.Status": {
-                        "removed": false
-                    }
-                },
-                {
-                    "com.linkedin.pegasus2avro.dataset.UpstreamLineage": {
-                        "upstreams": [
-                            {
-                                "auditStamp": {
-                                    "time": 0,
-                                    "actor": "urn:li:corpuser:unknown"
-                                },
-                                "dataset": "urn:li:dataset:(urn:li:dataPlatform:looker,data.explore.my_view_explore,PROD)",
-                                "type": "VIEW"
-                            }
-                        ],
-                        "fineGrainedLineages": [
-                            {
-                                "upstreamType": "FIELD_SET",
-                                "upstreams": [
-                                    "urn:li:schemaField:(urn:li:dataset:(urn:li:dataPlatform:looker,data.explore.my_view_explore,PROD),my_view_explore.country)"
-                                ],
-                                "downstreamType": "FIELD",
-                                "downstreams": [
-                                    "urn:li:schemaField:(urn:li:dataset:(urn:li:dataPlatform:looker,lkml_samples.view.view_derived_explore,PROD),country)"
-                                ],
-                                "confidenceScore": 1.0
-                            },
-                            {
-                                "upstreamType": "FIELD_SET",
-                                "upstreams": [
-                                    "urn:li:schemaField:(urn:li:dataset:(urn:li:dataPlatform:looker,data.explore.my_view_explore,PROD),my_view_explore.city)"
-                                ],
-                                "downstreamType": "FIELD",
-                                "downstreams": [
-                                    "urn:li:schemaField:(urn:li:dataset:(urn:li:dataPlatform:looker,lkml_samples.view.view_derived_explore,PROD),city)"
-                                ],
-                                "confidenceScore": 1.0
-                            }
-                        ]
-                    }
-                },
-                {
-                    "com.linkedin.pegasus2avro.schema.SchemaMetadata": {
-                        "schemaName": "view_derived_explore",
-                        "platform": "urn:li:dataPlatform:looker",
-                        "version": 0,
-                        "created": {
-                            "time": 0,
-                            "actor": "urn:li:corpuser:unknown"
-                        },
-                        "lastModified": {
-                            "time": 0,
-                            "actor": "urn:li:corpuser:unknown"
-                        },
-                        "hash": "",
-                        "platformSchema": {
-                            "com.linkedin.pegasus2avro.schema.OtherSchema": {
-                                "rawSchema": ""
-                            }
-                        },
-                        "fields": [
-                            {
-                                "fieldPath": "country",
-                                "nullable": false,
-                                "description": "",
-                                "label": "",
-                                "type": {
-                                    "type": {
-                                        "com.linkedin.pegasus2avro.schema.StringType": {}
-                                    }
-                                },
-                                "nativeDataType": "string",
-                                "recursive": false,
-                                "globalTags": {
-                                    "tags": [
-                                        {
-                                            "tag": "urn:li:tag:Dimension"
-                                        }
-                                    ]
-                                },
-                                "isPartOfKey": false
-                            },
-                            {
-                                "fieldPath": "city",
-                                "nullable": false,
-                                "description": "",
-                                "label": "",
-                                "type": {
-                                    "type": {
-                                        "com.linkedin.pegasus2avro.schema.StringType": {}
-                                    }
-                                },
-                                "nativeDataType": "string",
-                                "recursive": false,
-                                "globalTags": {
-                                    "tags": [
-                                        {
-                                            "tag": "urn:li:tag:Dimension"
-                                        }
-                                    ]
-                                },
-                                "isPartOfKey": false
-                            },
-                            {
-                                "fieldPath": "unique_countries",
-                                "nullable": false,
-                                "description": "",
-                                "label": "",
-                                "type": {
-                                    "type": {
-                                        "com.linkedin.pegasus2avro.schema.NumberType": {}
-                                    }
-                                },
-                                "nativeDataType": "count_distinct",
-                                "recursive": false,
-                                "globalTags": {
-                                    "tags": [
-                                        {
-                                            "tag": "urn:li:tag:Measure"
-                                        }
-                                    ]
-                                },
-                                "isPartOfKey": false
-                            },
-                            {
-                                "fieldPath": "derived_col",
-                                "nullable": false,
-                                "description": "",
-                                "label": "",
-                                "type": {
-                                    "type": {
-                                        "com.linkedin.pegasus2avro.schema.NumberType": {}
-                                    }
-                                },
-                                "nativeDataType": "sum",
-                                "recursive": false,
-                                "globalTags": {
-                                    "tags": [
-                                        {
-                                            "tag": "urn:li:tag:Measure"
-                                        }
-                                    ]
-                                },
-                                "isPartOfKey": false
-                            }
-                        ],
-                        "primaryKeys": []
-                    }
-                },
-                {
-                    "com.linkedin.pegasus2avro.dataset.DatasetProperties": {
-                        "customProperties": {
-                            "looker.file.path": "native_derived_table.view.lkml"
-                        },
-                        "name": "view_derived_explore",
-                        "tags": []
-                    }
-                }
-            ]
-        }
-    },
-    "systemMetadata": {
-        "lastObserved": 1586847600000,
-        "runId": "lookml-test"
-    }
-},
-{
-    "entityType": "dataset",
-    "entityUrn": "urn:li:dataset:(urn:li:dataPlatform:looker,lkml_samples.view.view_derived_explore,PROD)",
-    "changeType": "UPSERT",
-    "aspectName": "subTypes",
-    "aspect": {
-        "json": {
-            "typeNames": [
-                "View"
-            ]
-        }
-    },
-    "systemMetadata": {
-        "lastObserved": 1586847600000,
-        "runId": "lookml-test"
-    }
-},
-{
-    "entityType": "dataset",
-    "entityUrn": "urn:li:dataset:(urn:li:dataPlatform:looker,lkml_samples.view.view_derived_explore,PROD)",
-    "changeType": "UPSERT",
-    "aspectName": "viewProperties",
-    "aspect": {
-        "json": {
-            "materialized": false,
-            "viewLogic": "explore_source: my_view_explore {\n  bind_all_filters: yes\n\n  column: country {\n    field: my_view_explore.country\n  }\n\n  column: city {\n    field: my_view_explore.city\n  }\n\n  column: is_latest {\n    field: my_view_explore.is_latest\n  }\n\n  derived_column: derived_col {\n    sql: coalesce(country, 'US') ;;\n  }\n}",
-            "viewLanguage": "lookml"
-        }
-    },
-    "systemMetadata": {
-        "lastObserved": 1586847600000,
-        "runId": "lookml-test"
-    }
-},
-{
-    "proposedSnapshot": {
-        "com.linkedin.pegasus2avro.metadata.snapshot.DatasetSnapshot": {
-            "urn": "urn:li:dataset:(urn:li:dataPlatform:looker,lkml_samples.view.flights,PROD)",
-            "aspects": [
-                {
-                    "com.linkedin.pegasus2avro.common.BrowsePaths": {
-                        "paths": [
-                            "/prod/looker/lkml_samples/views"
-                        ]
-                    }
-                },
-                {
-                    "com.linkedin.pegasus2avro.common.Status": {
-                        "removed": false
-                    }
-                },
-                {
-                    "com.linkedin.pegasus2avro.dataset.UpstreamLineage": {
-                        "upstreams": [
-                            {
-                                "auditStamp": {
-                                    "time": 0,
-                                    "actor": "urn:li:corpuser:unknown"
-                                },
-                                "dataset": "urn:li:dataset:(urn:li:dataPlatform:snowflake,warehouse.default_db.flightstats.accidents,DEV)",
-                                "type": "VIEW"
-                            }
-                        ],
-                        "fineGrainedLineages": [
-                            {
-                                "upstreamType": "FIELD_SET",
-                                "upstreams": [
-                                    "urn:li:schemaField:(urn:li:dataset:(urn:li:dataPlatform:snowflake,warehouse.default_db.flightstats.accidents,DEV),id)"
-                                ],
-                                "downstreamType": "FIELD",
-                                "downstreams": [
-                                    "urn:li:schemaField:(urn:li:dataset:(urn:li:dataPlatform:looker,lkml_samples.view.flights,PROD),id)"
-                                ],
-                                "confidenceScore": 1.0
-                            }
-                        ]
-                    }
-                },
-                {
-                    "com.linkedin.pegasus2avro.schema.SchemaMetadata": {
-                        "schemaName": "flights",
-                        "platform": "urn:li:dataPlatform:looker",
-                        "version": 0,
-                        "created": {
-                            "time": 0,
-                            "actor": "urn:li:corpuser:unknown"
-                        },
-                        "lastModified": {
-                            "time": 0,
-                            "actor": "urn:li:corpuser:unknown"
-                        },
-                        "hash": "",
-                        "platformSchema": {
-                            "com.linkedin.pegasus2avro.schema.OtherSchema": {
-                                "rawSchema": ""
-                            }
-                        },
-                        "fields": [
-                            {
-                                "fieldPath": "id",
-                                "nullable": false,
-                                "description": "",
-                                "label": "id",
-                                "type": {
-                                    "type": {
-                                        "com.linkedin.pegasus2avro.schema.NumberType": {}
-                                    }
-                                },
-                                "nativeDataType": "number",
-                                "recursive": false,
-                                "globalTags": {
-                                    "tags": [
-                                        {
-                                            "tag": "urn:li:tag:Dimension"
-                                        }
-                                    ]
-                                },
-                                "isPartOfKey": true
-                            }
-                        ],
-                        "primaryKeys": [
-                            "id"
-                        ]
-                    }
-                },
-                {
-                    "com.linkedin.pegasus2avro.dataset.DatasetProperties": {
-                        "customProperties": {
-                            "looker.file.path": "flights.view.lkml"
-                        },
-                        "name": "flights",
-                        "tags": []
-                    }
-                }
-            ]
-        }
-    },
-    "systemMetadata": {
-        "lastObserved": 1586847600000,
-        "runId": "lookml-test"
-    }
-},
-{
-    "entityType": "dataset",
-    "entityUrn": "urn:li:dataset:(urn:li:dataPlatform:looker,lkml_samples.view.flights,PROD)",
-    "changeType": "UPSERT",
-    "aspectName": "subTypes",
-    "aspect": {
-        "json": {
-            "typeNames": [
-                "View"
-            ]
-        }
-    },
-    "systemMetadata": {
-        "lastObserved": 1586847600000,
-        "runId": "lookml-test"
-    }
-},
-{
-    "entityType": "dataset",
-    "entityUrn": "urn:li:dataset:(urn:li:dataPlatform:looker,lkml_samples.view.flights,PROD)",
-    "changeType": "UPSERT",
-    "aspectName": "viewProperties",
-    "aspect": {
-        "json": {
-            "materialized": false,
-            "viewLogic": "view: flights {\n  sql_table_name: flightstats.accidents ;;\n\n  dimension: id {\n    label: \"id\"\n    primary_key: yes\n    type: number\n    sql: ${TABLE}.id ;;\n  }\n}\n\n# override type of id parameter\nview: +flights {\n  dimension: id {\n    label: \"id\"\n    primary_key: yes\n    type: string\n    sql: ${TABLE}.id ;;\n  }\n}",
-            "viewLanguage": "lookml"
-        }
-    },
-    "systemMetadata": {
-        "lastObserved": 1586847600000,
-        "runId": "lookml-test"
-    }
-},
-{
-    "proposedSnapshot": {
-        "com.linkedin.pegasus2avro.metadata.snapshot.TagSnapshot": {
-            "urn": "urn:li:tag:Dimension",
-            "aspects": [
-                {
-                    "com.linkedin.pegasus2avro.common.Ownership": {
-                        "owners": [
-                            {
-                                "owner": "urn:li:corpuser:datahub",
-                                "type": "DATAOWNER"
-                            }
-                        ],
-                        "lastModified": {
-                            "time": 0,
-                            "actor": "urn:li:corpuser:unknown"
-                        }
-                    }
-                },
-                {
-                    "com.linkedin.pegasus2avro.tag.TagProperties": {
-                        "name": "Dimension",
-                        "description": "A tag that is applied to all dimension fields."
-                    }
-                }
-            ]
-        }
-    },
-    "systemMetadata": {
-        "lastObserved": 1586847600000,
-        "runId": "lookml-test"
-    }
-},
-{
-    "proposedSnapshot": {
-        "com.linkedin.pegasus2avro.metadata.snapshot.TagSnapshot": {
-            "urn": "urn:li:tag:Temporal",
-            "aspects": [
-                {
-                    "com.linkedin.pegasus2avro.common.Ownership": {
-                        "owners": [
-                            {
-                                "owner": "urn:li:corpuser:datahub",
-                                "type": "DATAOWNER"
-                            }
-                        ],
-                        "lastModified": {
-                            "time": 0,
-                            "actor": "urn:li:corpuser:unknown"
-                        }
-                    }
-                },
-                {
-                    "com.linkedin.pegasus2avro.tag.TagProperties": {
-                        "name": "Temporal",
-                        "description": "A tag that is applied to all time-based (temporal) fields such as timestamps or durations."
-                    }
-                }
-            ]
-        }
-    },
-    "systemMetadata": {
-        "lastObserved": 1586847600000,
-        "runId": "lookml-test"
-    }
-},
-{
-    "proposedSnapshot": {
-        "com.linkedin.pegasus2avro.metadata.snapshot.TagSnapshot": {
-            "urn": "urn:li:tag:Measure",
-            "aspects": [
-                {
-                    "com.linkedin.pegasus2avro.common.Ownership": {
-                        "owners": [
-                            {
-                                "owner": "urn:li:corpuser:datahub",
-                                "type": "DATAOWNER"
-                            }
-                        ],
-                        "lastModified": {
-                            "time": 0,
-                            "actor": "urn:li:corpuser:unknown"
-                        }
-                    }
-                },
-                {
-                    "com.linkedin.pegasus2avro.tag.TagProperties": {
-                        "name": "Measure",
-                        "description": "A tag that is applied to all measures (metrics). Measures are typically the columns that you aggregate on"
-                    }
-                }
-            ]
-        }
-    },
-    "systemMetadata": {
-        "lastObserved": 1586847600000,
-        "runId": "lookml-test"
-    }
-},
-{
-    "entityType": "tag",
-    "entityUrn": "urn:li:tag:Dimension",
-    "changeType": "UPSERT",
-    "aspectName": "status",
-    "aspect": {
-        "json": {
-            "removed": false
-        }
-    },
-    "systemMetadata": {
-        "lastObserved": 1586847600000,
-        "runId": "lookml-test"
-    }
-},
-{
-    "entityType": "tag",
-    "entityUrn": "urn:li:tag:Measure",
-    "changeType": "UPSERT",
-    "aspectName": "status",
-    "aspect": {
-        "json": {
-            "removed": false
-        }
-    },
-    "systemMetadata": {
-        "lastObserved": 1586847600000,
-        "runId": "lookml-test"
-    }
-},
-{
-    "entityType": "tag",
-    "entityUrn": "urn:li:tag:Temporal",
-    "changeType": "UPSERT",
-    "aspectName": "status",
-    "aspect": {
-        "json": {
-            "removed": false
-        }
-    },
-    "systemMetadata": {
-        "lastObserved": 1586847600000,
-        "runId": "lookml-test"
-    }
-}
 ]