import logging
import pathlib
from typing import Any, Dict, List, cast
from unittest import mock

import pydantic
import pytest
from deepdiff import DeepDiff
from freezegun import freeze_time
from looker_sdk.sdk.api40.models import DBConnection

from datahub.configuration.common import PipelineExecutionError
from datahub.ingestion.run.pipeline import Pipeline
<<<<<<< HEAD
=======
from datahub.ingestion.source.file import read_metadata_file
from datahub.ingestion.source.looker.lookml_source import (
    LookerModel,
    LookerRefinementResolver,
    LookMLSourceConfig,
)
from datahub.ingestion.source.state.entity_removal_state import GenericCheckpointState
>>>>>>> 5fc6601d
from datahub.metadata.schema_classes import (
    DatasetSnapshotClass,
    MetadataChangeEventClass,
    UpstreamLineageClass,
)
from tests.test_helpers import mce_helpers
from tests.test_helpers.state_helpers import (
    get_current_checkpoint_from_pipeline,
    validate_all_providers_have_committed_successfully,
)

logging.getLogger("lkml").setLevel(logging.INFO)

FROZEN_TIME = "2020-04-14 07:00:00"
GMS_PORT = 8080
GMS_SERVER = f"http://localhost:{GMS_PORT}"


def get_default_recipe(output_file_path, base_folder_path):
    return {
        "run_id": "lookml-test",
        "source": {
            "type": "lookml",
            "config": {
                "base_folder": base_folder_path,
                "connection_to_platform_map": {"my_connection": "conn"},
                "parse_table_names_from_sql": True,
                "tag_measures_and_dimensions": False,
                "project_name": "lkml_samples",
                "model_pattern": {"deny": ["data2"]},
                "emit_reachable_views_only": False,
            },
        },
        "sink": {
            "type": "file",
            "config": {
                "filename": f"{output_file_path}",
            },
        },
    }


@freeze_time(FROZEN_TIME)
def test_lookml_ingest(pytestconfig, tmp_path, mock_time):
    """Test backwards compatibility with previous form of config with new flags turned off"""
    test_resources_dir = pytestconfig.rootpath / "tests/integration/lookml"
    mce_out_file = "expected_output.json"

    # Note this config below is known to create "bad" lineage since the config author has not provided enough information
    # to resolve relative table names (which are not fully qualified)
    # We keep this check just to validate that ingestion doesn't croak on this config

    pipeline = Pipeline.create(
<<<<<<< HEAD
        {
            "run_id": "lookml-test",
            "source": {
                "type": "lookml",
                "config": {
                    "base_folder": str(test_resources_dir / "lkml_samples"),
                    "connection_to_platform_map": {"my_connection": "conn"},
                    "parse_table_names_from_sql": True,
                    "tag_measures_and_dimensions": False,
                    "project_name": "lkml_samples",
                    "model_pattern": {"deny": ["data2"]},
                    "emit_reachable_views_only": False,
                },
            },
            "sink": {
                "type": "file",
                "config": {
                    "filename": f"{tmp_path}/{mce_out_file}",
                },
            },
        }
=======
        get_default_recipe(
            f"{tmp_path}/{mce_out_file}", f"{test_resources_dir}/lkml_samples"
        )
>>>>>>> 5fc6601d
    )
    pipeline.run()
    pipeline.pretty_print_summary()
    pipeline.raise_from_status(raise_warnings=True)

    mce_helpers.check_golden_file(
        pytestconfig,
        output_path=tmp_path / mce_out_file,
        golden_path=test_resources_dir / mce_out_file,
    )


@freeze_time(FROZEN_TIME)
def test_lookml_refinement_ingest(pytestconfig, tmp_path, mock_time):
    """Test backwards compatibility with previous form of config with new flags turned off"""
    test_resources_dir = pytestconfig.rootpath / "tests/integration/lookml"
    mce_out_file = "refinement_mces_output.json"

    # Note this config below is known to create "bad" lineage since the config author has not provided enough information
    # to resolve relative table names (which are not fully qualified)
    # We keep this check just to validate that ingestion doesn't croak on this config
    new_recipe = get_default_recipe(
        f"{tmp_path}/{mce_out_file}", f"{test_resources_dir}/lkml_samples"
    )
    new_recipe["source"]["config"]["process_refinements"] = True
    pipeline = Pipeline.create(new_recipe)
    pipeline.run()
    pipeline.pretty_print_summary()
    pipeline.raise_from_status(raise_warnings=True)

    golden_path = test_resources_dir / "refinements_ingestion_golden.json"
    mce_helpers.check_golden_file(
        pytestconfig,
        output_path=tmp_path / mce_out_file,
        golden_path=golden_path,
    )


@freeze_time(FROZEN_TIME)
def test_lookml_refinement_include_order(pytestconfig, tmp_path, mock_time):
    test_resources_dir = pytestconfig.rootpath / "tests/integration/lookml"
    mce_out_file = "refinement_include_order_mces_output.json"

    new_recipe = get_default_recipe(
        f"{tmp_path}/{mce_out_file}",
        f"{test_resources_dir}/lkml_refinement_samples/sample1",
    )
    new_recipe["source"]["config"]["process_refinements"] = True
    new_recipe["source"]["config"]["project_name"] = "lkml_refinement_sample1"
    new_recipe["source"]["config"]["view_naming_pattern"] = {
        "pattern": "{project}.{model}.view.{name}"
    }
    new_recipe["source"]["config"]["connection_to_platform_map"] = {
        "db-connection": "conn"
    }
    pipeline = Pipeline.create(new_recipe)
    pipeline.run()
    pipeline.pretty_print_summary()
    pipeline.raise_from_status(raise_warnings=True)

    golden_path = test_resources_dir / "refinement_include_order_golden.json"
    mce_helpers.check_golden_file(
        pytestconfig,
        output_path=tmp_path / mce_out_file,
        golden_path=golden_path,
    )


@freeze_time(FROZEN_TIME)
def test_lookml_explore_refinement(pytestconfig, tmp_path, mock_time):
    looker_model = LookerModel(
        explores=[
            {
                "name": "book",
            },
            {"name": "+book", "extends__all": [["order"]]},
            {"name": "+book", "extends__all": [["transaction"]]},
        ],
        connection=str(),
        resolved_includes=[],
        includes=[],
    )

    refinement_resolver = LookerRefinementResolver(
        looker_model=looker_model,
        looker_viewfile_loader=None,  # type: ignore
        reporter=None,  # type: ignore
        source_config=LookMLSourceConfig.parse_obj(
            {
                "process_refinements": "True",
                "base_folder": ".",
                "api": {
                    "base_url": "fake",
                    "client_id": "fake_client_id",
                    "client_secret": "fake_client_secret",
                },
            }
        ),
        connection_definition=None,  # type: ignore
    )

    new_explore: dict = refinement_resolver.apply_explore_refinement(
        looker_model.explores[0]
    )

    assert new_explore.get("extends") is not None
    assert new_explore["extends"].sort() == ["order", "transaction"].sort()


@freeze_time(FROZEN_TIME)
def test_lookml_view_merge(pytestconfig, tmp_path, mock_time):
    raw_view: dict = {
        "sql_table_name": "flightstats.accidents",
        "dimensions": [
            {
                "type": "number",
                "primary_key": "yes",
                "sql": '${TABLE}."id"',
                "name": "id",
            }
        ],
        "name": "flights",
    }

    refinement_views: List[dict] = [
        {
            "dimensions": [
                {
                    "type": "string",
                    "sql": '${TABLE}."air_carrier"',
                    "name": "air_carrier",
                }
            ],
            "name": "+flights",
        },
        {
            "measures": [
                {"type": "average", "sql": "${distance}", "name": "distance_avg"},
                {
                    "type": "number",
                    "sql": "STDDEV(${distance})",
                    "name": "distance_stddev",
                },
            ],
            "dimensions": [
                {
                    "type": "tier",
                    "sql": "${distance}",
                    "tiers": [500, 1300],
                    "name": "distance_tiered2",
                },
            ],
            "name": "+flights",
        },
        {
            "dimension_groups": [
                {
                    "type": "duration",
                    "intervals": ["week", "year"],
                    "sql_start": '${TABLE}."enrollment_date"',
                    "sql_end": '${TABLE}."graduation_date"',
                    "name": "enrolled",
                },
            ],
            "name": "+flights",
        },
        {
            "dimensions": [{"type": "string", "sql": '${TABLE}."id"', "name": "id"}],
            "name": "+flights",
        },
    ]

    merged_view: dict = LookerRefinementResolver.merge_refinements(
        raw_view=raw_view, refinement_views=refinement_views
    )

    expected_view: dict = {
        "sql_table_name": "flightstats.accidents",
        "dimensions": [
            {
                "type": "string",
                "primary_key": "yes",
                "sql": '${TABLE}."id"',
                "name": "id",
            },
            {"type": "string", "sql": '${TABLE}."air_carrier"', "name": "air_carrier"},
            {
                "type": "tier",
                "sql": "${distance}",
                "tiers": [500, 1300],
                "name": "distance_tiered2",
            },
        ],
        "name": "flights",
        "measures": [
            {"type": "average", "sql": "${distance}", "name": "distance_avg"},
            {"type": "number", "sql": "STDDEV(${distance})", "name": "distance_stddev"},
        ],
        "dimension_groups": [
            {
                "type": "duration",
                "intervals": ["week", "year"],
                "sql_start": '${TABLE}."enrollment_date"',
                "sql_end": '${TABLE}."graduation_date"',
                "name": "enrolled",
            }
        ],
    }

    assert DeepDiff(expected_view, merged_view) == {}


@freeze_time(FROZEN_TIME)
def test_lookml_ingest_offline(pytestconfig, tmp_path, mock_time):
    """New form of config with offline specification of connection defaults"""
    test_resources_dir = pytestconfig.rootpath / "tests/integration/lookml"
    mce_out = "lookml_mces_offline.json"
    pipeline = Pipeline.create(
        {
            "run_id": "lookml-test",
            "source": {
                "type": "lookml",
                "config": {
                    "base_folder": str(test_resources_dir / "lkml_samples"),
                    "connection_to_platform_map": {
                        "my_connection": {
                            "platform": "snowflake",
                            "default_db": "default_db",
                            "default_schema": "default_schema",
                        }
                    },
                    "parse_table_names_from_sql": True,
                    "project_name": "lkml_samples",
                    "model_pattern": {"deny": ["data2"]},
                    "emit_reachable_views_only": False,
<<<<<<< HEAD
=======
                    "process_refinements": False,
>>>>>>> 5fc6601d
                },
            },
            "sink": {
                "type": "file",
                "config": {
                    "filename": f"{tmp_path}/{mce_out}",
                },
            },
        }
    )
    pipeline.run()
    pipeline.pretty_print_summary()
    pipeline.raise_from_status(raise_warnings=True)

    mce_helpers.check_golden_file(
        pytestconfig,
        output_path=tmp_path / mce_out,
        golden_path=test_resources_dir / mce_out,
    )


@freeze_time(FROZEN_TIME)
def test_lookml_ingest_offline_with_model_deny(pytestconfig, tmp_path, mock_time):
    """New form of config with offline specification of connection defaults"""
    test_resources_dir = pytestconfig.rootpath / "tests/integration/lookml"
    mce_out = "lookml_mces_offline_deny_pattern.json"
    pipeline = Pipeline.create(
        {
            "run_id": "lookml-test",
            "source": {
                "type": "lookml",
                "config": {
                    "base_folder": str(test_resources_dir / "lkml_samples"),
                    "connection_to_platform_map": {
                        "my_connection": {
                            "platform": "snowflake",
                            "default_db": "default_db",
                            "default_schema": "default_schema",
                        }
                    },
                    "parse_table_names_from_sql": True,
                    "project_name": "lkml_samples",
                    "model_pattern": {"deny": ["data"]},
                    "emit_reachable_views_only": False,
<<<<<<< HEAD
=======
                    "process_refinements": False,
>>>>>>> 5fc6601d
                },
            },
            "sink": {
                "type": "file",
                "config": {
                    "filename": f"{tmp_path}/{mce_out}",
                },
            },
        }
    )
    pipeline.run()
    pipeline.pretty_print_summary()
    pipeline.raise_from_status(raise_warnings=True)

    mce_helpers.check_golden_file(
        pytestconfig,
        output_path=tmp_path / mce_out,
        golden_path=test_resources_dir / mce_out,
    )


@freeze_time(FROZEN_TIME)
def test_lookml_ingest_offline_platform_instance(pytestconfig, tmp_path, mock_time):
    """New form of config with offline specification of connection defaults"""
    test_resources_dir = pytestconfig.rootpath / "tests/integration/lookml"
    mce_out = "lookml_mces_offline_platform_instance.json"
    pipeline = Pipeline.create(
        {
            "run_id": "lookml-test",
            "source": {
                "type": "lookml",
                "config": {
                    "base_folder": str(test_resources_dir / "lkml_samples"),
                    "connection_to_platform_map": {
                        "my_connection": {
                            "platform": "snowflake",
                            "platform_instance": "warehouse",
                            "platform_env": "dev",
                            "default_db": "default_db",
                            "default_schema": "default_schema",
                        }
                    },
                    "parse_table_names_from_sql": True,
                    "project_name": "lkml_samples",
                    "model_pattern": {"deny": ["data2"]},
                    "emit_reachable_views_only": False,
<<<<<<< HEAD
=======
                    "process_refinements": False,
>>>>>>> 5fc6601d
                },
            },
            "sink": {
                "type": "file",
                "config": {
                    "filename": f"{tmp_path}/{mce_out}",
                },
            },
        }
    )
    pipeline.run()
    pipeline.pretty_print_summary()
    pipeline.raise_from_status(raise_warnings=True)

    mce_helpers.check_golden_file(
        pytestconfig,
        output_path=tmp_path / mce_out,
        golden_path=test_resources_dir / mce_out,
    )


@freeze_time(FROZEN_TIME)
def test_lookml_ingest_api_bigquery(pytestconfig, tmp_path, mock_time):
    # test with BigQuery connection
    ingestion_test(
        pytestconfig,
        tmp_path,
        mock_time,
        DBConnection(
            dialect_name="bigquery", host="project-foo", database="default-db"
        ),
    )


@freeze_time(FROZEN_TIME)
def test_lookml_ingest_api_hive(pytestconfig, tmp_path, mock_time):
    # test with Hive connection
    ingestion_test(
        pytestconfig,
        tmp_path,
        mock_time,
        DBConnection(
            dialect_name="hive2",
            database="default-hive-db",
        ),
    )


def ingestion_test(
    pytestconfig: Any,
    tmp_path: pathlib.Path,
    mock_time: int,
    mock_connection: DBConnection,
) -> None:
    test_resources_dir = pytestconfig.rootpath / "tests/integration/lookml"
    mce_out_file = f"lookml_mces_api_{mock_connection.dialect_name}.json"
    mocked_client = mock.MagicMock()
    mock_model = mock.MagicMock(project_name="lkml_samples")
    with mock.patch("looker_sdk.init40") as mock_sdk:
        mock_sdk.return_value = mocked_client
        # mock_connection = mock.MagicMock()
        mocked_client.connection.return_value = mock_connection
        mocked_client.lookml_model.return_value = mock_model

        pipeline = Pipeline.create(
            {
                "run_id": "lookml-test",
                "source": {
                    "type": "lookml",
                    "config": {
                        "base_folder": str(test_resources_dir / "lkml_samples"),
                        "api": {
                            "client_id": "fake_client_id",
                            "client_secret": "fake_secret",
                            "base_url": "fake_account.looker.com",
                        },
                        "parse_table_names_from_sql": True,
                        "model_pattern": {"deny": ["data2"]},
                        "emit_reachable_views_only": False,
<<<<<<< HEAD
=======
                        "process_refinements": False,
>>>>>>> 5fc6601d
                    },
                },
                "sink": {
                    "type": "file",
                    "config": {
                        "filename": f"{tmp_path}/{mce_out_file}",
                    },
                },
            }
        )
        pipeline.run()
        pipeline.pretty_print_summary()
        pipeline.raise_from_status(raise_warnings=True)

        mce_helpers.check_golden_file(
            pytestconfig,
            output_path=tmp_path / mce_out_file,
            golden_path=test_resources_dir / mce_out_file,
        )


@freeze_time(FROZEN_TIME)
def test_lookml_bad_sql_parser(pytestconfig, tmp_path, mock_time):
    """Incorrect specification of sql parser should not fail ingestion"""
    test_resources_dir = pytestconfig.rootpath / "tests/integration/lookml"
    mce_out = "lookml_mces_badsql_parser.json"
    pipeline = Pipeline.create(
        {
            "run_id": "lookml-test",
            "source": {
                "type": "lookml",
                "config": {
                    "base_folder": str(test_resources_dir / "lkml_samples"),
                    "connection_to_platform_map": {
                        "my_connection": {
                            "platform": "snowflake",
                            "default_db": "default_db",
                            "default_schema": "default_schema",
                        }
                    },
                    "parse_table_names_from_sql": True,
                    "project_name": "lkml_samples",
                    "sql_parser": "bad.sql.Parser",
                    "emit_reachable_views_only": False,
<<<<<<< HEAD
=======
                    "process_refinements": False,
>>>>>>> 5fc6601d
                },
            },
            "sink": {
                "type": "file",
                "config": {
                    "filename": f"{tmp_path}/{mce_out}",
                },
            },
        }
    )
    pipeline.run()
    pipeline.pretty_print_summary()
    pipeline.raise_from_status(raise_warnings=False)
    with pytest.raises(PipelineExecutionError):  # we expect the source to have warnings
        pipeline.raise_from_status(raise_warnings=True)

    mce_helpers.check_golden_file(
        pytestconfig,
        output_path=tmp_path / mce_out,
        golden_path=test_resources_dir / mce_out,
    )


@freeze_time(FROZEN_TIME)
def test_lookml_git_info(pytestconfig, tmp_path, mock_time):
    """Add github info to config"""
    test_resources_dir = pytestconfig.rootpath / "tests/integration/lookml"
    mce_out = "lookml_mces_with_external_urls.json"
    pipeline = Pipeline.create(
        {
            "run_id": "lookml-test",
            "source": {
                "type": "lookml",
                "config": {
                    "base_folder": str(test_resources_dir / "lkml_samples"),
                    "connection_to_platform_map": {
                        "my_connection": {
                            "platform": "snowflake",
                            "default_db": "default_db",
                            "default_schema": "default_schema",
                        }
                    },
                    "parse_table_names_from_sql": True,
                    "project_name": "lkml_samples",
                    "model_pattern": {"deny": ["data2"]},
                    "github_info": {"repo": "datahub/looker-demo", "branch": "master"},
                    "emit_reachable_views_only": False,
<<<<<<< HEAD
=======
                    "process_refinements": False,
>>>>>>> 5fc6601d
                },
            },
            "sink": {
                "type": "file",
                "config": {
                    "filename": f"{tmp_path}/{mce_out}",
                },
            },
        }
    )
    pipeline.run()
    pipeline.pretty_print_summary()
    pipeline.raise_from_status(raise_warnings=True)

    mce_helpers.check_golden_file(
        pytestconfig,
        output_path=tmp_path / mce_out,
        golden_path=test_resources_dir / mce_out,
    )


@freeze_time(FROZEN_TIME)
def test_reachable_views(pytestconfig, tmp_path, mock_time):
    """Test for reachable views"""
    test_resources_dir = pytestconfig.rootpath / "tests/integration/lookml"
    mce_out = "lookml_reachable_views.json"
    pipeline = Pipeline.create(
        {
            "run_id": "lookml-test",
            "source": {
                "type": "lookml",
                "config": {
                    "base_folder": str(test_resources_dir / "lkml_samples"),
                    "connection_to_platform_map": {
                        "my_connection": {
                            "platform": "snowflake",
                            "platform_instance": "warehouse",
                            "platform_env": "dev",
                            "default_db": "default_db",
                            "default_schema": "default_schema",
                        },
                        "my_other_connection": {
                            "platform": "redshift",
                            "platform_instance": "rs_warehouse",
                            "platform_env": "dev",
                            "default_db": "default_db",
                            "default_schema": "default_schema",
                        },
                    },
                    "parse_table_names_from_sql": True,
                    "project_name": "lkml_samples",
                    "emit_reachable_views_only": True,
                    "process_refinements": False,
                },
            },
            "sink": {
                "type": "file",
                "config": {
                    "filename": f"{tmp_path}/{mce_out}",
                },
            },
        }
    )
    pipeline.run()
    pipeline.pretty_print_summary()
    pipeline.raise_from_status(raise_warnings=True)

    mce_helpers.check_golden_file(
        pytestconfig,
        output_path=tmp_path / mce_out,
        golden_path=test_resources_dir / mce_out,
    )

    entity_urns = mce_helpers.get_entity_urns(tmp_path / mce_out)
    # we should only have three views discoverable
    assert len(entity_urns) == 3
    assert (
        "urn:li:dataset:(urn:li:dataPlatform:looker,lkml_samples.view.my_view,PROD)"
        in entity_urns
    )
    assert (
        "urn:li:dataset:(urn:li:dataPlatform:looker,lkml_samples.view.my_view2,PROD)"
        in entity_urns
    )
<<<<<<< HEAD
=======
    assert (
        "urn:li:dataset:(urn:li:dataPlatform:looker,lkml_samples.view.owners,PROD)"
        in entity_urns
    )
>>>>>>> 5fc6601d


@freeze_time(FROZEN_TIME)
def test_hive_platform_drops_ids(pytestconfig, tmp_path, mock_time):
    """Test omit db name from hive ids"""
    test_resources_dir = pytestconfig.rootpath / "tests/integration/lookml"
    mce_out = "lookml_mces_with_db_name_omitted.json"
    pipeline = Pipeline.create(
        {
            "run_id": "lookml-test",
            "source": {
                "type": "lookml",
                "config": {
                    "base_folder": str(test_resources_dir / "lkml_samples_hive"),
                    "connection_to_platform_map": {
                        "my_connection": {
                            "platform": "hive",
                            "default_db": "default_database",
                            "default_schema": "default_schema",
                        }
                    },
                    "parse_table_names_from_sql": True,
                    "project_name": "lkml_samples",
                    "model_pattern": {"deny": ["data2"]},
                    "github_info": {"repo": "datahub/looker-demo", "branch": "master"},
                    "emit_reachable_views_only": False,
<<<<<<< HEAD
=======
                    "process_refinements": False,
>>>>>>> 5fc6601d
                },
            },
            "sink": {
                "type": "file",
                "config": {
                    "filename": f"{tmp_path}/{mce_out}",
                },
            },
        }
    )
    pipeline.run()
    pipeline.pretty_print_summary()
    pipeline.raise_from_status(raise_warnings=True)

<<<<<<< HEAD
    maybe_events = mce_helpers.load_json_file(tmp_path / mce_out)
    assert isinstance(maybe_events, list)
    for mce in maybe_events:
        if "proposedSnapshot" in mce:
            mce_concrete = MetadataChangeEventClass.from_obj(mce)
            if isinstance(mce_concrete.proposedSnapshot, DatasetSnapshotClass):
                lineage_aspects = [
                    a
                    for a in mce_concrete.proposedSnapshot.aspects
=======
    events = read_metadata_file(tmp_path / mce_out)
    for mce in events:
        if isinstance(mce, MetadataChangeEventClass):
            if isinstance(mce.proposedSnapshot, DatasetSnapshotClass):
                lineage_aspects = [
                    a
                    for a in mce.proposedSnapshot.aspects
>>>>>>> 5fc6601d
                    if isinstance(a, UpstreamLineageClass)
                ]
                for a in lineage_aspects:
                    for upstream in a.upstreams:
<<<<<<< HEAD
                        assert "hive." not in upstream.dataset
=======
                        assert "hive." not in upstream.dataset


@freeze_time(FROZEN_TIME)
def test_lookml_ingest_stateful(pytestconfig, tmp_path, mock_time, mock_datahub_graph):
    output_file_name: str = "lookml_mces.json"
    golden_file_name: str = "expected_output.json"
    output_file_deleted_name: str = "lookml_mces_deleted_stateful.json"
    golden_file_deleted_name: str = "lookml_mces_golden_deleted_stateful.json"

    test_resources_dir = pytestconfig.rootpath / "tests/integration/lookml"

    base_pipeline_config = {
        "run_id": "lookml-test",
        "pipeline_name": "lookml_stateful",
        "source": {
            "type": "lookml",
            "config": {
                "base_folder": str(test_resources_dir / "lkml_samples"),
                "connection_to_platform_map": {"my_connection": "conn"},
                "parse_table_names_from_sql": True,
                "tag_measures_and_dimensions": False,
                "project_name": "lkml_samples",
                "model_pattern": {"deny": ["data2"]},
                "emit_reachable_views_only": False,
                "stateful_ingestion": {
                    "enabled": True,
                    "remove_stale_metadata": True,
                    "fail_safe_threshold": 100.0,
                    "state_provider": {
                        "type": "datahub",
                        "config": {"datahub_api": {"server": GMS_SERVER}},
                    },
                },
            },
        },
        "sink": {
            "type": "file",
            "config": {},
        },
    }

    pipeline_run1 = None
    with mock.patch(
        "datahub.ingestion.source.state_provider.datahub_ingestion_checkpointing_provider.DataHubGraph",
        mock_datahub_graph,
    ) as mock_checkpoint:
        mock_checkpoint.return_value = mock_datahub_graph
        pipeline_run1_config: Dict[str, Dict[str, Dict[str, Any]]] = dict(  # type: ignore
            base_pipeline_config  # type: ignore
        )
        # Set the special properties for this run
        pipeline_run1_config["source"]["config"]["emit_reachable_views_only"] = False
        pipeline_run1_config["sink"]["config"][
            "filename"
        ] = f"{tmp_path}/{output_file_name}"
        pipeline_run1 = Pipeline.create(pipeline_run1_config)
        pipeline_run1.run()
        pipeline_run1.raise_from_status()
        pipeline_run1.pretty_print_summary()

        mce_helpers.check_golden_file(
            pytestconfig,
            output_path=tmp_path / output_file_name,
            golden_path=f"{test_resources_dir}/{golden_file_name}",
        )

    checkpoint1 = get_current_checkpoint_from_pipeline(pipeline_run1)
    assert checkpoint1
    assert checkpoint1.state

    pipeline_run2 = None
    with mock.patch(
        "datahub.ingestion.source.state_provider.datahub_ingestion_checkpointing_provider.DataHubGraph",
        mock_datahub_graph,
    ) as mock_checkpoint:
        mock_checkpoint.return_value = mock_datahub_graph
        pipeline_run2_config: Dict[str, Dict[str, Dict[str, Any]]] = dict(base_pipeline_config)  # type: ignore
        # Set the special properties for this run
        pipeline_run2_config["source"]["config"]["emit_reachable_views_only"] = True
        pipeline_run2_config["sink"]["config"][
            "filename"
        ] = f"{tmp_path}/{output_file_deleted_name}"
        pipeline_run2 = Pipeline.create(pipeline_run2_config)
        pipeline_run2.run()
        pipeline_run2.raise_from_status()
        pipeline_run2.pretty_print_summary()

        mce_helpers.check_golden_file(
            pytestconfig,
            output_path=tmp_path / output_file_deleted_name,
            golden_path=f"{test_resources_dir}/{golden_file_deleted_name}",
        )
    checkpoint2 = get_current_checkpoint_from_pipeline(pipeline_run2)
    assert checkpoint2
    assert checkpoint2.state

    # Validate that all providers have committed successfully.
    validate_all_providers_have_committed_successfully(
        pipeline=pipeline_run1, expected_providers=1
    )
    validate_all_providers_have_committed_successfully(
        pipeline=pipeline_run2, expected_providers=1
    )

    # Perform all assertions on the states. The deleted table should not be
    # part of the second state
    state1 = cast(GenericCheckpointState, checkpoint1.state)
    state2 = cast(GenericCheckpointState, checkpoint2.state)

    difference_dataset_urns = list(
        state1.get_urns_not_in(type="dataset", other_checkpoint_state=state2)
    )
    # the difference in dataset urns are all the views that are not reachable from the model file
    assert len(difference_dataset_urns) == 11
    deleted_dataset_urns: List[str] = [
        "urn:li:dataset:(urn:li:dataPlatform:looker,lkml_samples.view.fragment_derived_view,PROD)",
        "urn:li:dataset:(urn:li:dataPlatform:looker,lkml_samples.view.my_derived_view,PROD)",
        "urn:li:dataset:(urn:li:dataPlatform:looker,lkml_samples.view.test_include_external_view,PROD)",
        "urn:li:dataset:(urn:li:dataPlatform:looker,lkml_samples.view.extending_looker_events,PROD)",
        "urn:li:dataset:(urn:li:dataPlatform:looker,lkml_samples.view.customer_facts,PROD)",
        "urn:li:dataset:(urn:li:dataPlatform:looker,lkml_samples.view.include_able_view,PROD)",
        "urn:li:dataset:(urn:li:dataPlatform:looker,lkml_samples.view.autodetect_sql_name_based_on_view_name,PROD)",
        "urn:li:dataset:(urn:li:dataPlatform:looker,lkml_samples.view.ability,PROD)",
        "urn:li:dataset:(urn:li:dataPlatform:looker,lkml_samples.view.looker_events,PROD)",
        "urn:li:dataset:(urn:li:dataPlatform:looker,lkml_samples.view.view_derived_explore,PROD)",
        "urn:li:dataset:(urn:li:dataPlatform:looker,lkml_samples.view.flights,PROD)",
    ]
    assert sorted(deleted_dataset_urns) == sorted(difference_dataset_urns)


def test_lookml_base_folder():
    fake_api = {
        "base_url": "https://filler.cloud.looker.com",
        "client_id": "this-is-fake",
        "client_secret": "this-is-also-fake",
    }

    LookMLSourceConfig.parse_obj(
        {
            "github_info": {
                "repo": "acryldata/long-tail-companions-looker",
                "deploy_key": "this-is-fake",
            },
            "api": fake_api,
        }
    )

    with pytest.raises(
        pydantic.ValidationError, match=r"base_folder.+not provided.+deploy_key"
    ):
        LookMLSourceConfig.parse_obj({"api": fake_api})
>>>>>>> 5fc6601d
<|MERGE_RESOLUTION|>--- conflicted
+++ resolved
@@ -11,8 +11,6 @@
 
 from datahub.configuration.common import PipelineExecutionError
 from datahub.ingestion.run.pipeline import Pipeline
-<<<<<<< HEAD
-=======
 from datahub.ingestion.source.file import read_metadata_file
 from datahub.ingestion.source.looker.lookml_source import (
     LookerModel,
@@ -20,7 +18,6 @@
     LookMLSourceConfig,
 )
 from datahub.ingestion.source.state.entity_removal_state import GenericCheckpointState
->>>>>>> 5fc6601d
 from datahub.metadata.schema_classes import (
     DatasetSnapshotClass,
     MetadataChangeEventClass,
@@ -74,33 +71,9 @@
     # We keep this check just to validate that ingestion doesn't croak on this config
 
     pipeline = Pipeline.create(
-<<<<<<< HEAD
-        {
-            "run_id": "lookml-test",
-            "source": {
-                "type": "lookml",
-                "config": {
-                    "base_folder": str(test_resources_dir / "lkml_samples"),
-                    "connection_to_platform_map": {"my_connection": "conn"},
-                    "parse_table_names_from_sql": True,
-                    "tag_measures_and_dimensions": False,
-                    "project_name": "lkml_samples",
-                    "model_pattern": {"deny": ["data2"]},
-                    "emit_reachable_views_only": False,
-                },
-            },
-            "sink": {
-                "type": "file",
-                "config": {
-                    "filename": f"{tmp_path}/{mce_out_file}",
-                },
-            },
-        }
-=======
         get_default_recipe(
             f"{tmp_path}/{mce_out_file}", f"{test_resources_dir}/lkml_samples"
         )
->>>>>>> 5fc6601d
     )
     pipeline.run()
     pipeline.pretty_print_summary()
@@ -336,10 +309,7 @@
                     "project_name": "lkml_samples",
                     "model_pattern": {"deny": ["data2"]},
                     "emit_reachable_views_only": False,
-<<<<<<< HEAD
-=======
                     "process_refinements": False,
->>>>>>> 5fc6601d
                 },
             },
             "sink": {
@@ -384,10 +354,7 @@
                     "project_name": "lkml_samples",
                     "model_pattern": {"deny": ["data"]},
                     "emit_reachable_views_only": False,
-<<<<<<< HEAD
-=======
                     "process_refinements": False,
->>>>>>> 5fc6601d
                 },
             },
             "sink": {
@@ -434,10 +401,7 @@
                     "project_name": "lkml_samples",
                     "model_pattern": {"deny": ["data2"]},
                     "emit_reachable_views_only": False,
-<<<<<<< HEAD
-=======
                     "process_refinements": False,
->>>>>>> 5fc6601d
                 },
             },
             "sink": {
@@ -517,10 +481,7 @@
                         "parse_table_names_from_sql": True,
                         "model_pattern": {"deny": ["data2"]},
                         "emit_reachable_views_only": False,
-<<<<<<< HEAD
-=======
                         "process_refinements": False,
->>>>>>> 5fc6601d
                     },
                 },
                 "sink": {
@@ -565,10 +526,7 @@
                     "project_name": "lkml_samples",
                     "sql_parser": "bad.sql.Parser",
                     "emit_reachable_views_only": False,
-<<<<<<< HEAD
-=======
                     "process_refinements": False,
->>>>>>> 5fc6601d
                 },
             },
             "sink": {
@@ -616,10 +574,7 @@
                     "model_pattern": {"deny": ["data2"]},
                     "github_info": {"repo": "datahub/looker-demo", "branch": "master"},
                     "emit_reachable_views_only": False,
-<<<<<<< HEAD
-=======
                     "process_refinements": False,
->>>>>>> 5fc6601d
                 },
             },
             "sink": {
@@ -704,13 +659,10 @@
         "urn:li:dataset:(urn:li:dataPlatform:looker,lkml_samples.view.my_view2,PROD)"
         in entity_urns
     )
-<<<<<<< HEAD
-=======
     assert (
         "urn:li:dataset:(urn:li:dataPlatform:looker,lkml_samples.view.owners,PROD)"
         in entity_urns
     )
->>>>>>> 5fc6601d
 
 
 @freeze_time(FROZEN_TIME)
@@ -737,10 +689,7 @@
                     "model_pattern": {"deny": ["data2"]},
                     "github_info": {"repo": "datahub/looker-demo", "branch": "master"},
                     "emit_reachable_views_only": False,
-<<<<<<< HEAD
-=======
                     "process_refinements": False,
->>>>>>> 5fc6601d
                 },
             },
             "sink": {
@@ -755,17 +704,6 @@
     pipeline.pretty_print_summary()
     pipeline.raise_from_status(raise_warnings=True)
 
-<<<<<<< HEAD
-    maybe_events = mce_helpers.load_json_file(tmp_path / mce_out)
-    assert isinstance(maybe_events, list)
-    for mce in maybe_events:
-        if "proposedSnapshot" in mce:
-            mce_concrete = MetadataChangeEventClass.from_obj(mce)
-            if isinstance(mce_concrete.proposedSnapshot, DatasetSnapshotClass):
-                lineage_aspects = [
-                    a
-                    for a in mce_concrete.proposedSnapshot.aspects
-=======
     events = read_metadata_file(tmp_path / mce_out)
     for mce in events:
         if isinstance(mce, MetadataChangeEventClass):
@@ -773,14 +711,10 @@
                 lineage_aspects = [
                     a
                     for a in mce.proposedSnapshot.aspects
->>>>>>> 5fc6601d
                     if isinstance(a, UpstreamLineageClass)
                 ]
                 for a in lineage_aspects:
                     for upstream in a.upstreams:
-<<<<<<< HEAD
-                        assert "hive." not in upstream.dataset
-=======
                         assert "hive." not in upstream.dataset
 
 
@@ -932,5 +866,4 @@
     with pytest.raises(
         pydantic.ValidationError, match=r"base_folder.+not provided.+deploy_key"
     ):
-        LookMLSourceConfig.parse_obj({"api": fake_api})
->>>>>>> 5fc6601d
+        LookMLSourceConfig.parse_obj({"api": fake_api})