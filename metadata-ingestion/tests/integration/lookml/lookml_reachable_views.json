[
{
    "proposedSnapshot": {
        "com.linkedin.pegasus2avro.metadata.snapshot.DatasetSnapshot": {
            "urn": "urn:li:dataset:(urn:li:dataPlatform:looker,lkml_samples.view.my_view,PROD)",
            "aspects": [
                {
                    "com.linkedin.pegasus2avro.common.BrowsePaths": {
                        "paths": [
                            "/prod/looker/lkml_samples/views"
                        ]
                    }
                },
                {
                    "com.linkedin.pegasus2avro.common.Status": {
                        "removed": false
                    }
                },
                {
                    "com.linkedin.pegasus2avro.dataset.UpstreamLineage": {
                        "upstreams": [
                            {
                                "auditStamp": {
                                    "time": 0,
                                    "actor": "urn:li:corpuser:unknown"
                                },
                                "dataset": "urn:li:dataset:(urn:li:dataPlatform:snowflake,warehouse.default_db.default_schema.my_table,DEV)",
                                "type": "VIEW"
                            }
                        ]
                    }
                },
                {
                    "com.linkedin.pegasus2avro.schema.SchemaMetadata": {
                        "schemaName": "my_view",
                        "platform": "urn:li:dataPlatform:looker",
                        "version": 0,
                        "created": {
                            "time": 0,
                            "actor": "urn:li:corpuser:unknown"
                        },
                        "lastModified": {
                            "time": 0,
                            "actor": "urn:li:corpuser:unknown"
                        },
                        "hash": "",
                        "platformSchema": {
                            "com.linkedin.pegasus2avro.schema.OtherSchema": {
                                "rawSchema": ""
                            }
                        },
                        "fields": [
                            {
                                "fieldPath": "country",
                                "nullable": false,
                                "description": "The country",
                                "label": "",
                                "type": {
                                    "type": {
                                        "com.linkedin.pegasus2avro.schema.StringType": {}
                                    }
                                },
                                "nativeDataType": "string",
                                "recursive": false,
                                "globalTags": {
                                    "tags": [
                                        {
                                            "tag": "urn:li:tag:Dimension"
                                        }
                                    ]
                                },
                                "isPartOfKey": false
                            },
                            {
                                "fieldPath": "city",
                                "nullable": false,
                                "description": "City",
                                "label": "",
                                "type": {
                                    "type": {
                                        "com.linkedin.pegasus2avro.schema.StringType": {}
                                    }
                                },
                                "nativeDataType": "string",
                                "recursive": false,
                                "globalTags": {
                                    "tags": [
                                        {
                                            "tag": "urn:li:tag:Dimension"
                                        }
                                    ]
                                },
                                "isPartOfKey": false
                            },
                            {
                                "fieldPath": "is_latest",
                                "nullable": false,
                                "description": "Is latest data",
                                "label": "",
                                "type": {
                                    "type": {
                                        "com.linkedin.pegasus2avro.schema.BooleanType": {}
                                    }
                                },
                                "nativeDataType": "yesno",
                                "recursive": false,
                                "globalTags": {
                                    "tags": [
                                        {
                                            "tag": "urn:li:tag:Dimension"
                                        }
                                    ]
                                },
                                "isPartOfKey": false
                            },
                            {
                                "fieldPath": "timestamp",
                                "nullable": false,
                                "description": "Timestamp of measurement",
                                "label": "",
                                "type": {
                                    "type": {
                                        "com.linkedin.pegasus2avro.schema.TimeType": {}
                                    }
                                },
                                "nativeDataType": "time",
                                "recursive": false,
                                "globalTags": {
                                    "tags": [
                                        {
                                            "tag": "urn:li:tag:Dimension"
                                        },
                                        {
                                            "tag": "urn:li:tag:Temporal"
                                        }
                                    ]
                                },
                                "isPartOfKey": false
                            },
                            {
                                "fieldPath": "average_measurement",
                                "nullable": false,
                                "description": "My measurement",
                                "label": "",
                                "type": {
                                    "type": {
                                        "com.linkedin.pegasus2avro.schema.NumberType": {}
                                    }
                                },
                                "nativeDataType": "average",
                                "recursive": false,
                                "globalTags": {
                                    "tags": [
                                        {
                                            "tag": "urn:li:tag:Measure"
                                        }
                                    ]
                                },
                                "isPartOfKey": false
                            }
                        ],
                        "primaryKeys": []
                    }
                },
                {
                    "com.linkedin.pegasus2avro.dataset.DatasetProperties": {
                        "customProperties": {
                            "looker.file.path": "foo.view.lkml"
                        },
                        "name": "my_view",
                        "tags": []
                    }
                }
            ]
        }
    },
    "systemMetadata": {
        "lastObserved": 1586847600000,
        "runId": "lookml-test"
    }
},
{
    "entityType": "dataset",
    "entityUrn": "urn:li:dataset:(urn:li:dataPlatform:looker,lkml_samples.view.my_view,PROD)",
    "changeType": "UPSERT",
    "aspectName": "subTypes",
    "aspect": {
        "json": {
            "typeNames": [
                "View"
            ]
        }
    },
    "systemMetadata": {
        "lastObserved": 1586847600000,
        "runId": "lookml-test"
    }
},
{
    "entityType": "dataset",
    "entityUrn": "urn:li:dataset:(urn:li:dataPlatform:looker,lkml_samples.view.my_view,PROD)",
    "changeType": "UPSERT",
    "aspectName": "viewProperties",
    "aspect": {
        "json": {
            "materialized": false,
            "viewLogic": "SELECT\n          is_latest,\n          country,\n          city,\n          timestamp,\n          measurement\n        FROM\n          my_table",
            "viewLanguage": "sql"
        }
    },
    "systemMetadata": {
        "lastObserved": 1586847600000,
        "runId": "lookml-test"
    }
},
{
    "proposedSnapshot": {
        "com.linkedin.pegasus2avro.metadata.snapshot.DatasetSnapshot": {
            "urn": "urn:li:dataset:(urn:li:dataPlatform:looker,lkml_samples.view.owners,PROD)",
            "aspects": [
                {
                    "com.linkedin.pegasus2avro.common.BrowsePaths": {
                        "paths": [
                            "/prod/looker/lkml_samples/views"
                        ]
                    }
                },
                {
                    "com.linkedin.pegasus2avro.common.Status": {
                        "removed": false
                    }
                },
                {
                    "com.linkedin.pegasus2avro.dataset.UpstreamLineage": {
                        "upstreams": [
                            {
                                "auditStamp": {
                                    "time": 0,
                                    "actor": "urn:li:corpuser:unknown"
                                },
                                "dataset": "urn:li:dataset:(urn:li:dataPlatform:snowflake,warehouse.default_db.default_schema.owners,DEV)",
                                "type": "VIEW"
                            }
<<<<<<< HEAD
=======
                        ],
                        "fineGrainedLineages": [
                            {
                                "upstreamType": "FIELD_SET",
                                "upstreams": [
                                    "urn:li:schemaField:(urn:li:dataset:(urn:li:dataPlatform:snowflake,warehouse.default_db.default_schema.owners,DEV),id)"
                                ],
                                "downstreamType": "FIELD",
                                "downstreams": [
                                    "urn:li:schemaField:(urn:li:dataset:(urn:li:dataPlatform:looker,lkml_samples.view.owners,PROD),id)"
                                ],
                                "confidenceScore": 1.0
                            },
                            {
                                "upstreamType": "FIELD_SET",
                                "upstreams": [
                                    "urn:li:schemaField:(urn:li:dataset:(urn:li:dataPlatform:snowflake,warehouse.default_db.default_schema.owners,DEV),owner_name)"
                                ],
                                "downstreamType": "FIELD",
                                "downstreams": [
                                    "urn:li:schemaField:(urn:li:dataset:(urn:li:dataPlatform:looker,lkml_samples.view.owners,PROD),owner_name)"
                                ],
                                "confidenceScore": 1.0
                            }
                        ]
                    }
                },
                {
                    "com.linkedin.pegasus2avro.schema.SchemaMetadata": {
                        "schemaName": "owners",
                        "platform": "urn:li:dataPlatform:looker",
                        "version": 0,
                        "created": {
                            "time": 0,
                            "actor": "urn:li:corpuser:unknown"
                        },
                        "lastModified": {
                            "time": 0,
                            "actor": "urn:li:corpuser:unknown"
                        },
                        "hash": "",
                        "platformSchema": {
                            "com.linkedin.pegasus2avro.schema.OtherSchema": {
                                "rawSchema": ""
                            }
                        },
                        "fields": [
                            {
                                "fieldPath": "id",
                                "nullable": false,
                                "description": "",
                                "label": "",
                                "type": {
                                    "type": {
                                        "com.linkedin.pegasus2avro.schema.StringType": {}
                                    }
                                },
                                "nativeDataType": "string",
                                "recursive": false,
                                "globalTags": {
                                    "tags": [
                                        {
                                            "tag": "urn:li:tag:Dimension"
                                        }
                                    ]
                                },
                                "isPartOfKey": true
                            },
                            {
                                "fieldPath": "owner_name",
                                "nullable": false,
                                "description": "",
                                "label": "",
                                "type": {
                                    "type": {
                                        "com.linkedin.pegasus2avro.schema.StringType": {}
                                    }
                                },
                                "nativeDataType": "string",
                                "recursive": false,
                                "globalTags": {
                                    "tags": [
                                        {
                                            "tag": "urn:li:tag:Dimension"
                                        }
                                    ]
                                },
                                "isPartOfKey": false
                            }
                        ],
                        "primaryKeys": [
                            "id"
                        ]
                    }
                },
                {
                    "com.linkedin.pegasus2avro.dataset.DatasetProperties": {
                        "customProperties": {
                            "looker.file.path": "owners.view.lkml"
                        },
                        "name": "owners",
                        "tags": []
                    }
                }
            ]
        }
    },
    "systemMetadata": {
        "lastObserved": 1586847600000,
        "runId": "lookml-test"
    }
},
{
    "entityType": "dataset",
    "entityUrn": "urn:li:dataset:(urn:li:dataPlatform:looker,lkml_samples.view.owners,PROD)",
    "changeType": "UPSERT",
    "aspectName": "subTypes",
    "aspect": {
        "json": {
            "typeNames": [
                "View"
            ]
        }
    },
    "systemMetadata": {
        "lastObserved": 1586847600000,
        "runId": "lookml-test"
    }
},
{
    "entityType": "dataset",
    "entityUrn": "urn:li:dataset:(urn:li:dataPlatform:looker,lkml_samples.view.owners,PROD)",
    "changeType": "UPSERT",
    "aspectName": "viewProperties",
    "aspect": {
        "json": {
            "materialized": false,
            "viewLogic": "view: owners {\n  dimension: id {\n    primary_key: yes\n    sql: ${TABLE}.id ;;\n  }\n  dimension: owner_name {\n    sql: ${TABLE}.owner_name ;;\n  }\n}",
            "viewLanguage": "lookml"
        }
    },
    "systemMetadata": {
        "lastObserved": 1586847600000,
        "runId": "lookml-test"
    }
},
{
    "proposedSnapshot": {
        "com.linkedin.pegasus2avro.metadata.snapshot.DatasetSnapshot": {
            "urn": "urn:li:dataset:(urn:li:dataPlatform:looker,lkml_samples.view.my_view2,PROD)",
            "aspects": [
                {
                    "com.linkedin.pegasus2avro.common.BrowsePaths": {
                        "paths": [
                            "/prod/looker/lkml_samples/views"
                        ]
                    }
                },
                {
                    "com.linkedin.pegasus2avro.common.Status": {
                        "removed": false
                    }
                },
                {
                    "com.linkedin.pegasus2avro.dataset.UpstreamLineage": {
                        "upstreams": [
                            {
                                "auditStamp": {
                                    "time": 0,
                                    "actor": "urn:li:corpuser:unknown"
                                },
                                "dataset": "urn:li:dataset:(urn:li:dataPlatform:redshift,rs_warehouse.default_db.default_schema.my_table,DEV)",
                                "type": "VIEW"
                            }
>>>>>>> 5fc6601d
                        ]
                    }
                },
                {
                    "com.linkedin.pegasus2avro.schema.SchemaMetadata": {
                        "schemaName": "my_view2",
                        "platform": "urn:li:dataPlatform:looker",
                        "version": 0,
                        "created": {
                            "time": 0,
                            "actor": "urn:li:corpuser:unknown"
                        },
                        "lastModified": {
                            "time": 0,
                            "actor": "urn:li:corpuser:unknown"
                        },
                        "hash": "",
                        "platformSchema": {
                            "com.linkedin.pegasus2avro.schema.OtherSchema": {
                                "rawSchema": ""
                            }
                        },
                        "fields": [
                            {
                                "fieldPath": "country",
                                "nullable": false,
                                "description": "The country",
                                "label": "",
                                "type": {
                                    "type": {
                                        "com.linkedin.pegasus2avro.schema.StringType": {}
                                    }
                                },
                                "nativeDataType": "string",
                                "recursive": false,
                                "globalTags": {
                                    "tags": [
                                        {
                                            "tag": "urn:li:tag:Dimension"
                                        }
                                    ]
                                },
                                "isPartOfKey": false
                            },
                            {
                                "fieldPath": "city",
                                "nullable": false,
                                "description": "City",
                                "label": "",
                                "type": {
                                    "type": {
                                        "com.linkedin.pegasus2avro.schema.StringType": {}
                                    }
                                },
                                "nativeDataType": "string",
                                "recursive": false,
                                "globalTags": {
                                    "tags": [
                                        {
                                            "tag": "urn:li:tag:Dimension"
                                        }
                                    ]
                                },
                                "isPartOfKey": false
                            },
                            {
                                "fieldPath": "is_latest",
                                "nullable": false,
                                "description": "Is latest data",
                                "label": "",
                                "type": {
                                    "type": {
                                        "com.linkedin.pegasus2avro.schema.BooleanType": {}
                                    }
                                },
                                "nativeDataType": "yesno",
                                "recursive": false,
                                "globalTags": {
                                    "tags": [
                                        {
                                            "tag": "urn:li:tag:Dimension"
                                        }
                                    ]
                                },
                                "isPartOfKey": false
                            },
                            {
                                "fieldPath": "timestamp",
                                "nullable": false,
                                "description": "Timestamp of measurement",
                                "label": "",
                                "type": {
                                    "type": {
                                        "com.linkedin.pegasus2avro.schema.TimeType": {}
                                    }
                                },
                                "nativeDataType": "time",
                                "recursive": false,
                                "globalTags": {
                                    "tags": [
                                        {
                                            "tag": "urn:li:tag:Dimension"
                                        },
                                        {
                                            "tag": "urn:li:tag:Temporal"
                                        }
                                    ]
                                },
                                "isPartOfKey": false
                            },
                            {
                                "fieldPath": "average_measurement",
                                "nullable": false,
                                "description": "My measurement",
                                "label": "",
                                "type": {
                                    "type": {
                                        "com.linkedin.pegasus2avro.schema.NumberType": {}
                                    }
                                },
                                "nativeDataType": "average",
                                "recursive": false,
                                "globalTags": {
                                    "tags": [
                                        {
                                            "tag": "urn:li:tag:Measure"
                                        }
                                    ]
                                },
                                "isPartOfKey": false
                            }
                        ],
                        "primaryKeys": []
                    }
                },
                {
                    "com.linkedin.pegasus2avro.dataset.DatasetProperties": {
                        "customProperties": {
                            "looker.file.path": "foo2.view.lkml"
                        },
                        "name": "my_view2",
                        "tags": []
                    }
                }
            ]
        }
    },
    "systemMetadata": {
        "lastObserved": 1586847600000,
        "runId": "lookml-test"
    }
},
{
    "entityType": "dataset",
    "entityUrn": "urn:li:dataset:(urn:li:dataPlatform:looker,lkml_samples.view.my_view2,PROD)",
    "changeType": "UPSERT",
    "aspectName": "subTypes",
    "aspect": {
        "json": {
            "typeNames": [
                "View"
            ]
        }
    },
    "systemMetadata": {
        "lastObserved": 1586847600000,
        "runId": "lookml-test"
    }
},
{
    "entityType": "dataset",
    "entityUrn": "urn:li:dataset:(urn:li:dataPlatform:looker,lkml_samples.view.my_view2,PROD)",
    "changeType": "UPSERT",
    "aspectName": "viewProperties",
    "aspect": {
        "json": {
            "materialized": false,
            "viewLogic": "SELECT\n          is_latest,\n          country,\n          city,\n          timestamp,\n          measurement\n        FROM\n          my_table",
            "viewLanguage": "sql"
        }
    },
    "systemMetadata": {
        "lastObserved": 1586847600000,
        "runId": "lookml-test"
    }
},
{
    "proposedSnapshot": {
        "com.linkedin.pegasus2avro.metadata.snapshot.TagSnapshot": {
            "urn": "urn:li:tag:Dimension",
            "aspects": [
                {
                    "com.linkedin.pegasus2avro.common.Ownership": {
                        "owners": [
                            {
                                "owner": "urn:li:corpuser:datahub",
                                "type": "DATAOWNER"
                            }
                        ],
                        "lastModified": {
                            "time": 0,
                            "actor": "urn:li:corpuser:unknown"
                        }
                    }
                },
                {
                    "com.linkedin.pegasus2avro.tag.TagProperties": {
                        "name": "Dimension",
                        "description": "A tag that is applied to all dimension fields."
                    }
                }
            ]
        }
    },
    "systemMetadata": {
        "lastObserved": 1586847600000,
        "runId": "lookml-test"
    }
},
{
    "proposedSnapshot": {
        "com.linkedin.pegasus2avro.metadata.snapshot.TagSnapshot": {
            "urn": "urn:li:tag:Temporal",
            "aspects": [
                {
                    "com.linkedin.pegasus2avro.common.Ownership": {
                        "owners": [
                            {
                                "owner": "urn:li:corpuser:datahub",
                                "type": "DATAOWNER"
                            }
                        ],
                        "lastModified": {
                            "time": 0,
                            "actor": "urn:li:corpuser:unknown"
                        }
                    }
                },
                {
                    "com.linkedin.pegasus2avro.tag.TagProperties": {
                        "name": "Temporal",
                        "description": "A tag that is applied to all time-based (temporal) fields such as timestamps or durations."
                    }
                }
            ]
        }
    },
    "systemMetadata": {
        "lastObserved": 1586847600000,
        "runId": "lookml-test"
    }
},
{
    "proposedSnapshot": {
        "com.linkedin.pegasus2avro.metadata.snapshot.TagSnapshot": {
            "urn": "urn:li:tag:Measure",
            "aspects": [
                {
                    "com.linkedin.pegasus2avro.common.Ownership": {
                        "owners": [
                            {
                                "owner": "urn:li:corpuser:datahub",
                                "type": "DATAOWNER"
                            }
                        ],
                        "lastModified": {
                            "time": 0,
                            "actor": "urn:li:corpuser:unknown"
                        }
                    }
                },
                {
                    "com.linkedin.pegasus2avro.tag.TagProperties": {
                        "name": "Measure",
                        "description": "A tag that is applied to all measures (metrics). Measures are typically the columns that you aggregate on"
                    }
                }
            ]
        }
    },
    "systemMetadata": {
        "lastObserved": 1586847600000,
        "runId": "lookml-test"
    }
},
{
    "entityType": "tag",
    "entityUrn": "urn:li:tag:Dimension",
    "changeType": "UPSERT",
    "aspectName": "status",
    "aspect": {
        "json": {
            "removed": false
        }
    },
    "systemMetadata": {
        "lastObserved": 1586847600000,
        "runId": "lookml-test"
    }
},
{
    "entityType": "tag",
    "entityUrn": "urn:li:tag:Measure",
    "changeType": "UPSERT",
    "aspectName": "status",
    "aspect": {
        "json": {
            "removed": false
        }
    },
    "systemMetadata": {
        "lastObserved": 1586847600000,
        "runId": "lookml-test"
    }
},
{
    "entityType": "tag",
    "entityUrn": "urn:li:tag:Temporal",
    "changeType": "UPSERT",
    "aspectName": "status",
    "aspect": {
        "json": {
            "removed": false
        }
    },
    "systemMetadata": {
        "lastObserved": 1586847600000,
        "runId": "lookml-test"
    }
}
]<|MERGE_RESOLUTION|>--- conflicted
+++ resolved
@@ -1,751 +1,748 @@
 [
-{
-    "proposedSnapshot": {
-        "com.linkedin.pegasus2avro.metadata.snapshot.DatasetSnapshot": {
-            "urn": "urn:li:dataset:(urn:li:dataPlatform:looker,lkml_samples.view.my_view,PROD)",
-            "aspects": [
-                {
-                    "com.linkedin.pegasus2avro.common.BrowsePaths": {
-                        "paths": [
-                            "/prod/looker/lkml_samples/views"
-                        ]
+    {
+        "proposedSnapshot": {
+            "com.linkedin.pegasus2avro.metadata.snapshot.DatasetSnapshot": {
+                "urn": "urn:li:dataset:(urn:li:dataPlatform:looker,lkml_samples.view.my_view,PROD)",
+                "aspects": [
+                    {
+                        "com.linkedin.pegasus2avro.common.BrowsePaths": {
+                            "paths": [
+                                "/prod/looker/lkml_samples/views"
+                            ]
+                        }
+                    },
+                    {
+                        "com.linkedin.pegasus2avro.common.Status": {
+                            "removed": false
+                        }
+                    },
+                    {
+                        "com.linkedin.pegasus2avro.dataset.UpstreamLineage": {
+                            "upstreams": [
+                                {
+                                    "auditStamp": {
+                                        "time": 0,
+                                        "actor": "urn:li:corpuser:unknown"
+                                    },
+                                    "dataset": "urn:li:dataset:(urn:li:dataPlatform:snowflake,warehouse.default_db.default_schema.my_table,DEV)",
+                                    "type": "VIEW"
+                                }
+                            ]
+                        }
+                    },
+                    {
+                        "com.linkedin.pegasus2avro.schema.SchemaMetadata": {
+                            "schemaName": "my_view",
+                            "platform": "urn:li:dataPlatform:looker",
+                            "version": 0,
+                            "created": {
+                                "time": 0,
+                                "actor": "urn:li:corpuser:unknown"
+                            },
+                            "lastModified": {
+                                "time": 0,
+                                "actor": "urn:li:corpuser:unknown"
+                            },
+                            "hash": "",
+                            "platformSchema": {
+                                "com.linkedin.pegasus2avro.schema.OtherSchema": {
+                                    "rawSchema": ""
+                                }
+                            },
+                            "fields": [
+                                {
+                                    "fieldPath": "country",
+                                    "nullable": false,
+                                    "description": "The country",
+                                    "label": "",
+                                    "type": {
+                                        "type": {
+                                            "com.linkedin.pegasus2avro.schema.StringType": {}
+                                        }
+                                    },
+                                    "nativeDataType": "string",
+                                    "recursive": false,
+                                    "globalTags": {
+                                        "tags": [
+                                            {
+                                                "tag": "urn:li:tag:Dimension"
+                                            }
+                                        ]
+                                    },
+                                    "isPartOfKey": false
+                                },
+                                {
+                                    "fieldPath": "city",
+                                    "nullable": false,
+                                    "description": "City",
+                                    "label": "",
+                                    "type": {
+                                        "type": {
+                                            "com.linkedin.pegasus2avro.schema.StringType": {}
+                                        }
+                                    },
+                                    "nativeDataType": "string",
+                                    "recursive": false,
+                                    "globalTags": {
+                                        "tags": [
+                                            {
+                                                "tag": "urn:li:tag:Dimension"
+                                            }
+                                        ]
+                                    },
+                                    "isPartOfKey": false
+                                },
+                                {
+                                    "fieldPath": "is_latest",
+                                    "nullable": false,
+                                    "description": "Is latest data",
+                                    "label": "",
+                                    "type": {
+                                        "type": {
+                                            "com.linkedin.pegasus2avro.schema.BooleanType": {}
+                                        }
+                                    },
+                                    "nativeDataType": "yesno",
+                                    "recursive": false,
+                                    "globalTags": {
+                                        "tags": [
+                                            {
+                                                "tag": "urn:li:tag:Dimension"
+                                            }
+                                        ]
+                                    },
+                                    "isPartOfKey": false
+                                },
+                                {
+                                    "fieldPath": "timestamp",
+                                    "nullable": false,
+                                    "description": "Timestamp of measurement",
+                                    "label": "",
+                                    "type": {
+                                        "type": {
+                                            "com.linkedin.pegasus2avro.schema.TimeType": {}
+                                        }
+                                    },
+                                    "nativeDataType": "time",
+                                    "recursive": false,
+                                    "globalTags": {
+                                        "tags": [
+                                            {
+                                                "tag": "urn:li:tag:Dimension"
+                                            },
+                                            {
+                                                "tag": "urn:li:tag:Temporal"
+                                            }
+                                        ]
+                                    },
+                                    "isPartOfKey": false
+                                },
+                                {
+                                    "fieldPath": "average_measurement",
+                                    "nullable": false,
+                                    "description": "My measurement",
+                                    "label": "",
+                                    "type": {
+                                        "type": {
+                                            "com.linkedin.pegasus2avro.schema.NumberType": {}
+                                        }
+                                    },
+                                    "nativeDataType": "average",
+                                    "recursive": false,
+                                    "globalTags": {
+                                        "tags": [
+                                            {
+                                                "tag": "urn:li:tag:Measure"
+                                            }
+                                        ]
+                                    },
+                                    "isPartOfKey": false
+                                }
+                            ],
+                            "primaryKeys": []
+                        }
+                    },
+                    {
+                        "com.linkedin.pegasus2avro.dataset.DatasetProperties": {
+                            "customProperties": {
+                                "looker.file.path": "foo.view.lkml"
+                            },
+                            "name": "my_view",
+                            "tags": []
+                        }
                     }
-                },
-                {
-                    "com.linkedin.pegasus2avro.common.Status": {
-                        "removed": false
+                ]
+            }
+        },
+        "systemMetadata": {
+            "lastObserved": 1586847600000,
+            "runId": "lookml-test"
+        }
+    },
+    {
+        "entityType": "dataset",
+        "entityUrn": "urn:li:dataset:(urn:li:dataPlatform:looker,lkml_samples.view.my_view,PROD)",
+        "changeType": "UPSERT",
+        "aspectName": "subTypes",
+        "aspect": {
+            "json": {
+                "typeNames": [
+                    "View"
+                ]
+            }
+        },
+        "systemMetadata": {
+            "lastObserved": 1586847600000,
+            "runId": "lookml-test"
+        }
+    },
+    {
+        "entityType": "dataset",
+        "entityUrn": "urn:li:dataset:(urn:li:dataPlatform:looker,lkml_samples.view.my_view,PROD)",
+        "changeType": "UPSERT",
+        "aspectName": "viewProperties",
+        "aspect": {
+            "json": {
+                "materialized": false,
+                "viewLogic": "SELECT\n          is_latest,\n          country,\n          city,\n          timestamp,\n          measurement\n        FROM\n          my_table",
+                "viewLanguage": "sql"
+            }
+        },
+        "systemMetadata": {
+            "lastObserved": 1586847600000,
+            "runId": "lookml-test"
+        }
+    },
+    {
+        "proposedSnapshot": {
+            "com.linkedin.pegasus2avro.metadata.snapshot.DatasetSnapshot": {
+                "urn": "urn:li:dataset:(urn:li:dataPlatform:looker,lkml_samples.view.owners,PROD)",
+                "aspects": [
+                    {
+                        "com.linkedin.pegasus2avro.common.BrowsePaths": {
+                            "paths": [
+                                "/prod/looker/lkml_samples/views"
+                            ]
+                        }
+                    },
+                    {
+                        "com.linkedin.pegasus2avro.common.Status": {
+                            "removed": false
+                        }
+                    },
+                    {
+                        "com.linkedin.pegasus2avro.dataset.UpstreamLineage": {
+                            "upstreams": [
+                                {
+                                    "auditStamp": {
+                                        "time": 0,
+                                        "actor": "urn:li:corpuser:unknown"
+                                    },
+                                    "dataset": "urn:li:dataset:(urn:li:dataPlatform:snowflake,warehouse.default_db.default_schema.owners,DEV)",
+                                    "type": "VIEW"
+                                }
+                            ],
+                            "fineGrainedLineages": [
+                                {
+                                    "upstreamType": "FIELD_SET",
+                                    "upstreams": [
+                                        "urn:li:schemaField:(urn:li:dataset:(urn:li:dataPlatform:snowflake,warehouse.default_db.default_schema.owners,DEV),id)"
+                                    ],
+                                    "downstreamType": "FIELD",
+                                    "downstreams": [
+                                        "urn:li:schemaField:(urn:li:dataset:(urn:li:dataPlatform:looker,lkml_samples.view.owners,PROD),id)"
+                                    ],
+                                    "confidenceScore": 1.0
+                                },
+                                {
+                                    "upstreamType": "FIELD_SET",
+                                    "upstreams": [
+                                        "urn:li:schemaField:(urn:li:dataset:(urn:li:dataPlatform:snowflake,warehouse.default_db.default_schema.owners,DEV),owner_name)"
+                                    ],
+                                    "downstreamType": "FIELD",
+                                    "downstreams": [
+                                        "urn:li:schemaField:(urn:li:dataset:(urn:li:dataPlatform:looker,lkml_samples.view.owners,PROD),owner_name)"
+                                    ],
+                                    "confidenceScore": 1.0
+                                }
+                            ]
+                        }
+                    },
+                    {
+                        "com.linkedin.pegasus2avro.schema.SchemaMetadata": {
+                            "schemaName": "owners",
+                            "platform": "urn:li:dataPlatform:looker",
+                            "version": 0,
+                            "created": {
+                                "time": 0,
+                                "actor": "urn:li:corpuser:unknown"
+                            },
+                            "lastModified": {
+                                "time": 0,
+                                "actor": "urn:li:corpuser:unknown"
+                            },
+                            "hash": "",
+                            "platformSchema": {
+                                "com.linkedin.pegasus2avro.schema.OtherSchema": {
+                                    "rawSchema": ""
+                                }
+                            },
+                            "fields": [
+                                {
+                                    "fieldPath": "id",
+                                    "nullable": false,
+                                    "description": "",
+                                    "label": "",
+                                    "type": {
+                                        "type": {
+                                            "com.linkedin.pegasus2avro.schema.StringType": {}
+                                        }
+                                    },
+                                    "nativeDataType": "string",
+                                    "recursive": false,
+                                    "globalTags": {
+                                        "tags": [
+                                            {
+                                                "tag": "urn:li:tag:Dimension"
+                                            }
+                                        ]
+                                    },
+                                    "isPartOfKey": true
+                                },
+                                {
+                                    "fieldPath": "owner_name",
+                                    "nullable": false,
+                                    "description": "",
+                                    "label": "",
+                                    "type": {
+                                        "type": {
+                                            "com.linkedin.pegasus2avro.schema.StringType": {}
+                                        }
+                                    },
+                                    "nativeDataType": "string",
+                                    "recursive": false,
+                                    "globalTags": {
+                                        "tags": [
+                                            {
+                                                "tag": "urn:li:tag:Dimension"
+                                            }
+                                        ]
+                                    },
+                                    "isPartOfKey": false
+                                }
+                            ],
+                            "primaryKeys": [
+                                "id"
+                            ]
+                        }
+                    },
+                    {
+                        "com.linkedin.pegasus2avro.dataset.DatasetProperties": {
+                            "customProperties": {
+                                "looker.file.path": "owners.view.lkml"
+                            },
+                            "name": "owners",
+                            "tags": []
+                        }
                     }
-                },
-                {
-                    "com.linkedin.pegasus2avro.dataset.UpstreamLineage": {
-                        "upstreams": [
-                            {
-                                "auditStamp": {
-                                    "time": 0,
-                                    "actor": "urn:li:corpuser:unknown"
-                                },
-                                "dataset": "urn:li:dataset:(urn:li:dataPlatform:snowflake,warehouse.default_db.default_schema.my_table,DEV)",
-                                "type": "VIEW"
+                ]
+            }
+        },
+        "systemMetadata": {
+            "lastObserved": 1586847600000,
+            "runId": "lookml-test"
+        }
+    },
+    {
+        "entityType": "dataset",
+        "entityUrn": "urn:li:dataset:(urn:li:dataPlatform:looker,lkml_samples.view.owners,PROD)",
+        "changeType": "UPSERT",
+        "aspectName": "subTypes",
+        "aspect": {
+            "json": {
+                "typeNames": [
+                    "View"
+                ]
+            }
+        },
+        "systemMetadata": {
+            "lastObserved": 1586847600000,
+            "runId": "lookml-test"
+        }
+    },
+    {
+        "entityType": "dataset",
+        "entityUrn": "urn:li:dataset:(urn:li:dataPlatform:looker,lkml_samples.view.owners,PROD)",
+        "changeType": "UPSERT",
+        "aspectName": "viewProperties",
+        "aspect": {
+            "json": {
+                "materialized": false,
+                "viewLogic": "view: owners {\n  dimension: id {\n    primary_key: yes\n    sql: ${TABLE}.id ;;\n  }\n  dimension: owner_name {\n    sql: ${TABLE}.owner_name ;;\n  }\n}",
+                "viewLanguage": "lookml"
+            }
+        },
+        "systemMetadata": {
+            "lastObserved": 1586847600000,
+            "runId": "lookml-test"
+        }
+    },
+    {
+        "proposedSnapshot": {
+            "com.linkedin.pegasus2avro.metadata.snapshot.DatasetSnapshot": {
+                "urn": "urn:li:dataset:(urn:li:dataPlatform:looker,lkml_samples.view.my_view2,PROD)",
+                "aspects": [
+                    {
+                        "com.linkedin.pegasus2avro.common.BrowsePaths": {
+                            "paths": [
+                                "/prod/looker/lkml_samples/views"
+                            ]
+                        }
+                    },
+                    {
+                        "com.linkedin.pegasus2avro.common.Status": {
+                            "removed": false
+                        }
+                    },
+                    {
+                        "com.linkedin.pegasus2avro.dataset.UpstreamLineage": {
+                            "upstreams": [
+                                {
+                                    "auditStamp": {
+                                        "time": 0,
+                                        "actor": "urn:li:corpuser:unknown"
+                                    },
+                                    "dataset": "urn:li:dataset:(urn:li:dataPlatform:redshift,rs_warehouse.default_db.default_schema.my_table,DEV)",
+                                    "type": "VIEW"
+                                }
+                            ]
+                        }
+                    },
+                    {
+                        "com.linkedin.pegasus2avro.schema.SchemaMetadata": {
+                            "schemaName": "my_view2",
+                            "platform": "urn:li:dataPlatform:looker",
+                            "version": 0,
+                            "created": {
+                                "time": 0,
+                                "actor": "urn:li:corpuser:unknown"
+                            },
+                            "lastModified": {
+                                "time": 0,
+                                "actor": "urn:li:corpuser:unknown"
+                            },
+                            "hash": "",
+                            "platformSchema": {
+                                "com.linkedin.pegasus2avro.schema.OtherSchema": {
+                                    "rawSchema": ""
+                                }
+                            },
+                            "fields": [
+                                {
+                                    "fieldPath": "country",
+                                    "nullable": false,
+                                    "description": "The country",
+                                    "label": "",
+                                    "type": {
+                                        "type": {
+                                            "com.linkedin.pegasus2avro.schema.StringType": {}
+                                        }
+                                    },
+                                    "nativeDataType": "string",
+                                    "recursive": false,
+                                    "globalTags": {
+                                        "tags": [
+                                            {
+                                                "tag": "urn:li:tag:Dimension"
+                                            }
+                                        ]
+                                    },
+                                    "isPartOfKey": false
+                                },
+                                {
+                                    "fieldPath": "city",
+                                    "nullable": false,
+                                    "description": "City",
+                                    "label": "",
+                                    "type": {
+                                        "type": {
+                                            "com.linkedin.pegasus2avro.schema.StringType": {}
+                                        }
+                                    },
+                                    "nativeDataType": "string",
+                                    "recursive": false,
+                                    "globalTags": {
+                                        "tags": [
+                                            {
+                                                "tag": "urn:li:tag:Dimension"
+                                            }
+                                        ]
+                                    },
+                                    "isPartOfKey": false
+                                },
+                                {
+                                    "fieldPath": "is_latest",
+                                    "nullable": false,
+                                    "description": "Is latest data",
+                                    "label": "",
+                                    "type": {
+                                        "type": {
+                                            "com.linkedin.pegasus2avro.schema.BooleanType": {}
+                                        }
+                                    },
+                                    "nativeDataType": "yesno",
+                                    "recursive": false,
+                                    "globalTags": {
+                                        "tags": [
+                                            {
+                                                "tag": "urn:li:tag:Dimension"
+                                            }
+                                        ]
+                                    },
+                                    "isPartOfKey": false
+                                },
+                                {
+                                    "fieldPath": "timestamp",
+                                    "nullable": false,
+                                    "description": "Timestamp of measurement",
+                                    "label": "",
+                                    "type": {
+                                        "type": {
+                                            "com.linkedin.pegasus2avro.schema.TimeType": {}
+                                        }
+                                    },
+                                    "nativeDataType": "time",
+                                    "recursive": false,
+                                    "globalTags": {
+                                        "tags": [
+                                            {
+                                                "tag": "urn:li:tag:Dimension"
+                                            },
+                                            {
+                                                "tag": "urn:li:tag:Temporal"
+                                            }
+                                        ]
+                                    },
+                                    "isPartOfKey": false
+                                },
+                                {
+                                    "fieldPath": "average_measurement",
+                                    "nullable": false,
+                                    "description": "My measurement",
+                                    "label": "",
+                                    "type": {
+                                        "type": {
+                                            "com.linkedin.pegasus2avro.schema.NumberType": {}
+                                        }
+                                    },
+                                    "nativeDataType": "average",
+                                    "recursive": false,
+                                    "globalTags": {
+                                        "tags": [
+                                            {
+                                                "tag": "urn:li:tag:Measure"
+                                            }
+                                        ]
+                                    },
+                                    "isPartOfKey": false
+                                }
+                            ],
+                            "primaryKeys": []
+                        }
+                    },
+                    {
+                        "com.linkedin.pegasus2avro.dataset.DatasetProperties": {
+                            "customProperties": {
+                                "looker.file.path": "foo2.view.lkml"
+                            },
+                            "name": "my_view2",
+                            "tags": []
+                        }
+                    }
+                ]
+            }
+        },
+        "systemMetadata": {
+            "lastObserved": 1586847600000,
+            "runId": "lookml-test"
+        }
+    },
+    {
+        "entityType": "dataset",
+        "entityUrn": "urn:li:dataset:(urn:li:dataPlatform:looker,lkml_samples.view.my_view2,PROD)",
+        "changeType": "UPSERT",
+        "aspectName": "subTypes",
+        "aspect": {
+            "json": {
+                "typeNames": [
+                    "View"
+                ]
+            }
+        },
+        "systemMetadata": {
+            "lastObserved": 1586847600000,
+            "runId": "lookml-test"
+        }
+    },
+    {
+        "entityType": "dataset",
+        "entityUrn": "urn:li:dataset:(urn:li:dataPlatform:looker,lkml_samples.view.my_view2,PROD)",
+        "changeType": "UPSERT",
+        "aspectName": "viewProperties",
+        "aspect": {
+            "json": {
+                "materialized": false,
+                "viewLogic": "SELECT\n          is_latest,\n          country,\n          city,\n          timestamp,\n          measurement\n        FROM\n          my_table",
+                "viewLanguage": "sql"
+            }
+        },
+        "systemMetadata": {
+            "lastObserved": 1586847600000,
+            "runId": "lookml-test"
+        }
+    },
+    {
+        "proposedSnapshot": {
+            "com.linkedin.pegasus2avro.metadata.snapshot.TagSnapshot": {
+                "urn": "urn:li:tag:Dimension",
+                "aspects": [
+                    {
+                        "com.linkedin.pegasus2avro.common.Ownership": {
+                            "owners": [
+                                {
+                                    "owner": "urn:li:corpuser:datahub",
+                                    "type": "DATAOWNER"
+                                }
+                            ],
+                            "lastModified": {
+                                "time": 0,
+                                "actor": "urn:li:corpuser:unknown"
                             }
-                        ]
+                        }
+                    },
+                    {
+                        "com.linkedin.pegasus2avro.tag.TagProperties": {
+                            "name": "Dimension",
+                            "description": "A tag that is applied to all dimension fields."
+                        }
                     }
-                },
-                {
-                    "com.linkedin.pegasus2avro.schema.SchemaMetadata": {
-                        "schemaName": "my_view",
-                        "platform": "urn:li:dataPlatform:looker",
-                        "version": 0,
-                        "created": {
-                            "time": 0,
-                            "actor": "urn:li:corpuser:unknown"
-                        },
-                        "lastModified": {
-                            "time": 0,
-                            "actor": "urn:li:corpuser:unknown"
-                        },
-                        "hash": "",
-                        "platformSchema": {
-                            "com.linkedin.pegasus2avro.schema.OtherSchema": {
-                                "rawSchema": ""
+                ]
+            }
+        },
+        "systemMetadata": {
+            "lastObserved": 1586847600000,
+            "runId": "lookml-test"
+        }
+    },
+    {
+        "proposedSnapshot": {
+            "com.linkedin.pegasus2avro.metadata.snapshot.TagSnapshot": {
+                "urn": "urn:li:tag:Temporal",
+                "aspects": [
+                    {
+                        "com.linkedin.pegasus2avro.common.Ownership": {
+                            "owners": [
+                                {
+                                    "owner": "urn:li:corpuser:datahub",
+                                    "type": "DATAOWNER"
+                                }
+                            ],
+                            "lastModified": {
+                                "time": 0,
+                                "actor": "urn:li:corpuser:unknown"
                             }
-                        },
-                        "fields": [
-                            {
-                                "fieldPath": "country",
-                                "nullable": false,
-                                "description": "The country",
-                                "label": "",
-                                "type": {
-                                    "type": {
-                                        "com.linkedin.pegasus2avro.schema.StringType": {}
-                                    }
-                                },
-                                "nativeDataType": "string",
-                                "recursive": false,
-                                "globalTags": {
-                                    "tags": [
-                                        {
-                                            "tag": "urn:li:tag:Dimension"
-                                        }
-                                    ]
-                                },
-                                "isPartOfKey": false
-                            },
-                            {
-                                "fieldPath": "city",
-                                "nullable": false,
-                                "description": "City",
-                                "label": "",
-                                "type": {
-                                    "type": {
-                                        "com.linkedin.pegasus2avro.schema.StringType": {}
-                                    }
-                                },
-                                "nativeDataType": "string",
-                                "recursive": false,
-                                "globalTags": {
-                                    "tags": [
-                                        {
-                                            "tag": "urn:li:tag:Dimension"
-                                        }
-                                    ]
-                                },
-                                "isPartOfKey": false
-                            },
-                            {
-                                "fieldPath": "is_latest",
-                                "nullable": false,
-                                "description": "Is latest data",
-                                "label": "",
-                                "type": {
-                                    "type": {
-                                        "com.linkedin.pegasus2avro.schema.BooleanType": {}
-                                    }
-                                },
-                                "nativeDataType": "yesno",
-                                "recursive": false,
-                                "globalTags": {
-                                    "tags": [
-                                        {
-                                            "tag": "urn:li:tag:Dimension"
-                                        }
-                                    ]
-                                },
-                                "isPartOfKey": false
-                            },
-                            {
-                                "fieldPath": "timestamp",
-                                "nullable": false,
-                                "description": "Timestamp of measurement",
-                                "label": "",
-                                "type": {
-                                    "type": {
-                                        "com.linkedin.pegasus2avro.schema.TimeType": {}
-                                    }
-                                },
-                                "nativeDataType": "time",
-                                "recursive": false,
-                                "globalTags": {
-                                    "tags": [
-                                        {
-                                            "tag": "urn:li:tag:Dimension"
-                                        },
-                                        {
-                                            "tag": "urn:li:tag:Temporal"
-                                        }
-                                    ]
-                                },
-                                "isPartOfKey": false
-                            },
-                            {
-                                "fieldPath": "average_measurement",
-                                "nullable": false,
-                                "description": "My measurement",
-                                "label": "",
-                                "type": {
-                                    "type": {
-                                        "com.linkedin.pegasus2avro.schema.NumberType": {}
-                                    }
-                                },
-                                "nativeDataType": "average",
-                                "recursive": false,
-                                "globalTags": {
-                                    "tags": [
-                                        {
-                                            "tag": "urn:li:tag:Measure"
-                                        }
-                                    ]
-                                },
-                                "isPartOfKey": false
+                        }
+                    },
+                    {
+                        "com.linkedin.pegasus2avro.tag.TagProperties": {
+                            "name": "Temporal",
+                            "description": "A tag that is applied to all time-based (temporal) fields such as timestamps or durations."
+                        }
+                    }
+                ]
+            }
+        },
+        "systemMetadata": {
+            "lastObserved": 1586847600000,
+            "runId": "lookml-test"
+        }
+    },
+    {
+        "proposedSnapshot": {
+            "com.linkedin.pegasus2avro.metadata.snapshot.TagSnapshot": {
+                "urn": "urn:li:tag:Measure",
+                "aspects": [
+                    {
+                        "com.linkedin.pegasus2avro.common.Ownership": {
+                            "owners": [
+                                {
+                                    "owner": "urn:li:corpuser:datahub",
+                                    "type": "DATAOWNER"
+                                }
+                            ],
+                            "lastModified": {
+                                "time": 0,
+                                "actor": "urn:li:corpuser:unknown"
                             }
-                        ],
-                        "primaryKeys": []
+                        }
+                    },
+                    {
+                        "com.linkedin.pegasus2avro.tag.TagProperties": {
+                            "name": "Measure",
+                            "description": "A tag that is applied to all measures (metrics). Measures are typically the columns that you aggregate on"
+                        }
                     }
-                },
-                {
-                    "com.linkedin.pegasus2avro.dataset.DatasetProperties": {
-                        "customProperties": {
-                            "looker.file.path": "foo.view.lkml"
-                        },
-                        "name": "my_view",
-                        "tags": []
-                    }
-                }
-            ]
-        }
-    },
-    "systemMetadata": {
-        "lastObserved": 1586847600000,
-        "runId": "lookml-test"
+                ]
+            }
+        },
+        "systemMetadata": {
+            "lastObserved": 1586847600000,
+            "runId": "lookml-test"
+        }
+    },
+    {
+        "entityType": "tag",
+        "entityUrn": "urn:li:tag:Dimension",
+        "changeType": "UPSERT",
+        "aspectName": "status",
+        "aspect": {
+            "json": {
+                "removed": false
+            }
+        },
+        "systemMetadata": {
+            "lastObserved": 1586847600000,
+            "runId": "lookml-test"
+        }
+    },
+    {
+        "entityType": "tag",
+        "entityUrn": "urn:li:tag:Measure",
+        "changeType": "UPSERT",
+        "aspectName": "status",
+        "aspect": {
+            "json": {
+                "removed": false
+            }
+        },
+        "systemMetadata": {
+            "lastObserved": 1586847600000,
+            "runId": "lookml-test"
+        }
+    },
+    {
+        "entityType": "tag",
+        "entityUrn": "urn:li:tag:Temporal",
+        "changeType": "UPSERT",
+        "aspectName": "status",
+        "aspect": {
+            "json": {
+                "removed": false
+            }
+        },
+        "systemMetadata": {
+            "lastObserved": 1586847600000,
+            "runId": "lookml-test"
+        }
     }
-},
-{
-    "entityType": "dataset",
-    "entityUrn": "urn:li:dataset:(urn:li:dataPlatform:looker,lkml_samples.view.my_view,PROD)",
-    "changeType": "UPSERT",
-    "aspectName": "subTypes",
-    "aspect": {
-        "json": {
-            "typeNames": [
-                "View"
-            ]
-        }
-    },
-    "systemMetadata": {
-        "lastObserved": 1586847600000,
-        "runId": "lookml-test"
-    }
-},
-{
-    "entityType": "dataset",
-    "entityUrn": "urn:li:dataset:(urn:li:dataPlatform:looker,lkml_samples.view.my_view,PROD)",
-    "changeType": "UPSERT",
-    "aspectName": "viewProperties",
-    "aspect": {
-        "json": {
-            "materialized": false,
-            "viewLogic": "SELECT\n          is_latest,\n          country,\n          city,\n          timestamp,\n          measurement\n        FROM\n          my_table",
-            "viewLanguage": "sql"
-        }
-    },
-    "systemMetadata": {
-        "lastObserved": 1586847600000,
-        "runId": "lookml-test"
-    }
-},
-{
-    "proposedSnapshot": {
-        "com.linkedin.pegasus2avro.metadata.snapshot.DatasetSnapshot": {
-            "urn": "urn:li:dataset:(urn:li:dataPlatform:looker,lkml_samples.view.owners,PROD)",
-            "aspects": [
-                {
-                    "com.linkedin.pegasus2avro.common.BrowsePaths": {
-                        "paths": [
-                            "/prod/looker/lkml_samples/views"
-                        ]
-                    }
-                },
-                {
-                    "com.linkedin.pegasus2avro.common.Status": {
-                        "removed": false
-                    }
-                },
-                {
-                    "com.linkedin.pegasus2avro.dataset.UpstreamLineage": {
-                        "upstreams": [
-                            {
-                                "auditStamp": {
-                                    "time": 0,
-                                    "actor": "urn:li:corpuser:unknown"
-                                },
-                                "dataset": "urn:li:dataset:(urn:li:dataPlatform:snowflake,warehouse.default_db.default_schema.owners,DEV)",
-                                "type": "VIEW"
-                            }
-<<<<<<< HEAD
-=======
-                        ],
-                        "fineGrainedLineages": [
-                            {
-                                "upstreamType": "FIELD_SET",
-                                "upstreams": [
-                                    "urn:li:schemaField:(urn:li:dataset:(urn:li:dataPlatform:snowflake,warehouse.default_db.default_schema.owners,DEV),id)"
-                                ],
-                                "downstreamType": "FIELD",
-                                "downstreams": [
-                                    "urn:li:schemaField:(urn:li:dataset:(urn:li:dataPlatform:looker,lkml_samples.view.owners,PROD),id)"
-                                ],
-                                "confidenceScore": 1.0
-                            },
-                            {
-                                "upstreamType": "FIELD_SET",
-                                "upstreams": [
-                                    "urn:li:schemaField:(urn:li:dataset:(urn:li:dataPlatform:snowflake,warehouse.default_db.default_schema.owners,DEV),owner_name)"
-                                ],
-                                "downstreamType": "FIELD",
-                                "downstreams": [
-                                    "urn:li:schemaField:(urn:li:dataset:(urn:li:dataPlatform:looker,lkml_samples.view.owners,PROD),owner_name)"
-                                ],
-                                "confidenceScore": 1.0
-                            }
-                        ]
-                    }
-                },
-                {
-                    "com.linkedin.pegasus2avro.schema.SchemaMetadata": {
-                        "schemaName": "owners",
-                        "platform": "urn:li:dataPlatform:looker",
-                        "version": 0,
-                        "created": {
-                            "time": 0,
-                            "actor": "urn:li:corpuser:unknown"
-                        },
-                        "lastModified": {
-                            "time": 0,
-                            "actor": "urn:li:corpuser:unknown"
-                        },
-                        "hash": "",
-                        "platformSchema": {
-                            "com.linkedin.pegasus2avro.schema.OtherSchema": {
-                                "rawSchema": ""
-                            }
-                        },
-                        "fields": [
-                            {
-                                "fieldPath": "id",
-                                "nullable": false,
-                                "description": "",
-                                "label": "",
-                                "type": {
-                                    "type": {
-                                        "com.linkedin.pegasus2avro.schema.StringType": {}
-                                    }
-                                },
-                                "nativeDataType": "string",
-                                "recursive": false,
-                                "globalTags": {
-                                    "tags": [
-                                        {
-                                            "tag": "urn:li:tag:Dimension"
-                                        }
-                                    ]
-                                },
-                                "isPartOfKey": true
-                            },
-                            {
-                                "fieldPath": "owner_name",
-                                "nullable": false,
-                                "description": "",
-                                "label": "",
-                                "type": {
-                                    "type": {
-                                        "com.linkedin.pegasus2avro.schema.StringType": {}
-                                    }
-                                },
-                                "nativeDataType": "string",
-                                "recursive": false,
-                                "globalTags": {
-                                    "tags": [
-                                        {
-                                            "tag": "urn:li:tag:Dimension"
-                                        }
-                                    ]
-                                },
-                                "isPartOfKey": false
-                            }
-                        ],
-                        "primaryKeys": [
-                            "id"
-                        ]
-                    }
-                },
-                {
-                    "com.linkedin.pegasus2avro.dataset.DatasetProperties": {
-                        "customProperties": {
-                            "looker.file.path": "owners.view.lkml"
-                        },
-                        "name": "owners",
-                        "tags": []
-                    }
-                }
-            ]
-        }
-    },
-    "systemMetadata": {
-        "lastObserved": 1586847600000,
-        "runId": "lookml-test"
-    }
-},
-{
-    "entityType": "dataset",
-    "entityUrn": "urn:li:dataset:(urn:li:dataPlatform:looker,lkml_samples.view.owners,PROD)",
-    "changeType": "UPSERT",
-    "aspectName": "subTypes",
-    "aspect": {
-        "json": {
-            "typeNames": [
-                "View"
-            ]
-        }
-    },
-    "systemMetadata": {
-        "lastObserved": 1586847600000,
-        "runId": "lookml-test"
-    }
-},
-{
-    "entityType": "dataset",
-    "entityUrn": "urn:li:dataset:(urn:li:dataPlatform:looker,lkml_samples.view.owners,PROD)",
-    "changeType": "UPSERT",
-    "aspectName": "viewProperties",
-    "aspect": {
-        "json": {
-            "materialized": false,
-            "viewLogic": "view: owners {\n  dimension: id {\n    primary_key: yes\n    sql: ${TABLE}.id ;;\n  }\n  dimension: owner_name {\n    sql: ${TABLE}.owner_name ;;\n  }\n}",
-            "viewLanguage": "lookml"
-        }
-    },
-    "systemMetadata": {
-        "lastObserved": 1586847600000,
-        "runId": "lookml-test"
-    }
-},
-{
-    "proposedSnapshot": {
-        "com.linkedin.pegasus2avro.metadata.snapshot.DatasetSnapshot": {
-            "urn": "urn:li:dataset:(urn:li:dataPlatform:looker,lkml_samples.view.my_view2,PROD)",
-            "aspects": [
-                {
-                    "com.linkedin.pegasus2avro.common.BrowsePaths": {
-                        "paths": [
-                            "/prod/looker/lkml_samples/views"
-                        ]
-                    }
-                },
-                {
-                    "com.linkedin.pegasus2avro.common.Status": {
-                        "removed": false
-                    }
-                },
-                {
-                    "com.linkedin.pegasus2avro.dataset.UpstreamLineage": {
-                        "upstreams": [
-                            {
-                                "auditStamp": {
-                                    "time": 0,
-                                    "actor": "urn:li:corpuser:unknown"
-                                },
-                                "dataset": "urn:li:dataset:(urn:li:dataPlatform:redshift,rs_warehouse.default_db.default_schema.my_table,DEV)",
-                                "type": "VIEW"
-                            }
->>>>>>> 5fc6601d
-                        ]
-                    }
-                },
-                {
-                    "com.linkedin.pegasus2avro.schema.SchemaMetadata": {
-                        "schemaName": "my_view2",
-                        "platform": "urn:li:dataPlatform:looker",
-                        "version": 0,
-                        "created": {
-                            "time": 0,
-                            "actor": "urn:li:corpuser:unknown"
-                        },
-                        "lastModified": {
-                            "time": 0,
-                            "actor": "urn:li:corpuser:unknown"
-                        },
-                        "hash": "",
-                        "platformSchema": {
-                            "com.linkedin.pegasus2avro.schema.OtherSchema": {
-                                "rawSchema": ""
-                            }
-                        },
-                        "fields": [
-                            {
-                                "fieldPath": "country",
-                                "nullable": false,
-                                "description": "The country",
-                                "label": "",
-                                "type": {
-                                    "type": {
-                                        "com.linkedin.pegasus2avro.schema.StringType": {}
-                                    }
-                                },
-                                "nativeDataType": "string",
-                                "recursive": false,
-                                "globalTags": {
-                                    "tags": [
-                                        {
-                                            "tag": "urn:li:tag:Dimension"
-                                        }
-                                    ]
-                                },
-                                "isPartOfKey": false
-                            },
-                            {
-                                "fieldPath": "city",
-                                "nullable": false,
-                                "description": "City",
-                                "label": "",
-                                "type": {
-                                    "type": {
-                                        "com.linkedin.pegasus2avro.schema.StringType": {}
-                                    }
-                                },
-                                "nativeDataType": "string",
-                                "recursive": false,
-                                "globalTags": {
-                                    "tags": [
-                                        {
-                                            "tag": "urn:li:tag:Dimension"
-                                        }
-                                    ]
-                                },
-                                "isPartOfKey": false
-                            },
-                            {
-                                "fieldPath": "is_latest",
-                                "nullable": false,
-                                "description": "Is latest data",
-                                "label": "",
-                                "type": {
-                                    "type": {
-                                        "com.linkedin.pegasus2avro.schema.BooleanType": {}
-                                    }
-                                },
-                                "nativeDataType": "yesno",
-                                "recursive": false,
-                                "globalTags": {
-                                    "tags": [
-                                        {
-                                            "tag": "urn:li:tag:Dimension"
-                                        }
-                                    ]
-                                },
-                                "isPartOfKey": false
-                            },
-                            {
-                                "fieldPath": "timestamp",
-                                "nullable": false,
-                                "description": "Timestamp of measurement",
-                                "label": "",
-                                "type": {
-                                    "type": {
-                                        "com.linkedin.pegasus2avro.schema.TimeType": {}
-                                    }
-                                },
-                                "nativeDataType": "time",
-                                "recursive": false,
-                                "globalTags": {
-                                    "tags": [
-                                        {
-                                            "tag": "urn:li:tag:Dimension"
-                                        },
-                                        {
-                                            "tag": "urn:li:tag:Temporal"
-                                        }
-                                    ]
-                                },
-                                "isPartOfKey": false
-                            },
-                            {
-                                "fieldPath": "average_measurement",
-                                "nullable": false,
-                                "description": "My measurement",
-                                "label": "",
-                                "type": {
-                                    "type": {
-                                        "com.linkedin.pegasus2avro.schema.NumberType": {}
-                                    }
-                                },
-                                "nativeDataType": "average",
-                                "recursive": false,
-                                "globalTags": {
-                                    "tags": [
-                                        {
-                                            "tag": "urn:li:tag:Measure"
-                                        }
-                                    ]
-                                },
-                                "isPartOfKey": false
-                            }
-                        ],
-                        "primaryKeys": []
-                    }
-                },
-                {
-                    "com.linkedin.pegasus2avro.dataset.DatasetProperties": {
-                        "customProperties": {
-                            "looker.file.path": "foo2.view.lkml"
-                        },
-                        "name": "my_view2",
-                        "tags": []
-                    }
-                }
-            ]
-        }
-    },
-    "systemMetadata": {
-        "lastObserved": 1586847600000,
-        "runId": "lookml-test"
-    }
-},
-{
-    "entityType": "dataset",
-    "entityUrn": "urn:li:dataset:(urn:li:dataPlatform:looker,lkml_samples.view.my_view2,PROD)",
-    "changeType": "UPSERT",
-    "aspectName": "subTypes",
-    "aspect": {
-        "json": {
-            "typeNames": [
-                "View"
-            ]
-        }
-    },
-    "systemMetadata": {
-        "lastObserved": 1586847600000,
-        "runId": "lookml-test"
-    }
-},
-{
-    "entityType": "dataset",
-    "entityUrn": "urn:li:dataset:(urn:li:dataPlatform:looker,lkml_samples.view.my_view2,PROD)",
-    "changeType": "UPSERT",
-    "aspectName": "viewProperties",
-    "aspect": {
-        "json": {
-            "materialized": false,
-            "viewLogic": "SELECT\n          is_latest,\n          country,\n          city,\n          timestamp,\n          measurement\n        FROM\n          my_table",
-            "viewLanguage": "sql"
-        }
-    },
-    "systemMetadata": {
-        "lastObserved": 1586847600000,
-        "runId": "lookml-test"
-    }
-},
-{
-    "proposedSnapshot": {
-        "com.linkedin.pegasus2avro.metadata.snapshot.TagSnapshot": {
-            "urn": "urn:li:tag:Dimension",
-            "aspects": [
-                {
-                    "com.linkedin.pegasus2avro.common.Ownership": {
-                        "owners": [
-                            {
-                                "owner": "urn:li:corpuser:datahub",
-                                "type": "DATAOWNER"
-                            }
-                        ],
-                        "lastModified": {
-                            "time": 0,
-                            "actor": "urn:li:corpuser:unknown"
-                        }
-                    }
-                },
-                {
-                    "com.linkedin.pegasus2avro.tag.TagProperties": {
-                        "name": "Dimension",
-                        "description": "A tag that is applied to all dimension fields."
-                    }
-                }
-            ]
-        }
-    },
-    "systemMetadata": {
-        "lastObserved": 1586847600000,
-        "runId": "lookml-test"
-    }
-},
-{
-    "proposedSnapshot": {
-        "com.linkedin.pegasus2avro.metadata.snapshot.TagSnapshot": {
-            "urn": "urn:li:tag:Temporal",
-            "aspects": [
-                {
-                    "com.linkedin.pegasus2avro.common.Ownership": {
-                        "owners": [
-                            {
-                                "owner": "urn:li:corpuser:datahub",
-                                "type": "DATAOWNER"
-                            }
-                        ],
-                        "lastModified": {
-                            "time": 0,
-                            "actor": "urn:li:corpuser:unknown"
-                        }
-                    }
-                },
-                {
-                    "com.linkedin.pegasus2avro.tag.TagProperties": {
-                        "name": "Temporal",
-                        "description": "A tag that is applied to all time-based (temporal) fields such as timestamps or durations."
-                    }
-                }
-            ]
-        }
-    },
-    "systemMetadata": {
-        "lastObserved": 1586847600000,
-        "runId": "lookml-test"
-    }
-},
-{
-    "proposedSnapshot": {
-        "com.linkedin.pegasus2avro.metadata.snapshot.TagSnapshot": {
-            "urn": "urn:li:tag:Measure",
-            "aspects": [
-                {
-                    "com.linkedin.pegasus2avro.common.Ownership": {
-                        "owners": [
-                            {
-                                "owner": "urn:li:corpuser:datahub",
-                                "type": "DATAOWNER"
-                            }
-                        ],
-                        "lastModified": {
-                            "time": 0,
-                            "actor": "urn:li:corpuser:unknown"
-                        }
-                    }
-                },
-                {
-                    "com.linkedin.pegasus2avro.tag.TagProperties": {
-                        "name": "Measure",
-                        "description": "A tag that is applied to all measures (metrics). Measures are typically the columns that you aggregate on"
-                    }
-                }
-            ]
-        }
-    },
-    "systemMetadata": {
-        "lastObserved": 1586847600000,
-        "runId": "lookml-test"
-    }
-},
-{
-    "entityType": "tag",
-    "entityUrn": "urn:li:tag:Dimension",
-    "changeType": "UPSERT",
-    "aspectName": "status",
-    "aspect": {
-        "json": {
-            "removed": false
-        }
-    },
-    "systemMetadata": {
-        "lastObserved": 1586847600000,
-        "runId": "lookml-test"
-    }
-},
-{
-    "entityType": "tag",
-    "entityUrn": "urn:li:tag:Measure",
-    "changeType": "UPSERT",
-    "aspectName": "status",
-    "aspect": {
-        "json": {
-            "removed": false
-        }
-    },
-    "systemMetadata": {
-        "lastObserved": 1586847600000,
-        "runId": "lookml-test"
-    }
-},
-{
-    "entityType": "tag",
-    "entityUrn": "urn:li:tag:Temporal",
-    "changeType": "UPSERT",
-    "aspectName": "status",
-    "aspect": {
-        "json": {
-            "removed": false
-        }
-    },
-    "systemMetadata": {
-        "lastObserved": 1586847600000,
-        "runId": "lookml-test"
-    }
-}
 ]