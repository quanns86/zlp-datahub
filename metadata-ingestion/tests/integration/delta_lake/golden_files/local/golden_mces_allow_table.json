--- conflicted
+++ resolved
@@ -1,1458 +1,1428 @@
 [
-{
-    "proposedSnapshot": {
-        "com.linkedin.pegasus2avro.metadata.snapshot.DatasetSnapshot": {
-            "urn": "urn:li:dataset:(urn:li:dataPlatform:delta-lake,my-platform.tests/integration/delta_lake/test_data/delta_tables/my_table_basic,UAT)",
-            "aspects": [
-                {
-                    "com.linkedin.pegasus2avro.common.Status": {
-                        "removed": false
+    {
+        "proposedSnapshot": {
+            "com.linkedin.pegasus2avro.metadata.snapshot.DatasetSnapshot": {
+                "urn": "urn:li:dataset:(urn:li:dataPlatform:delta-lake,my-platform.tests/integration/delta_lake/test_data/delta_tables/my_table_basic,UAT)",
+                "aspects": [
+                    {
+                        "com.linkedin.pegasus2avro.common.Status": {
+                            "removed": false
+                        }
+                    },
+                    {
+                        "com.linkedin.pegasus2avro.dataset.DatasetProperties": {
+                            "customProperties": {
+                                "number_of_files": "5",
+                                "partition_columns": "['foo', 'bar']",
+                                "table_creation_time": "1655831476360",
+                                "id": "628d06df-ecb0-4314-a97e-75d8872db7c3",
+                                "version": "4",
+                                "location": "tests/integration/delta_lake/test_data/delta_tables"
+                            },
+                            "name": "test-table-basic",
+                            "description": "test delta table basic with table name",
+                            "tags": []
+                        }
+                    },
+                    {
+                        "com.linkedin.pegasus2avro.schema.SchemaMetadata": {
+                            "schemaName": "test-table-basic",
+                            "platform": "urn:li:dataPlatform:delta-lake",
+                            "version": 4,
+                            "created": {
+                                "time": 0,
+                                "actor": "urn:li:corpuser:unknown"
+                            },
+                            "lastModified": {
+                                "time": 0,
+                                "actor": "urn:li:corpuser:unknown"
+                            },
+                            "hash": "",
+                            "platformSchema": {
+                                "com.linkedin.pegasus2avro.schema.OtherSchema": {
+                                    "rawSchema": ""
+                                }
+                            },
+                            "fields": [
+                                {
+                                    "fieldPath": "bar",
+                                    "nullable": true,
+                                    "description": "{}",
+                                    "type": {
+                                        "type": {
+                                            "com.linkedin.pegasus2avro.schema.NumberType": {}
+                                        }
+                                    },
+                                    "nativeDataType": "integer",
+                                    "recursive": false,
+                                    "isPartOfKey": false,
+                                    "isPartitioningKey": true
+                                },
+                                {
+                                    "fieldPath": "foo",
+                                    "nullable": true,
+                                    "description": "{}",
+                                    "type": {
+                                        "type": {
+                                            "com.linkedin.pegasus2avro.schema.NumberType": {}
+                                        }
+                                    },
+                                    "nativeDataType": "integer",
+                                    "recursive": false,
+                                    "isPartOfKey": false,
+                                    "isPartitioningKey": true
+                                },
+                                {
+                                    "fieldPath": "zip",
+                                    "nullable": true,
+                                    "description": "{}",
+                                    "type": {
+                                        "type": {
+                                            "com.linkedin.pegasus2avro.schema.StringType": {}
+                                        }
+                                    },
+                                    "nativeDataType": "string",
+                                    "recursive": false,
+                                    "isPartOfKey": false,
+                                    "isPartitioningKey": false
+                                }
+                            ]
+                        }
                     }
-                },
-                {
-                    "com.linkedin.pegasus2avro.dataset.DatasetProperties": {
-                        "customProperties": {
-                            "number_of_files": "5",
-                            "partition_columns": "['foo', 'bar']",
-                            "table_creation_time": "1655831476360",
-                            "id": "628d06df-ecb0-4314-a97e-75d8872db7c3",
-                            "version": "4",
-                            "location": "tests/integration/delta_lake/test_data/delta_tables"
-                        },
-                        "name": "test-table-basic",
-                        "description": "test delta table basic with table name",
-                        "tags": []
+                ]
+            }
+        },
+        "systemMetadata": {
+            "lastObserved": 1615443388097,
+            "runId": "allow_table.json"
+        }
+    },
+    {
+        "entityType": "container",
+        "entityUrn": "urn:li:container:189046201d696e7810132cfa64dad337",
+        "changeType": "UPSERT",
+        "aspectName": "containerProperties",
+        "aspect": {
+            "json": {
+                "customProperties": {
+                    "platform": "delta-lake",
+                    "instance": "my-platform",
+                    "env": "UAT",
+                    "folder_abs_path": "tests"
+                },
+                "name": "tests"
+            }
+        },
+        "systemMetadata": {
+            "lastObserved": 1615443388097,
+            "runId": "allow_table.json"
+        }
+    },
+    {
+        "entityType": "container",
+        "entityUrn": "urn:li:container:189046201d696e7810132cfa64dad337",
+        "changeType": "UPSERT",
+        "aspectName": "status",
+        "aspect": {
+            "json": {
+                "removed": false
+            }
+        },
+        "systemMetadata": {
+            "lastObserved": 1615443388097,
+            "runId": "allow_table.json"
+        }
+    },
+    {
+        "entityType": "container",
+        "entityUrn": "urn:li:container:189046201d696e7810132cfa64dad337",
+        "changeType": "UPSERT",
+        "aspectName": "dataPlatformInstance",
+        "aspect": {
+            "json": {
+                "platform": "urn:li:dataPlatform:delta-lake",
+                "instance": "urn:li:dataPlatformInstance:(urn:li:dataPlatform:delta-lake,my-platform)"
+            }
+        },
+        "systemMetadata": {
+            "lastObserved": 1615443388097,
+            "runId": "allow_table.json"
+        }
+    },
+    {
+        "entityType": "container",
+        "entityUrn": "urn:li:container:189046201d696e7810132cfa64dad337",
+        "changeType": "UPSERT",
+        "aspectName": "subTypes",
+        "aspect": {
+            "json": {
+                "typeNames": [
+                    "Folder"
+                ]
+            }
+        },
+        "systemMetadata": {
+            "lastObserved": 1615443388097,
+            "runId": "allow_table.json"
+        }
+    },
+    {
+        "entityType": "container",
+        "entityUrn": "urn:li:container:acf0f3806f475a7397ee745329ef2967",
+        "changeType": "UPSERT",
+        "aspectName": "containerProperties",
+        "aspect": {
+            "json": {
+                "customProperties": {
+                    "platform": "delta-lake",
+                    "instance": "my-platform",
+                    "env": "UAT",
+                    "folder_abs_path": "tests/integration"
+                },
+                "name": "integration"
+            }
+        },
+        "systemMetadata": {
+            "lastObserved": 1615443388097,
+            "runId": "allow_table.json"
+        }
+    },
+    {
+        "entityType": "container",
+        "entityUrn": "urn:li:container:acf0f3806f475a7397ee745329ef2967",
+        "changeType": "UPSERT",
+        "aspectName": "status",
+        "aspect": {
+            "json": {
+                "removed": false
+            }
+        },
+        "systemMetadata": {
+            "lastObserved": 1615443388097,
+            "runId": "allow_table.json"
+        }
+    },
+    {
+        "entityType": "container",
+        "entityUrn": "urn:li:container:acf0f3806f475a7397ee745329ef2967",
+        "changeType": "UPSERT",
+        "aspectName": "dataPlatformInstance",
+        "aspect": {
+            "json": {
+                "platform": "urn:li:dataPlatform:delta-lake",
+                "instance": "urn:li:dataPlatformInstance:(urn:li:dataPlatform:delta-lake,my-platform)"
+            }
+        },
+        "systemMetadata": {
+            "lastObserved": 1615443388097,
+            "runId": "allow_table.json"
+        }
+    },
+    {
+        "entityType": "container",
+        "entityUrn": "urn:li:container:acf0f3806f475a7397ee745329ef2967",
+        "changeType": "UPSERT",
+        "aspectName": "subTypes",
+        "aspect": {
+            "json": {
+                "typeNames": [
+                    "Folder"
+                ]
+            }
+        },
+        "systemMetadata": {
+            "lastObserved": 1615443388097,
+            "runId": "allow_table.json"
+        }
+    },
+    {
+        "entityType": "container",
+        "entityUrn": "urn:li:container:acf0f3806f475a7397ee745329ef2967",
+        "changeType": "UPSERT",
+        "aspectName": "container",
+        "aspect": {
+            "json": {
+                "container": "urn:li:container:189046201d696e7810132cfa64dad337"
+            }
+        },
+        "systemMetadata": {
+            "lastObserved": 1615443388097,
+            "runId": "allow_table.json"
+        }
+    },
+    {
+        "entityType": "container",
+        "entityUrn": "urn:li:container:1876d057d0ee364677b85427342e2c82",
+        "changeType": "UPSERT",
+        "aspectName": "containerProperties",
+        "aspect": {
+            "json": {
+                "customProperties": {
+                    "platform": "delta-lake",
+                    "instance": "my-platform",
+                    "env": "UAT",
+                    "folder_abs_path": "tests/integration/delta_lake"
+                },
+                "name": "delta_lake"
+            }
+        },
+        "systemMetadata": {
+            "lastObserved": 1615443388097,
+            "runId": "allow_table.json"
+        }
+    },
+    {
+        "entityType": "container",
+        "entityUrn": "urn:li:container:1876d057d0ee364677b85427342e2c82",
+        "changeType": "UPSERT",
+        "aspectName": "status",
+        "aspect": {
+            "json": {
+                "removed": false
+            }
+        },
+        "systemMetadata": {
+            "lastObserved": 1615443388097,
+            "runId": "allow_table.json"
+        }
+    },
+    {
+        "entityType": "container",
+        "entityUrn": "urn:li:container:1876d057d0ee364677b85427342e2c82",
+        "changeType": "UPSERT",
+        "aspectName": "dataPlatformInstance",
+        "aspect": {
+            "json": {
+                "platform": "urn:li:dataPlatform:delta-lake",
+                "instance": "urn:li:dataPlatformInstance:(urn:li:dataPlatform:delta-lake,my-platform)"
+            }
+        },
+        "systemMetadata": {
+            "lastObserved": 1615443388097,
+            "runId": "allow_table.json"
+        }
+    },
+    {
+        "entityType": "container",
+        "entityUrn": "urn:li:container:1876d057d0ee364677b85427342e2c82",
+        "changeType": "UPSERT",
+        "aspectName": "subTypes",
+        "aspect": {
+            "json": {
+                "typeNames": [
+                    "Folder"
+                ]
+            }
+        },
+        "systemMetadata": {
+            "lastObserved": 1615443388097,
+            "runId": "allow_table.json"
+        }
+    },
+    {
+        "entityType": "container",
+        "entityUrn": "urn:li:container:1876d057d0ee364677b85427342e2c82",
+        "changeType": "UPSERT",
+        "aspectName": "container",
+        "aspect": {
+            "json": {
+                "container": "urn:li:container:acf0f3806f475a7397ee745329ef2967"
+            }
+        },
+        "systemMetadata": {
+            "lastObserved": 1615443388097,
+            "runId": "allow_table.json"
+        }
+    },
+    {
+        "entityType": "container",
+        "entityUrn": "urn:li:container:7888b6dab77b7e77709699c9a1b81aa4",
+        "changeType": "UPSERT",
+        "aspectName": "containerProperties",
+        "aspect": {
+            "json": {
+                "customProperties": {
+                    "platform": "delta-lake",
+                    "instance": "my-platform",
+                    "env": "UAT",
+                    "folder_abs_path": "tests/integration/delta_lake/test_data"
+                },
+                "name": "test_data"
+            }
+        },
+        "systemMetadata": {
+            "lastObserved": 1615443388097,
+            "runId": "allow_table.json"
+        }
+    },
+    {
+        "entityType": "container",
+        "entityUrn": "urn:li:container:7888b6dab77b7e77709699c9a1b81aa4",
+        "changeType": "UPSERT",
+        "aspectName": "status",
+        "aspect": {
+            "json": {
+                "removed": false
+            }
+        },
+        "systemMetadata": {
+            "lastObserved": 1615443388097,
+            "runId": "allow_table.json"
+        }
+    },
+    {
+        "entityType": "container",
+        "entityUrn": "urn:li:container:7888b6dab77b7e77709699c9a1b81aa4",
+        "changeType": "UPSERT",
+        "aspectName": "dataPlatformInstance",
+        "aspect": {
+            "json": {
+                "platform": "urn:li:dataPlatform:delta-lake",
+                "instance": "urn:li:dataPlatformInstance:(urn:li:dataPlatform:delta-lake,my-platform)"
+            }
+        },
+        "systemMetadata": {
+            "lastObserved": 1615443388097,
+            "runId": "allow_table.json"
+        }
+    },
+    {
+        "entityType": "container",
+        "entityUrn": "urn:li:container:7888b6dab77b7e77709699c9a1b81aa4",
+        "changeType": "UPSERT",
+        "aspectName": "subTypes",
+        "aspect": {
+            "json": {
+                "typeNames": [
+                    "Folder"
+                ]
+            }
+        },
+        "systemMetadata": {
+            "lastObserved": 1615443388097,
+            "runId": "allow_table.json"
+        }
+    },
+    {
+        "entityType": "container",
+        "entityUrn": "urn:li:container:7888b6dab77b7e77709699c9a1b81aa4",
+        "changeType": "UPSERT",
+        "aspectName": "container",
+        "aspect": {
+            "json": {
+                "container": "urn:li:container:1876d057d0ee364677b85427342e2c82"
+            }
+        },
+        "systemMetadata": {
+            "lastObserved": 1615443388097,
+            "runId": "allow_table.json"
+        }
+    },
+    {
+        "entityType": "container",
+        "entityUrn": "urn:li:container:a282913be26fceff334523c2be119df1",
+        "changeType": "UPSERT",
+        "aspectName": "containerProperties",
+        "aspect": {
+            "json": {
+                "customProperties": {
+                    "platform": "delta-lake",
+                    "instance": "my-platform",
+                    "env": "UAT",
+                    "folder_abs_path": "tests/integration/delta_lake/test_data/delta_tables"
+                },
+                "name": "delta_tables"
+            }
+        },
+        "systemMetadata": {
+            "lastObserved": 1615443388097,
+            "runId": "allow_table.json"
+        }
+    },
+    {
+        "entityType": "container",
+        "entityUrn": "urn:li:container:a282913be26fceff334523c2be119df1",
+        "changeType": "UPSERT",
+        "aspectName": "status",
+        "aspect": {
+            "json": {
+                "removed": false
+            }
+        },
+        "systemMetadata": {
+            "lastObserved": 1615443388097,
+            "runId": "allow_table.json"
+        }
+    },
+    {
+        "entityType": "container",
+        "entityUrn": "urn:li:container:a282913be26fceff334523c2be119df1",
+        "changeType": "UPSERT",
+        "aspectName": "dataPlatformInstance",
+        "aspect": {
+            "json": {
+                "platform": "urn:li:dataPlatform:delta-lake",
+                "instance": "urn:li:dataPlatformInstance:(urn:li:dataPlatform:delta-lake,my-platform)"
+            }
+        },
+        "systemMetadata": {
+            "lastObserved": 1615443388097,
+            "runId": "allow_table.json"
+        }
+    },
+    {
+        "entityType": "container",
+        "entityUrn": "urn:li:container:a282913be26fceff334523c2be119df1",
+        "changeType": "UPSERT",
+        "aspectName": "subTypes",
+        "aspect": {
+            "json": {
+                "typeNames": [
+                    "Folder"
+                ]
+            }
+        },
+        "systemMetadata": {
+            "lastObserved": 1615443388097,
+            "runId": "allow_table.json"
+        }
+    },
+    {
+        "entityType": "container",
+        "entityUrn": "urn:li:container:a282913be26fceff334523c2be119df1",
+        "changeType": "UPSERT",
+        "aspectName": "container",
+        "aspect": {
+            "json": {
+                "container": "urn:li:container:7888b6dab77b7e77709699c9a1b81aa4"
+            }
+        },
+        "systemMetadata": {
+            "lastObserved": 1615443388097,
+            "runId": "allow_table.json"
+        }
+    },
+    {
+        "entityType": "dataset",
+        "entityUrn": "urn:li:dataset:(urn:li:dataPlatform:delta-lake,my-platform.tests/integration/delta_lake/test_data/delta_tables/my_table_basic,UAT)",
+        "changeType": "UPSERT",
+        "aspectName": "container",
+        "aspect": {
+            "json": {
+                "container": "urn:li:container:a282913be26fceff334523c2be119df1"
+            }
+        },
+        "systemMetadata": {
+            "lastObserved": 1615443388097,
+            "runId": "allow_table.json"
+        }
+    },
+    {
+        "entityType": "dataset",
+        "entityUrn": "urn:li:dataset:(urn:li:dataPlatform:delta-lake,my-platform.tests/integration/delta_lake/test_data/delta_tables/my_table_basic,UAT)",
+        "changeType": "UPSERT",
+        "aspectName": "operation",
+        "aspect": {
+            "json": {
+                "timestampMillis": 1615443388097,
+                "partitionSpec": {
+                    "type": "FULL_TABLE",
+                    "partition": "FULL_TABLE_SNAPSHOT"
+                },
+                "operationType": "CUSTOM",
+                "customOperationType": "WRITE",
+                "customProperties": {
+                    "engineInfo": "local Delta-Standalone/0.4.0",
+                    "isBlindAppend": "True",
+                    "isolationLevel": "Serializable"
+                },
+                "lastUpdatedTimestamp": 1655831476907
+            }
+        },
+        "systemMetadata": {
+            "lastObserved": 1615443388097,
+            "runId": "allow_table.json"
+        }
+    },
+    {
+        "entityType": "dataset",
+        "entityUrn": "urn:li:dataset:(urn:li:dataPlatform:delta-lake,my-platform.tests/integration/delta_lake/test_data/delta_tables/my_table_basic,UAT)",
+        "changeType": "UPSERT",
+        "aspectName": "operation",
+        "aspect": {
+            "json": {
+                "timestampMillis": 1615443388097,
+                "partitionSpec": {
+                    "type": "FULL_TABLE",
+                    "partition": "FULL_TABLE_SNAPSHOT"
+                },
+                "operationType": "CUSTOM",
+                "customOperationType": "WRITE",
+                "customProperties": {
+                    "engineInfo": "local Delta-Standalone/0.4.0",
+                    "isBlindAppend": "True",
+                    "isolationLevel": "Serializable",
+                    "readVersion": "0"
+                },
+                "lastUpdatedTimestamp": 1655831477701
+            }
+        },
+        "systemMetadata": {
+            "lastObserved": 1615443388097,
+            "runId": "allow_table.json"
+        }
+    },
+    {
+        "entityType": "dataset",
+        "entityUrn": "urn:li:dataset:(urn:li:dataPlatform:delta-lake,my-platform.tests/integration/delta_lake/test_data/delta_tables/my_table_basic,UAT)",
+        "changeType": "UPSERT",
+        "aspectName": "operation",
+        "aspect": {
+            "json": {
+                "timestampMillis": 1615443388097,
+                "partitionSpec": {
+                    "type": "FULL_TABLE",
+                    "partition": "FULL_TABLE_SNAPSHOT"
+                },
+                "operationType": "CUSTOM",
+                "customOperationType": "WRITE",
+                "customProperties": {
+                    "engineInfo": "local Delta-Standalone/0.4.0",
+                    "isBlindAppend": "True",
+                    "isolationLevel": "Serializable",
+                    "readVersion": "1"
+                },
+                "lastUpdatedTimestamp": 1655831477726
+            }
+        },
+        "systemMetadata": {
+            "lastObserved": 1615443388097,
+            "runId": "allow_table.json"
+        }
+    },
+    {
+        "entityType": "dataset",
+        "entityUrn": "urn:li:dataset:(urn:li:dataPlatform:delta-lake,my-platform.tests/integration/delta_lake/test_data/delta_tables/my_table_basic,UAT)",
+        "changeType": "UPSERT",
+        "aspectName": "operation",
+        "aspect": {
+            "json": {
+                "timestampMillis": 1615443388097,
+                "partitionSpec": {
+                    "type": "FULL_TABLE",
+                    "partition": "FULL_TABLE_SNAPSHOT"
+                },
+                "operationType": "CUSTOM",
+                "customOperationType": "WRITE",
+                "customProperties": {
+                    "engineInfo": "local Delta-Standalone/0.4.0",
+                    "isBlindAppend": "True",
+                    "isolationLevel": "Serializable",
+                    "readVersion": "2"
+                },
+                "lastUpdatedTimestamp": 1655831477745
+            }
+        },
+        "systemMetadata": {
+            "lastObserved": 1615443388097,
+            "runId": "allow_table.json"
+        }
+    },
+    {
+        "entityType": "dataset",
+        "entityUrn": "urn:li:dataset:(urn:li:dataPlatform:delta-lake,my-platform.tests/integration/delta_lake/test_data/delta_tables/my_table_basic,UAT)",
+        "changeType": "UPSERT",
+        "aspectName": "operation",
+        "aspect": {
+            "json": {
+                "timestampMillis": 1615443388097,
+                "partitionSpec": {
+                    "type": "FULL_TABLE",
+                    "partition": "FULL_TABLE_SNAPSHOT"
+                },
+                "operationType": "CUSTOM",
+                "customOperationType": "WRITE",
+                "customProperties": {
+                    "engineInfo": "local Delta-Standalone/0.4.0",
+                    "isBlindAppend": "True",
+                    "isolationLevel": "Serializable",
+                    "readVersion": "3"
+                },
+                "lastUpdatedTimestamp": 1655831477768
+            }
+        },
+        "systemMetadata": {
+            "lastObserved": 1615443388097,
+            "runId": "allow_table.json"
+        }
+    },
+    {
+        "proposedSnapshot": {
+            "com.linkedin.pegasus2avro.metadata.snapshot.DatasetSnapshot": {
+                "urn": "urn:li:dataset:(urn:li:dataPlatform:delta-lake,my-platform.tests/integration/delta_lake/test_data/delta_tables/sales,UAT)",
+                "aspects": [
+                    {
+                        "com.linkedin.pegasus2avro.common.Status": {
+                            "removed": false
+                        }
+                    },
+                    {
+                        "com.linkedin.pegasus2avro.dataset.DatasetProperties": {
+                            "customProperties": {
+                                "number_of_files": "3",
+                                "partition_columns": "[]",
+                                "table_creation_time": "1655664813952",
+                                "id": "eca9d2a0-4ce6-4ace-a732-75fda0157fb8",
+                                "version": "0",
+                                "location": "tests/integration/delta_lake/test_data/delta_tables"
+                            },
+                            "name": "my_table",
+                            "description": "my table description",
+                            "tags": []
+                        }
+                    },
+                    {
+                        "com.linkedin.pegasus2avro.schema.SchemaMetadata": {
+                            "schemaName": "my_table",
+                            "platform": "urn:li:dataPlatform:delta-lake",
+                            "version": 0,
+                            "created": {
+                                "time": 0,
+                                "actor": "urn:li:corpuser:unknown"
+                            },
+                            "lastModified": {
+                                "time": 0,
+                                "actor": "urn:li:corpuser:unknown"
+                            },
+                            "hash": "",
+                            "platformSchema": {
+                                "com.linkedin.pegasus2avro.schema.OtherSchema": {
+                                    "rawSchema": ""
+                                }
+                            },
+                            "fields": [
+                                {
+                                    "fieldPath": "customer",
+                                    "nullable": true,
+                                    "description": "{}",
+                                    "type": {
+                                        "type": {
+                                            "com.linkedin.pegasus2avro.schema.StringType": {}
+                                        }
+                                    },
+                                    "nativeDataType": "string",
+                                    "recursive": false,
+                                    "isPartOfKey": false,
+                                    "isPartitioningKey": false
+                                },
+                                {
+                                    "fieldPath": "day",
+                                    "nullable": true,
+                                    "description": "{}",
+                                    "type": {
+                                        "type": {
+                                            "com.linkedin.pegasus2avro.schema.NumberType": {}
+                                        }
+                                    },
+                                    "nativeDataType": "integer",
+                                    "recursive": false,
+                                    "isPartOfKey": false,
+                                    "isPartitioningKey": false
+                                },
+                                {
+                                    "fieldPath": "month",
+                                    "nullable": true,
+                                    "description": "{}",
+                                    "type": {
+                                        "type": {
+                                            "com.linkedin.pegasus2avro.schema.NumberType": {}
+                                        }
+                                    },
+                                    "nativeDataType": "integer",
+                                    "recursive": false,
+                                    "isPartOfKey": false,
+                                    "isPartitioningKey": false
+                                },
+                                {
+                                    "fieldPath": "sale_id",
+                                    "nullable": true,
+                                    "description": "{}",
+                                    "type": {
+                                        "type": {
+                                            "com.linkedin.pegasus2avro.schema.StringType": {}
+                                        }
+                                    },
+                                    "nativeDataType": "string",
+                                    "recursive": false,
+                                    "isPartOfKey": false,
+                                    "isPartitioningKey": false
+                                },
+                                {
+                                    "fieldPath": "total_cost",
+                                    "nullable": true,
+                                    "description": "{}",
+                                    "type": {
+                                        "type": {
+                                            "com.linkedin.pegasus2avro.schema.NullType": {}
+                                        }
+                                    },
+                                    "nativeDataType": "float",
+                                    "recursive": false,
+                                    "isPartOfKey": false,
+                                    "isPartitioningKey": false
+                                },
+                                {
+                                    "fieldPath": "year",
+                                    "nullable": true,
+                                    "description": "{}",
+                                    "type": {
+                                        "type": {
+                                            "com.linkedin.pegasus2avro.schema.NumberType": {}
+                                        }
+                                    },
+                                    "nativeDataType": "integer",
+                                    "recursive": false,
+                                    "isPartOfKey": false,
+                                    "isPartitioningKey": false
+                                }
+                            ]
+                        }
                     }
-                },
-                {
-                    "com.linkedin.pegasus2avro.schema.SchemaMetadata": {
-                        "schemaName": "test-table-basic",
-                        "platform": "urn:li:dataPlatform:delta-lake",
-                        "version": 4,
-                        "created": {
-                            "time": 0,
-                            "actor": "urn:li:corpuser:unknown"
-                        },
-                        "lastModified": {
-                            "time": 0,
-                            "actor": "urn:li:corpuser:unknown"
-                        },
-                        "hash": "",
-                        "platformSchema": {
-                            "com.linkedin.pegasus2avro.schema.OtherSchema": {
-                                "rawSchema": ""
-                            }
-                        },
-                        "fields": [
-                            {
-                                "fieldPath": "bar",
-                                "nullable": true,
-                                "description": "{}",
-                                "type": {
+                ]
+            }
+        },
+        "systemMetadata": {
+            "lastObserved": 1615443388097,
+            "runId": "allow_table.json"
+        }
+    },
+    {
+        "entityType": "dataset",
+        "entityUrn": "urn:li:dataset:(urn:li:dataPlatform:delta-lake,my-platform.tests/integration/delta_lake/test_data/delta_tables/sales,UAT)",
+        "changeType": "UPSERT",
+        "aspectName": "container",
+        "aspect": {
+            "json": {
+                "container": "urn:li:container:a282913be26fceff334523c2be119df1"
+            }
+        },
+        "systemMetadata": {
+            "lastObserved": 1615443388097,
+            "runId": "allow_table.json"
+        }
+    },
+    {
+        "entityType": "dataset",
+        "entityUrn": "urn:li:dataset:(urn:li:dataPlatform:delta-lake,my-platform.tests/integration/delta_lake/test_data/delta_tables/sales,UAT)",
+        "changeType": "UPSERT",
+        "aspectName": "operation",
+        "aspect": {
+            "json": {
+                "timestampMillis": 1615443388097,
+                "partitionSpec": {
+                    "type": "FULL_TABLE",
+                    "partition": "FULL_TABLE_SNAPSHOT"
+                },
+                "operationType": "CUSTOM",
+                "customOperationType": "CONVERT",
+                "customProperties": {
+                    "engineInfo": "local Delta-Standalone/0.4.0",
+                    "isBlindAppend": "True",
+                    "isolationLevel": "Serializable"
+                },
+                "lastUpdatedTimestamp": 1655664815399
+            }
+        },
+        "systemMetadata": {
+            "lastObserved": 1615443388097,
+            "runId": "allow_table.json"
+        }
+    },
+    {
+        "proposedSnapshot": {
+            "com.linkedin.pegasus2avro.metadata.snapshot.DatasetSnapshot": {
+                "urn": "urn:li:dataset:(urn:li:dataPlatform:delta-lake,my-platform.tests/integration/delta_lake/test_data/delta_tables/my_table_no_name,UAT)",
+                "aspects": [
+                    {
+                        "com.linkedin.pegasus2avro.common.Status": {
+                            "removed": false
+                        }
+                    },
+                    {
+                        "com.linkedin.pegasus2avro.dataset.DatasetProperties": {
+                            "customProperties": {
+                                "number_of_files": "5",
+                                "partition_columns": "['foo', 'bar']",
+                                "table_creation_time": "1655831648843",
+                                "id": "de711767-c7b9-4c33-99d7-510978dc1fa5",
+                                "version": "4",
+                                "location": "tests/integration/delta_lake/test_data/delta_tables"
+                            },
+                            "name": "my_table_no_name",
+                            "tags": []
+                        }
+                    },
+                    {
+                        "com.linkedin.pegasus2avro.schema.SchemaMetadata": {
+                            "schemaName": "my_table_no_name",
+                            "platform": "urn:li:dataPlatform:delta-lake",
+                            "version": 4,
+                            "created": {
+                                "time": 0,
+                                "actor": "urn:li:corpuser:unknown"
+                            },
+                            "lastModified": {
+                                "time": 0,
+                                "actor": "urn:li:corpuser:unknown"
+                            },
+                            "hash": "",
+                            "platformSchema": {
+                                "com.linkedin.pegasus2avro.schema.OtherSchema": {
+                                    "rawSchema": ""
+                                }
+                            },
+                            "fields": [
+                                {
+                                    "fieldPath": "bar",
+                                    "nullable": true,
+                                    "description": "{}",
                                     "type": {
-                                        "com.linkedin.pegasus2avro.schema.NumberType": {}
-                                    }
+                                        "type": {
+                                            "com.linkedin.pegasus2avro.schema.NumberType": {}
+                                        }
+                                    },
+                                    "nativeDataType": "integer",
+                                    "recursive": false,
+                                    "isPartOfKey": false,
+                                    "isPartitioningKey": true
                                 },
-                                "nativeDataType": "integer",
-                                "recursive": false,
-                                "isPartOfKey": false,
-                                "isPartitioningKey": true
-                            },
-                            {
-                                "fieldPath": "foo",
-                                "nullable": true,
-                                "description": "{}",
-                                "type": {
+                                {
+                                    "fieldPath": "foo",
+                                    "nullable": true,
+                                    "description": "{}",
                                     "type": {
-                                        "com.linkedin.pegasus2avro.schema.NumberType": {}
-                                    }
+                                        "type": {
+                                            "com.linkedin.pegasus2avro.schema.NumberType": {}
+                                        }
+                                    },
+                                    "nativeDataType": "integer",
+                                    "recursive": false,
+                                    "isPartOfKey": false,
+                                    "isPartitioningKey": true
                                 },
-                                "nativeDataType": "integer",
-                                "recursive": false,
-                                "isPartOfKey": false,
-                                "isPartitioningKey": true
-                            },
-                            {
-                                "fieldPath": "zip",
-                                "nullable": true,
-                                "description": "{}",
-                                "type": {
+                                {
+                                    "fieldPath": "zip",
+                                    "nullable": true,
+                                    "description": "{}",
                                     "type": {
-                                        "com.linkedin.pegasus2avro.schema.StringType": {}
-                                    }
+                                        "type": {
+                                            "com.linkedin.pegasus2avro.schema.StringType": {}
+                                        }
+                                    },
+                                    "nativeDataType": "string",
+                                    "recursive": false,
+                                    "isPartOfKey": false,
+                                    "isPartitioningKey": false
+                                }
+                            ]
+                        }
+                    }
+                ]
+            }
+        },
+        "systemMetadata": {
+            "lastObserved": 1615443388097,
+            "runId": "allow_table.json"
+        }
+    },
+    {
+        "entityType": "dataset",
+        "entityUrn": "urn:li:dataset:(urn:li:dataPlatform:delta-lake,my-platform.tests/integration/delta_lake/test_data/delta_tables/my_table_no_name,UAT)",
+        "changeType": "UPSERT",
+        "aspectName": "container",
+        "aspect": {
+            "json": {
+                "container": "urn:li:container:a282913be26fceff334523c2be119df1"
+            }
+        },
+        "systemMetadata": {
+            "lastObserved": 1615443388097,
+            "runId": "allow_table.json"
+        }
+    },
+    {
+        "entityType": "dataset",
+        "entityUrn": "urn:li:dataset:(urn:li:dataPlatform:delta-lake,my-platform.tests/integration/delta_lake/test_data/delta_tables/my_table_no_name,UAT)",
+        "changeType": "UPSERT",
+        "aspectName": "operation",
+        "aspect": {
+            "json": {
+                "timestampMillis": 1615443388097,
+                "partitionSpec": {
+                    "type": "FULL_TABLE",
+                    "partition": "FULL_TABLE_SNAPSHOT"
+                },
+                "operationType": "CUSTOM",
+                "customOperationType": "WRITE",
+                "customProperties": {
+                    "engineInfo": "local Delta-Standalone/0.4.0",
+                    "isBlindAppend": "True",
+                    "isolationLevel": "Serializable"
+                },
+                "lastUpdatedTimestamp": 1655831649166
+            }
+        },
+        "systemMetadata": {
+            "lastObserved": 1615443388097,
+            "runId": "allow_table.json"
+        }
+    },
+    {
+        "entityType": "dataset",
+        "entityUrn": "urn:li:dataset:(urn:li:dataPlatform:delta-lake,my-platform.tests/integration/delta_lake/test_data/delta_tables/my_table_no_name,UAT)",
+        "changeType": "UPSERT",
+        "aspectName": "operation",
+        "aspect": {
+            "json": {
+                "timestampMillis": 1615443388097,
+                "partitionSpec": {
+                    "type": "FULL_TABLE",
+                    "partition": "FULL_TABLE_SNAPSHOT"
+                },
+                "operationType": "CUSTOM",
+                "customOperationType": "WRITE",
+                "customProperties": {
+                    "engineInfo": "local Delta-Standalone/0.4.0",
+                    "isBlindAppend": "True",
+                    "isolationLevel": "Serializable",
+                    "readVersion": "0"
+                },
+                "lastUpdatedTimestamp": 1655831649715
+            }
+        },
+        "systemMetadata": {
+            "lastObserved": 1615443388097,
+            "runId": "allow_table.json"
+        }
+    },
+    {
+        "entityType": "dataset",
+        "entityUrn": "urn:li:dataset:(urn:li:dataPlatform:delta-lake,my-platform.tests/integration/delta_lake/test_data/delta_tables/my_table_no_name,UAT)",
+        "changeType": "UPSERT",
+        "aspectName": "operation",
+        "aspect": {
+            "json": {
+                "timestampMillis": 1615443388097,
+                "partitionSpec": {
+                    "type": "FULL_TABLE",
+                    "partition": "FULL_TABLE_SNAPSHOT"
+                },
+                "operationType": "CUSTOM",
+                "customOperationType": "WRITE",
+                "customProperties": {
+                    "engineInfo": "local Delta-Standalone/0.4.0",
+                    "isBlindAppend": "True",
+                    "isolationLevel": "Serializable",
+                    "readVersion": "1"
+                },
+                "lastUpdatedTimestamp": 1655831649731
+            }
+        },
+        "systemMetadata": {
+            "lastObserved": 1615443388097,
+            "runId": "allow_table.json"
+        }
+    },
+    {
+        "entityType": "dataset",
+        "entityUrn": "urn:li:dataset:(urn:li:dataPlatform:delta-lake,my-platform.tests/integration/delta_lake/test_data/delta_tables/my_table_no_name,UAT)",
+        "changeType": "UPSERT",
+        "aspectName": "operation",
+        "aspect": {
+            "json": {
+                "timestampMillis": 1615443388097,
+                "partitionSpec": {
+                    "type": "FULL_TABLE",
+                    "partition": "FULL_TABLE_SNAPSHOT"
+                },
+                "operationType": "CUSTOM",
+                "customOperationType": "WRITE",
+                "customProperties": {
+                    "engineInfo": "local Delta-Standalone/0.4.0",
+                    "isBlindAppend": "True",
+                    "isolationLevel": "Serializable",
+                    "readVersion": "2"
+                },
+                "lastUpdatedTimestamp": 1655831649754
+            }
+        },
+        "systemMetadata": {
+            "lastObserved": 1615443388097,
+            "runId": "allow_table.json"
+        }
+    },
+    {
+        "entityType": "dataset",
+        "entityUrn": "urn:li:dataset:(urn:li:dataPlatform:delta-lake,my-platform.tests/integration/delta_lake/test_data/delta_tables/my_table_no_name,UAT)",
+        "changeType": "UPSERT",
+        "aspectName": "operation",
+        "aspect": {
+            "json": {
+                "timestampMillis": 1615443388097,
+                "partitionSpec": {
+                    "type": "FULL_TABLE",
+                    "partition": "FULL_TABLE_SNAPSHOT"
+                },
+                "operationType": "CUSTOM",
+                "customOperationType": "WRITE",
+                "customProperties": {
+                    "engineInfo": "local Delta-Standalone/0.4.0",
+                    "isBlindAppend": "True",
+                    "isolationLevel": "Serializable",
+                    "readVersion": "3"
+                },
+                "lastUpdatedTimestamp": 1655831649788
+            }
+        },
+        "systemMetadata": {
+            "lastObserved": 1615443388097,
+            "runId": "allow_table.json"
+        }
+    },
+    {
+        "proposedSnapshot": {
+            "com.linkedin.pegasus2avro.metadata.snapshot.DatasetSnapshot": {
+                "urn": "urn:li:dataset:(urn:li:dataPlatform:delta-lake,my-platform.tests/integration/delta_lake/test_data/delta_tables/level1/my_table_inner,UAT)",
+                "aspects": [
+                    {
+                        "com.linkedin.pegasus2avro.common.Status": {
+                            "removed": false
+                        }
+                    },
+                    {
+                        "com.linkedin.pegasus2avro.dataset.DatasetProperties": {
+                            "customProperties": {
+                                "number_of_files": "5",
+                                "partition_columns": "['foo', 'bar']",
+                                "table_creation_time": "1655831864836",
+                                "id": "3775a0fd-4f58-4dea-b71a-e3fedb10f5b4",
+                                "version": "4",
+                                "location": "tests/integration/delta_lake/test_data/delta_tables"
+                            },
+                            "name": "test-table-inner",
+                            "description": "test delta table basic with table name at inner location",
+                            "tags": []
+                        }
+                    },
+                    {
+                        "com.linkedin.pegasus2avro.schema.SchemaMetadata": {
+                            "schemaName": "test-table-inner",
+                            "platform": "urn:li:dataPlatform:delta-lake",
+                            "version": 4,
+                            "created": {
+                                "time": 0,
+                                "actor": "urn:li:corpuser:unknown"
+                            },
+                            "lastModified": {
+                                "time": 0,
+                                "actor": "urn:li:corpuser:unknown"
+                            },
+                            "hash": "",
+                            "platformSchema": {
+                                "com.linkedin.pegasus2avro.schema.OtherSchema": {
+                                    "rawSchema": ""
+                                }
+                            },
+                            "fields": [
+                                {
+                                    "fieldPath": "bar",
+                                    "nullable": true,
+                                    "description": "{}",
+                                    "type": {
+                                        "type": {
+                                            "com.linkedin.pegasus2avro.schema.NumberType": {}
+                                        }
+                                    },
+                                    "nativeDataType": "integer",
+                                    "recursive": false,
+                                    "isPartOfKey": false,
+                                    "isPartitioningKey": true
                                 },
-                                "nativeDataType": "string",
-                                "recursive": false,
-                                "isPartOfKey": false,
-                                "isPartitioningKey": false
-                            }
-                        ]
+                                {
+                                    "fieldPath": "foo",
+                                    "nullable": true,
+                                    "description": "{}",
+                                    "type": {
+                                        "type": {
+                                            "com.linkedin.pegasus2avro.schema.NumberType": {}
+                                        }
+                                    },
+                                    "nativeDataType": "integer",
+                                    "recursive": false,
+                                    "isPartOfKey": false,
+                                    "isPartitioningKey": true
+                                },
+                                {
+                                    "fieldPath": "zip",
+                                    "nullable": true,
+                                    "description": "{}",
+                                    "type": {
+                                        "type": {
+                                            "com.linkedin.pegasus2avro.schema.StringType": {}
+                                        }
+                                    },
+                                    "nativeDataType": "string",
+                                    "recursive": false,
+                                    "isPartOfKey": false,
+                                    "isPartitioningKey": false
+                                }
+                            ]
+                        }
                     }
-                }
-            ]
-        }
-    },
-    "systemMetadata": {
-        "lastObserved": 1615443388097,
-        "runId": "allow_table.json"
+                ]
+            }
+        },
+        "systemMetadata": {
+            "lastObserved": 1615443388097,
+            "runId": "allow_table.json"
+        }
+    },
+    {
+        "entityType": "container",
+        "entityUrn": "urn:li:container:3df8f6b0f3a70d42cf70612a2fe5e5ef",
+        "changeType": "UPSERT",
+        "aspectName": "containerProperties",
+        "aspect": {
+            "json": {
+                "customProperties": {
+                    "platform": "delta-lake",
+                    "instance": "my-platform",
+                    "env": "UAT",
+                    "folder_abs_path": "tests/integration/delta_lake/test_data/delta_tables/level1"
+                },
+                "name": "level1"
+            }
+        },
+        "systemMetadata": {
+            "lastObserved": 1615443388097,
+            "runId": "allow_table.json"
+        }
+    },
+    {
+        "entityType": "container",
+        "entityUrn": "urn:li:container:3df8f6b0f3a70d42cf70612a2fe5e5ef",
+        "changeType": "UPSERT",
+        "aspectName": "status",
+        "aspect": {
+            "json": {
+                "removed": false
+            }
+        },
+        "systemMetadata": {
+            "lastObserved": 1615443388097,
+            "runId": "allow_table.json"
+        }
+    },
+    {
+        "entityType": "container",
+        "entityUrn": "urn:li:container:3df8f6b0f3a70d42cf70612a2fe5e5ef",
+        "changeType": "UPSERT",
+        "aspectName": "dataPlatformInstance",
+        "aspect": {
+            "json": {
+                "platform": "urn:li:dataPlatform:delta-lake",
+                "instance": "urn:li:dataPlatformInstance:(urn:li:dataPlatform:delta-lake,my-platform)"
+            }
+        },
+        "systemMetadata": {
+            "lastObserved": 1615443388097,
+            "runId": "allow_table.json"
+        }
+    },
+    {
+        "entityType": "container",
+        "entityUrn": "urn:li:container:3df8f6b0f3a70d42cf70612a2fe5e5ef",
+        "changeType": "UPSERT",
+        "aspectName": "subTypes",
+        "aspect": {
+            "json": {
+                "typeNames": [
+                    "Folder"
+                ]
+            }
+        },
+        "systemMetadata": {
+            "lastObserved": 1615443388097,
+            "runId": "allow_table.json"
+        }
+    },
+    {
+        "entityType": "container",
+        "entityUrn": "urn:li:container:3df8f6b0f3a70d42cf70612a2fe5e5ef",
+        "changeType": "UPSERT",
+        "aspectName": "container",
+        "aspect": {
+            "json": {
+                "container": "urn:li:container:a282913be26fceff334523c2be119df1"
+            }
+        },
+        "systemMetadata": {
+            "lastObserved": 1615443388097,
+            "runId": "allow_table.json"
+        }
+    },
+    {
+        "entityType": "dataset",
+        "entityUrn": "urn:li:dataset:(urn:li:dataPlatform:delta-lake,my-platform.tests/integration/delta_lake/test_data/delta_tables/level1/my_table_inner,UAT)",
+        "changeType": "UPSERT",
+        "aspectName": "container",
+        "aspect": {
+            "json": {
+                "container": "urn:li:container:3df8f6b0f3a70d42cf70612a2fe5e5ef"
+            }
+        },
+        "systemMetadata": {
+            "lastObserved": 1615443388097,
+            "runId": "allow_table.json"
+        }
+    },
+    {
+        "entityType": "dataset",
+        "entityUrn": "urn:li:dataset:(urn:li:dataPlatform:delta-lake,my-platform.tests/integration/delta_lake/test_data/delta_tables/level1/my_table_inner,UAT)",
+        "changeType": "UPSERT",
+        "aspectName": "operation",
+        "aspect": {
+            "json": {
+                "timestampMillis": 1615443388097,
+                "partitionSpec": {
+                    "type": "FULL_TABLE",
+                    "partition": "FULL_TABLE_SNAPSHOT"
+                },
+                "operationType": "CUSTOM",
+                "customOperationType": "WRITE",
+                "customProperties": {
+                    "engineInfo": "local Delta-Standalone/0.4.0",
+                    "isBlindAppend": "True",
+                    "isolationLevel": "Serializable"
+                },
+                "lastUpdatedTimestamp": 1655831865396
+            }
+        },
+        "systemMetadata": {
+            "lastObserved": 1615443388097,
+            "runId": "allow_table.json"
+        }
+    },
+    {
+        "entityType": "dataset",
+        "entityUrn": "urn:li:dataset:(urn:li:dataPlatform:delta-lake,my-platform.tests/integration/delta_lake/test_data/delta_tables/level1/my_table_inner,UAT)",
+        "changeType": "UPSERT",
+        "aspectName": "operation",
+        "aspect": {
+            "json": {
+                "timestampMillis": 1615443388097,
+                "partitionSpec": {
+                    "type": "FULL_TABLE",
+                    "partition": "FULL_TABLE_SNAPSHOT"
+                },
+                "operationType": "CUSTOM",
+                "customOperationType": "WRITE",
+                "customProperties": {
+                    "engineInfo": "local Delta-Standalone/0.4.0",
+                    "isBlindAppend": "True",
+                    "isolationLevel": "Serializable",
+                    "readVersion": "0"
+                },
+                "lastUpdatedTimestamp": 1655831866337
+            }
+        },
+        "systemMetadata": {
+            "lastObserved": 1615443388097,
+            "runId": "allow_table.json"
+        }
+    },
+    {
+        "entityType": "dataset",
+        "entityUrn": "urn:li:dataset:(urn:li:dataPlatform:delta-lake,my-platform.tests/integration/delta_lake/test_data/delta_tables/level1/my_table_inner,UAT)",
+        "changeType": "UPSERT",
+        "aspectName": "operation",
+        "aspect": {
+            "json": {
+                "timestampMillis": 1615443388097,
+                "partitionSpec": {
+                    "type": "FULL_TABLE",
+                    "partition": "FULL_TABLE_SNAPSHOT"
+                },
+                "operationType": "CUSTOM",
+                "customOperationType": "WRITE",
+                "customProperties": {
+                    "engineInfo": "local Delta-Standalone/0.4.0",
+                    "isBlindAppend": "True",
+                    "isolationLevel": "Serializable",
+                    "readVersion": "1"
+                },
+                "lastUpdatedTimestamp": 1655831866398
+            }
+        },
+        "systemMetadata": {
+            "lastObserved": 1615443388097,
+            "runId": "allow_table.json"
+        }
+    },
+    {
+        "entityType": "dataset",
+        "entityUrn": "urn:li:dataset:(urn:li:dataPlatform:delta-lake,my-platform.tests/integration/delta_lake/test_data/delta_tables/level1/my_table_inner,UAT)",
+        "changeType": "UPSERT",
+        "aspectName": "operation",
+        "aspect": {
+            "json": {
+                "timestampMillis": 1615443388097,
+                "partitionSpec": {
+                    "type": "FULL_TABLE",
+                    "partition": "FULL_TABLE_SNAPSHOT"
+                },
+                "operationType": "CUSTOM",
+                "customOperationType": "WRITE",
+                "customProperties": {
+                    "engineInfo": "local Delta-Standalone/0.4.0",
+                    "isBlindAppend": "True",
+                    "isolationLevel": "Serializable",
+                    "readVersion": "2"
+                },
+                "lastUpdatedTimestamp": 1655831866447
+            }
+        },
+        "systemMetadata": {
+            "lastObserved": 1615443388097,
+            "runId": "allow_table.json"
+        }
+    },
+    {
+        "entityType": "dataset",
+        "entityUrn": "urn:li:dataset:(urn:li:dataPlatform:delta-lake,my-platform.tests/integration/delta_lake/test_data/delta_tables/level1/my_table_inner,UAT)",
+        "changeType": "UPSERT",
+        "aspectName": "operation",
+        "aspect": {
+            "json": {
+                "timestampMillis": 1615443388097,
+                "partitionSpec": {
+                    "type": "FULL_TABLE",
+                    "partition": "FULL_TABLE_SNAPSHOT"
+                },
+                "operationType": "CUSTOM",
+                "customOperationType": "WRITE",
+                "customProperties": {
+                    "engineInfo": "local Delta-Standalone/0.4.0",
+                    "isBlindAppend": "True",
+                    "isolationLevel": "Serializable",
+                    "readVersion": "3"
+                },
+                "lastUpdatedTimestamp": 1655831866541
+            }
+        },
+        "systemMetadata": {
+            "lastObserved": 1615443388097,
+            "runId": "allow_table.json"
+        }
     }
-},
-{
-    "entityType": "container",
-    "entityUrn": "urn:li:container:189046201d696e7810132cfa64dad337",
-    "changeType": "UPSERT",
-    "aspectName": "containerProperties",
-    "aspect": {
-        "json": {
-            "customProperties": {
-                "platform": "delta-lake",
-                "instance": "my-platform",
-                "env": "UAT",
-                "folder_abs_path": "tests"
-            },
-            "name": "tests"
-        }
-    },
-    "systemMetadata": {
-        "lastObserved": 1615443388097,
-        "runId": "allow_table.json"
-    }
-},
-{
-    "entityType": "container",
-    "entityUrn": "urn:li:container:189046201d696e7810132cfa64dad337",
-    "changeType": "UPSERT",
-    "aspectName": "status",
-    "aspect": {
-        "json": {
-            "removed": false
-        }
-    },
-    "systemMetadata": {
-        "lastObserved": 1615443388097,
-        "runId": "allow_table.json"
-    }
-},
-{
-    "entityType": "container",
-    "entityUrn": "urn:li:container:189046201d696e7810132cfa64dad337",
-    "changeType": "UPSERT",
-    "aspectName": "dataPlatformInstance",
-    "aspect": {
-<<<<<<< HEAD
-        "value": "{\"platform\": \"urn:li:dataPlatform:delta-lake\", \"instance\": \"urn:li:dataPlatformInstance:(urn:li:dataPlatform:delta-lake,my-platform)\"}",
-        "contentType": "application/json"
-=======
-        "json": {
-            "platform": "urn:li:dataPlatform:delta-lake",
-            "instance": "urn:li:dataPlatformInstance:(urn:li:dataPlatform:delta-lake,my-platform)"
-        }
->>>>>>> 5fc6601d
-    },
-    "systemMetadata": {
-        "lastObserved": 1615443388097,
-        "runId": "allow_table.json"
-    }
-},
-{
-    "entityType": "container",
-    "entityUrn": "urn:li:container:189046201d696e7810132cfa64dad337",
-    "changeType": "UPSERT",
-    "aspectName": "subTypes",
-    "aspect": {
-        "json": {
-            "typeNames": [
-                "Folder"
-            ]
-        }
-    },
-    "systemMetadata": {
-        "lastObserved": 1615443388097,
-        "runId": "allow_table.json"
-    }
-},
-{
-    "entityType": "container",
-    "entityUrn": "urn:li:container:acf0f3806f475a7397ee745329ef2967",
-    "changeType": "UPSERT",
-    "aspectName": "containerProperties",
-    "aspect": {
-        "json": {
-            "customProperties": {
-                "platform": "delta-lake",
-                "instance": "my-platform",
-                "env": "UAT",
-                "folder_abs_path": "tests/integration"
-            },
-            "name": "integration"
-        }
-    },
-    "systemMetadata": {
-        "lastObserved": 1615443388097,
-        "runId": "allow_table.json"
-    }
-},
-{
-    "entityType": "container",
-    "entityUrn": "urn:li:container:acf0f3806f475a7397ee745329ef2967",
-    "changeType": "UPSERT",
-    "aspectName": "status",
-    "aspect": {
-        "json": {
-            "removed": false
-        }
-    },
-    "systemMetadata": {
-        "lastObserved": 1615443388097,
-        "runId": "allow_table.json"
-    }
-},
-{
-    "entityType": "container",
-    "entityUrn": "urn:li:container:acf0f3806f475a7397ee745329ef2967",
-    "changeType": "UPSERT",
-    "aspectName": "dataPlatformInstance",
-    "aspect": {
-<<<<<<< HEAD
-        "value": "{\"platform\": \"urn:li:dataPlatform:delta-lake\", \"instance\": \"urn:li:dataPlatformInstance:(urn:li:dataPlatform:delta-lake,my-platform)\"}",
-        "contentType": "application/json"
-=======
-        "json": {
-            "platform": "urn:li:dataPlatform:delta-lake",
-            "instance": "urn:li:dataPlatformInstance:(urn:li:dataPlatform:delta-lake,my-platform)"
-        }
->>>>>>> 5fc6601d
-    },
-    "systemMetadata": {
-        "lastObserved": 1615443388097,
-        "runId": "allow_table.json"
-    }
-},
-{
-    "entityType": "container",
-    "entityUrn": "urn:li:container:acf0f3806f475a7397ee745329ef2967",
-    "changeType": "UPSERT",
-    "aspectName": "subTypes",
-    "aspect": {
-        "json": {
-            "typeNames": [
-                "Folder"
-            ]
-        }
-    },
-    "systemMetadata": {
-        "lastObserved": 1615443388097,
-        "runId": "allow_table.json"
-    }
-},
-{
-    "entityType": "container",
-    "entityUrn": "urn:li:container:acf0f3806f475a7397ee745329ef2967",
-    "changeType": "UPSERT",
-    "aspectName": "container",
-    "aspect": {
-        "json": {
-            "container": "urn:li:container:189046201d696e7810132cfa64dad337"
-        }
-    },
-    "systemMetadata": {
-        "lastObserved": 1615443388097,
-        "runId": "allow_table.json"
-    }
-},
-{
-    "entityType": "container",
-    "entityUrn": "urn:li:container:1876d057d0ee364677b85427342e2c82",
-    "changeType": "UPSERT",
-    "aspectName": "containerProperties",
-    "aspect": {
-        "json": {
-            "customProperties": {
-                "platform": "delta-lake",
-                "instance": "my-platform",
-                "env": "UAT",
-                "folder_abs_path": "tests/integration/delta_lake"
-            },
-            "name": "delta_lake"
-        }
-    },
-    "systemMetadata": {
-        "lastObserved": 1615443388097,
-        "runId": "allow_table.json"
-    }
-},
-{
-    "entityType": "container",
-    "entityUrn": "urn:li:container:1876d057d0ee364677b85427342e2c82",
-    "changeType": "UPSERT",
-    "aspectName": "status",
-    "aspect": {
-        "json": {
-            "removed": false
-        }
-    },
-    "systemMetadata": {
-        "lastObserved": 1615443388097,
-        "runId": "allow_table.json"
-    }
-},
-{
-    "entityType": "container",
-    "entityUrn": "urn:li:container:1876d057d0ee364677b85427342e2c82",
-    "changeType": "UPSERT",
-    "aspectName": "dataPlatformInstance",
-    "aspect": {
-<<<<<<< HEAD
-        "value": "{\"platform\": \"urn:li:dataPlatform:delta-lake\", \"instance\": \"urn:li:dataPlatformInstance:(urn:li:dataPlatform:delta-lake,my-platform)\"}",
-        "contentType": "application/json"
-=======
-        "json": {
-            "platform": "urn:li:dataPlatform:delta-lake",
-            "instance": "urn:li:dataPlatformInstance:(urn:li:dataPlatform:delta-lake,my-platform)"
-        }
->>>>>>> 5fc6601d
-    },
-    "systemMetadata": {
-        "lastObserved": 1615443388097,
-        "runId": "allow_table.json"
-    }
-},
-{
-    "entityType": "container",
-    "entityUrn": "urn:li:container:1876d057d0ee364677b85427342e2c82",
-    "changeType": "UPSERT",
-    "aspectName": "subTypes",
-    "aspect": {
-        "json": {
-            "typeNames": [
-                "Folder"
-            ]
-        }
-    },
-    "systemMetadata": {
-        "lastObserved": 1615443388097,
-        "runId": "allow_table.json"
-    }
-},
-{
-    "entityType": "container",
-    "entityUrn": "urn:li:container:1876d057d0ee364677b85427342e2c82",
-    "changeType": "UPSERT",
-    "aspectName": "container",
-    "aspect": {
-        "json": {
-            "container": "urn:li:container:acf0f3806f475a7397ee745329ef2967"
-        }
-    },
-    "systemMetadata": {
-        "lastObserved": 1615443388097,
-        "runId": "allow_table.json"
-    }
-},
-{
-    "entityType": "container",
-    "entityUrn": "urn:li:container:7888b6dab77b7e77709699c9a1b81aa4",
-    "changeType": "UPSERT",
-    "aspectName": "containerProperties",
-    "aspect": {
-        "json": {
-            "customProperties": {
-                "platform": "delta-lake",
-                "instance": "my-platform",
-                "env": "UAT",
-                "folder_abs_path": "tests/integration/delta_lake/test_data"
-            },
-            "name": "test_data"
-        }
-    },
-    "systemMetadata": {
-        "lastObserved": 1615443388097,
-        "runId": "allow_table.json"
-    }
-},
-{
-    "entityType": "container",
-    "entityUrn": "urn:li:container:7888b6dab77b7e77709699c9a1b81aa4",
-    "changeType": "UPSERT",
-    "aspectName": "status",
-    "aspect": {
-        "json": {
-            "removed": false
-        }
-    },
-    "systemMetadata": {
-        "lastObserved": 1615443388097,
-        "runId": "allow_table.json"
-    }
-},
-{
-    "entityType": "container",
-    "entityUrn": "urn:li:container:7888b6dab77b7e77709699c9a1b81aa4",
-    "changeType": "UPSERT",
-    "aspectName": "dataPlatformInstance",
-    "aspect": {
-<<<<<<< HEAD
-        "value": "{\"platform\": \"urn:li:dataPlatform:delta-lake\", \"instance\": \"urn:li:dataPlatformInstance:(urn:li:dataPlatform:delta-lake,my-platform)\"}",
-        "contentType": "application/json"
-=======
-        "json": {
-            "platform": "urn:li:dataPlatform:delta-lake",
-            "instance": "urn:li:dataPlatformInstance:(urn:li:dataPlatform:delta-lake,my-platform)"
-        }
->>>>>>> 5fc6601d
-    },
-    "systemMetadata": {
-        "lastObserved": 1615443388097,
-        "runId": "allow_table.json"
-    }
-},
-{
-    "entityType": "container",
-    "entityUrn": "urn:li:container:7888b6dab77b7e77709699c9a1b81aa4",
-    "changeType": "UPSERT",
-    "aspectName": "subTypes",
-    "aspect": {
-        "json": {
-            "typeNames": [
-                "Folder"
-            ]
-        }
-    },
-    "systemMetadata": {
-        "lastObserved": 1615443388097,
-        "runId": "allow_table.json"
-    }
-},
-{
-    "entityType": "container",
-    "entityUrn": "urn:li:container:7888b6dab77b7e77709699c9a1b81aa4",
-    "changeType": "UPSERT",
-    "aspectName": "container",
-    "aspect": {
-        "json": {
-            "container": "urn:li:container:1876d057d0ee364677b85427342e2c82"
-        }
-    },
-    "systemMetadata": {
-        "lastObserved": 1615443388097,
-        "runId": "allow_table.json"
-    }
-},
-{
-    "entityType": "container",
-    "entityUrn": "urn:li:container:a282913be26fceff334523c2be119df1",
-    "changeType": "UPSERT",
-    "aspectName": "containerProperties",
-    "aspect": {
-        "json": {
-            "customProperties": {
-                "platform": "delta-lake",
-                "instance": "my-platform",
-                "env": "UAT",
-                "folder_abs_path": "tests/integration/delta_lake/test_data/delta_tables"
-            },
-            "name": "delta_tables"
-        }
-    },
-    "systemMetadata": {
-        "lastObserved": 1615443388097,
-        "runId": "allow_table.json"
-    }
-},
-{
-    "entityType": "container",
-    "entityUrn": "urn:li:container:a282913be26fceff334523c2be119df1",
-    "changeType": "UPSERT",
-    "aspectName": "status",
-    "aspect": {
-        "json": {
-            "removed": false
-        }
-    },
-    "systemMetadata": {
-        "lastObserved": 1615443388097,
-        "runId": "allow_table.json"
-    }
-},
-{
-    "entityType": "container",
-    "entityUrn": "urn:li:container:a282913be26fceff334523c2be119df1",
-    "changeType": "UPSERT",
-    "aspectName": "dataPlatformInstance",
-    "aspect": {
-<<<<<<< HEAD
-        "value": "{\"platform\": \"urn:li:dataPlatform:delta-lake\", \"instance\": \"urn:li:dataPlatformInstance:(urn:li:dataPlatform:delta-lake,my-platform)\"}",
-        "contentType": "application/json"
-=======
-        "json": {
-            "platform": "urn:li:dataPlatform:delta-lake",
-            "instance": "urn:li:dataPlatformInstance:(urn:li:dataPlatform:delta-lake,my-platform)"
-        }
->>>>>>> 5fc6601d
-    },
-    "systemMetadata": {
-        "lastObserved": 1615443388097,
-        "runId": "allow_table.json"
-    }
-},
-{
-    "entityType": "container",
-    "entityUrn": "urn:li:container:a282913be26fceff334523c2be119df1",
-    "changeType": "UPSERT",
-    "aspectName": "subTypes",
-    "aspect": {
-        "json": {
-            "typeNames": [
-                "Folder"
-            ]
-        }
-    },
-    "systemMetadata": {
-        "lastObserved": 1615443388097,
-        "runId": "allow_table.json"
-    }
-},
-{
-    "entityType": "container",
-    "entityUrn": "urn:li:container:a282913be26fceff334523c2be119df1",
-    "changeType": "UPSERT",
-    "aspectName": "container",
-    "aspect": {
-        "json": {
-            "container": "urn:li:container:7888b6dab77b7e77709699c9a1b81aa4"
-        }
-    },
-    "systemMetadata": {
-        "lastObserved": 1615443388097,
-        "runId": "allow_table.json"
-    }
-},
-{
-    "entityType": "dataset",
-    "entityUrn": "urn:li:dataset:(urn:li:dataPlatform:delta-lake,my-platform.tests/integration/delta_lake/test_data/delta_tables/my_table_basic,UAT)",
-    "changeType": "UPSERT",
-    "aspectName": "container",
-    "aspect": {
-        "json": {
-            "container": "urn:li:container:a282913be26fceff334523c2be119df1"
-        }
-    },
-    "systemMetadata": {
-        "lastObserved": 1615443388097,
-        "runId": "allow_table.json"
-    }
-},
-{
-    "entityType": "dataset",
-    "entityUrn": "urn:li:dataset:(urn:li:dataPlatform:delta-lake,my-platform.tests/integration/delta_lake/test_data/delta_tables/my_table_basic,UAT)",
-    "changeType": "UPSERT",
-    "aspectName": "operation",
-    "aspect": {
-        "json": {
-            "timestampMillis": 1615443388097,
-            "partitionSpec": {
-                "type": "FULL_TABLE",
-                "partition": "FULL_TABLE_SNAPSHOT"
-            },
-            "operationType": "CUSTOM",
-            "customOperationType": "WRITE",
-            "customProperties": {
-                "engineInfo": "local Delta-Standalone/0.4.0",
-                "isBlindAppend": "True",
-                "isolationLevel": "Serializable"
-            },
-            "lastUpdatedTimestamp": 1655831476907
-        }
-    },
-    "systemMetadata": {
-        "lastObserved": 1615443388097,
-        "runId": "allow_table.json"
-    }
-},
-{
-    "entityType": "dataset",
-    "entityUrn": "urn:li:dataset:(urn:li:dataPlatform:delta-lake,my-platform.tests/integration/delta_lake/test_data/delta_tables/my_table_basic,UAT)",
-    "changeType": "UPSERT",
-    "aspectName": "operation",
-    "aspect": {
-        "json": {
-            "timestampMillis": 1615443388097,
-            "partitionSpec": {
-                "type": "FULL_TABLE",
-                "partition": "FULL_TABLE_SNAPSHOT"
-            },
-            "operationType": "CUSTOM",
-            "customOperationType": "WRITE",
-            "customProperties": {
-                "engineInfo": "local Delta-Standalone/0.4.0",
-                "isBlindAppend": "True",
-                "isolationLevel": "Serializable",
-                "readVersion": "0"
-            },
-            "lastUpdatedTimestamp": 1655831477701
-        }
-    },
-    "systemMetadata": {
-        "lastObserved": 1615443388097,
-        "runId": "allow_table.json"
-    }
-},
-{
-    "entityType": "dataset",
-    "entityUrn": "urn:li:dataset:(urn:li:dataPlatform:delta-lake,my-platform.tests/integration/delta_lake/test_data/delta_tables/my_table_basic,UAT)",
-    "changeType": "UPSERT",
-    "aspectName": "operation",
-    "aspect": {
-        "json": {
-            "timestampMillis": 1615443388097,
-            "partitionSpec": {
-                "type": "FULL_TABLE",
-                "partition": "FULL_TABLE_SNAPSHOT"
-            },
-            "operationType": "CUSTOM",
-            "customOperationType": "WRITE",
-            "customProperties": {
-                "engineInfo": "local Delta-Standalone/0.4.0",
-                "isBlindAppend": "True",
-                "isolationLevel": "Serializable",
-                "readVersion": "1"
-            },
-            "lastUpdatedTimestamp": 1655831477726
-        }
-    },
-    "systemMetadata": {
-        "lastObserved": 1615443388097,
-        "runId": "allow_table.json"
-    }
-},
-{
-    "entityType": "dataset",
-    "entityUrn": "urn:li:dataset:(urn:li:dataPlatform:delta-lake,my-platform.tests/integration/delta_lake/test_data/delta_tables/my_table_basic,UAT)",
-    "changeType": "UPSERT",
-    "aspectName": "operation",
-    "aspect": {
-        "json": {
-            "timestampMillis": 1615443388097,
-            "partitionSpec": {
-                "type": "FULL_TABLE",
-                "partition": "FULL_TABLE_SNAPSHOT"
-            },
-            "operationType": "CUSTOM",
-            "customOperationType": "WRITE",
-            "customProperties": {
-                "engineInfo": "local Delta-Standalone/0.4.0",
-                "isBlindAppend": "True",
-                "isolationLevel": "Serializable",
-                "readVersion": "2"
-            },
-            "lastUpdatedTimestamp": 1655831477745
-        }
-    },
-    "systemMetadata": {
-        "lastObserved": 1615443388097,
-        "runId": "allow_table.json"
-    }
-},
-{
-    "entityType": "dataset",
-    "entityUrn": "urn:li:dataset:(urn:li:dataPlatform:delta-lake,my-platform.tests/integration/delta_lake/test_data/delta_tables/my_table_basic,UAT)",
-    "changeType": "UPSERT",
-    "aspectName": "operation",
-    "aspect": {
-        "json": {
-            "timestampMillis": 1615443388097,
-            "partitionSpec": {
-                "type": "FULL_TABLE",
-                "partition": "FULL_TABLE_SNAPSHOT"
-            },
-            "operationType": "CUSTOM",
-            "customOperationType": "WRITE",
-            "customProperties": {
-                "engineInfo": "local Delta-Standalone/0.4.0",
-                "isBlindAppend": "True",
-                "isolationLevel": "Serializable",
-                "readVersion": "3"
-            },
-            "lastUpdatedTimestamp": 1655831477768
-        }
-    },
-    "systemMetadata": {
-        "lastObserved": 1615443388097,
-        "runId": "allow_table.json"
-    }
-},
-{
-    "proposedSnapshot": {
-        "com.linkedin.pegasus2avro.metadata.snapshot.DatasetSnapshot": {
-            "urn": "urn:li:dataset:(urn:li:dataPlatform:delta-lake,my-platform.tests/integration/delta_lake/test_data/delta_tables/sales,UAT)",
-            "aspects": [
-                {
-                    "com.linkedin.pegasus2avro.common.Status": {
-                        "removed": false
-                    }
-                },
-                {
-                    "com.linkedin.pegasus2avro.dataset.DatasetProperties": {
-                        "customProperties": {
-                            "number_of_files": "3",
-                            "partition_columns": "[]",
-                            "table_creation_time": "1655664813952",
-                            "id": "eca9d2a0-4ce6-4ace-a732-75fda0157fb8",
-                            "version": "0",
-                            "location": "tests/integration/delta_lake/test_data/delta_tables"
-                        },
-                        "name": "my_table",
-                        "description": "my table description",
-                        "tags": []
-                    }
-                },
-                {
-                    "com.linkedin.pegasus2avro.schema.SchemaMetadata": {
-                        "schemaName": "my_table",
-                        "platform": "urn:li:dataPlatform:delta-lake",
-                        "version": 0,
-                        "created": {
-                            "time": 0,
-                            "actor": "urn:li:corpuser:unknown"
-                        },
-                        "lastModified": {
-                            "time": 0,
-                            "actor": "urn:li:corpuser:unknown"
-                        },
-                        "hash": "",
-                        "platformSchema": {
-                            "com.linkedin.pegasus2avro.schema.OtherSchema": {
-                                "rawSchema": ""
-                            }
-                        },
-                        "fields": [
-                            {
-                                "fieldPath": "customer",
-                                "nullable": true,
-                                "description": "{}",
-                                "type": {
-                                    "type": {
-                                        "com.linkedin.pegasus2avro.schema.StringType": {}
-                                    }
-                                },
-                                "nativeDataType": "string",
-                                "recursive": false,
-                                "isPartOfKey": false,
-                                "isPartitioningKey": false
-                            },
-                            {
-                                "fieldPath": "day",
-                                "nullable": true,
-                                "description": "{}",
-                                "type": {
-                                    "type": {
-                                        "com.linkedin.pegasus2avro.schema.NumberType": {}
-                                    }
-                                },
-                                "nativeDataType": "integer",
-                                "recursive": false,
-                                "isPartOfKey": false,
-                                "isPartitioningKey": false
-                            },
-                            {
-                                "fieldPath": "month",
-                                "nullable": true,
-                                "description": "{}",
-                                "type": {
-                                    "type": {
-                                        "com.linkedin.pegasus2avro.schema.NumberType": {}
-                                    }
-                                },
-                                "nativeDataType": "integer",
-                                "recursive": false,
-                                "isPartOfKey": false,
-                                "isPartitioningKey": false
-                            },
-                            {
-                                "fieldPath": "sale_id",
-                                "nullable": true,
-                                "description": "{}",
-                                "type": {
-                                    "type": {
-                                        "com.linkedin.pegasus2avro.schema.StringType": {}
-                                    }
-                                },
-                                "nativeDataType": "string",
-                                "recursive": false,
-                                "isPartOfKey": false,
-                                "isPartitioningKey": false
-                            },
-                            {
-                                "fieldPath": "total_cost",
-                                "nullable": true,
-                                "description": "{}",
-                                "type": {
-                                    "type": {
-                                        "com.linkedin.pegasus2avro.schema.NullType": {}
-                                    }
-                                },
-                                "nativeDataType": "float",
-                                "recursive": false,
-                                "isPartOfKey": false,
-                                "isPartitioningKey": false
-                            },
-                            {
-                                "fieldPath": "year",
-                                "nullable": true,
-                                "description": "{}",
-                                "type": {
-                                    "type": {
-                                        "com.linkedin.pegasus2avro.schema.NumberType": {}
-                                    }
-                                },
-                                "nativeDataType": "integer",
-                                "recursive": false,
-                                "isPartOfKey": false,
-                                "isPartitioningKey": false
-                            }
-                        ]
-                    }
-                }
-            ]
-        }
-    },
-    "systemMetadata": {
-        "lastObserved": 1615443388097,
-        "runId": "allow_table.json"
-    }
-},
-{
-    "entityType": "dataset",
-    "entityUrn": "urn:li:dataset:(urn:li:dataPlatform:delta-lake,my-platform.tests/integration/delta_lake/test_data/delta_tables/sales,UAT)",
-    "changeType": "UPSERT",
-    "aspectName": "container",
-    "aspect": {
-        "json": {
-            "container": "urn:li:container:a282913be26fceff334523c2be119df1"
-        }
-    },
-    "systemMetadata": {
-        "lastObserved": 1615443388097,
-        "runId": "allow_table.json"
-    }
-},
-{
-    "entityType": "dataset",
-    "entityUrn": "urn:li:dataset:(urn:li:dataPlatform:delta-lake,my-platform.tests/integration/delta_lake/test_data/delta_tables/sales,UAT)",
-    "changeType": "UPSERT",
-    "aspectName": "operation",
-    "aspect": {
-        "json": {
-            "timestampMillis": 1615443388097,
-            "partitionSpec": {
-                "type": "FULL_TABLE",
-                "partition": "FULL_TABLE_SNAPSHOT"
-            },
-            "operationType": "CUSTOM",
-            "customOperationType": "CONVERT",
-            "customProperties": {
-                "engineInfo": "local Delta-Standalone/0.4.0",
-                "isBlindAppend": "True",
-                "isolationLevel": "Serializable"
-            },
-            "lastUpdatedTimestamp": 1655664815399
-        }
-    },
-    "systemMetadata": {
-        "lastObserved": 1615443388097,
-        "runId": "allow_table.json"
-    }
-},
-{
-    "proposedSnapshot": {
-        "com.linkedin.pegasus2avro.metadata.snapshot.DatasetSnapshot": {
-            "urn": "urn:li:dataset:(urn:li:dataPlatform:delta-lake,my-platform.tests/integration/delta_lake/test_data/delta_tables/my_table_no_name,UAT)",
-            "aspects": [
-                {
-                    "com.linkedin.pegasus2avro.common.Status": {
-                        "removed": false
-                    }
-                },
-                {
-                    "com.linkedin.pegasus2avro.dataset.DatasetProperties": {
-                        "customProperties": {
-                            "number_of_files": "5",
-                            "partition_columns": "['foo', 'bar']",
-                            "table_creation_time": "1655831648843",
-                            "id": "de711767-c7b9-4c33-99d7-510978dc1fa5",
-                            "version": "4",
-                            "location": "tests/integration/delta_lake/test_data/delta_tables"
-                        },
-                        "name": "my_table_no_name",
-                        "tags": []
-                    }
-                },
-                {
-                    "com.linkedin.pegasus2avro.schema.SchemaMetadata": {
-                        "schemaName": "my_table_no_name",
-                        "platform": "urn:li:dataPlatform:delta-lake",
-                        "version": 4,
-                        "created": {
-                            "time": 0,
-                            "actor": "urn:li:corpuser:unknown"
-                        },
-                        "lastModified": {
-                            "time": 0,
-                            "actor": "urn:li:corpuser:unknown"
-                        },
-                        "hash": "",
-                        "platformSchema": {
-                            "com.linkedin.pegasus2avro.schema.OtherSchema": {
-                                "rawSchema": ""
-                            }
-                        },
-                        "fields": [
-                            {
-                                "fieldPath": "bar",
-                                "nullable": true,
-                                "description": "{}",
-                                "type": {
-                                    "type": {
-                                        "com.linkedin.pegasus2avro.schema.NumberType": {}
-                                    }
-                                },
-                                "nativeDataType": "integer",
-                                "recursive": false,
-                                "isPartOfKey": false,
-                                "isPartitioningKey": true
-                            },
-                            {
-                                "fieldPath": "foo",
-                                "nullable": true,
-                                "description": "{}",
-                                "type": {
-                                    "type": {
-                                        "com.linkedin.pegasus2avro.schema.NumberType": {}
-                                    }
-                                },
-                                "nativeDataType": "integer",
-                                "recursive": false,
-                                "isPartOfKey": false,
-                                "isPartitioningKey": true
-                            },
-                            {
-                                "fieldPath": "zip",
-                                "nullable": true,
-                                "description": "{}",
-                                "type": {
-                                    "type": {
-                                        "com.linkedin.pegasus2avro.schema.StringType": {}
-                                    }
-                                },
-                                "nativeDataType": "string",
-                                "recursive": false,
-                                "isPartOfKey": false,
-                                "isPartitioningKey": false
-                            }
-                        ]
-                    }
-                }
-            ]
-        }
-    },
-    "systemMetadata": {
-        "lastObserved": 1615443388097,
-        "runId": "allow_table.json"
-    }
-},
-{
-    "entityType": "dataset",
-    "entityUrn": "urn:li:dataset:(urn:li:dataPlatform:delta-lake,my-platform.tests/integration/delta_lake/test_data/delta_tables/my_table_no_name,UAT)",
-    "changeType": "UPSERT",
-    "aspectName": "container",
-    "aspect": {
-        "json": {
-            "container": "urn:li:container:a282913be26fceff334523c2be119df1"
-        }
-    },
-    "systemMetadata": {
-        "lastObserved": 1615443388097,
-        "runId": "allow_table.json"
-    }
-},
-{
-    "entityType": "dataset",
-    "entityUrn": "urn:li:dataset:(urn:li:dataPlatform:delta-lake,my-platform.tests/integration/delta_lake/test_data/delta_tables/my_table_no_name,UAT)",
-    "changeType": "UPSERT",
-    "aspectName": "operation",
-    "aspect": {
-        "json": {
-            "timestampMillis": 1615443388097,
-            "partitionSpec": {
-                "type": "FULL_TABLE",
-                "partition": "FULL_TABLE_SNAPSHOT"
-            },
-            "operationType": "CUSTOM",
-            "customOperationType": "WRITE",
-            "customProperties": {
-                "engineInfo": "local Delta-Standalone/0.4.0",
-                "isBlindAppend": "True",
-                "isolationLevel": "Serializable"
-            },
-            "lastUpdatedTimestamp": 1655831649166
-        }
-    },
-    "systemMetadata": {
-        "lastObserved": 1615443388097,
-        "runId": "allow_table.json"
-    }
-},
-{
-    "entityType": "dataset",
-    "entityUrn": "urn:li:dataset:(urn:li:dataPlatform:delta-lake,my-platform.tests/integration/delta_lake/test_data/delta_tables/my_table_no_name,UAT)",
-    "changeType": "UPSERT",
-    "aspectName": "operation",
-    "aspect": {
-        "json": {
-            "timestampMillis": 1615443388097,
-            "partitionSpec": {
-                "type": "FULL_TABLE",
-                "partition": "FULL_TABLE_SNAPSHOT"
-            },
-            "operationType": "CUSTOM",
-            "customOperationType": "WRITE",
-            "customProperties": {
-                "engineInfo": "local Delta-Standalone/0.4.0",
-                "isBlindAppend": "True",
-                "isolationLevel": "Serializable",
-                "readVersion": "0"
-            },
-            "lastUpdatedTimestamp": 1655831649715
-        }
-    },
-    "systemMetadata": {
-        "lastObserved": 1615443388097,
-        "runId": "allow_table.json"
-    }
-},
-{
-    "entityType": "dataset",
-    "entityUrn": "urn:li:dataset:(urn:li:dataPlatform:delta-lake,my-platform.tests/integration/delta_lake/test_data/delta_tables/my_table_no_name,UAT)",
-    "changeType": "UPSERT",
-    "aspectName": "operation",
-    "aspect": {
-        "json": {
-            "timestampMillis": 1615443388097,
-            "partitionSpec": {
-                "type": "FULL_TABLE",
-                "partition": "FULL_TABLE_SNAPSHOT"
-            },
-            "operationType": "CUSTOM",
-            "customOperationType": "WRITE",
-            "customProperties": {
-                "engineInfo": "local Delta-Standalone/0.4.0",
-                "isBlindAppend": "True",
-                "isolationLevel": "Serializable",
-                "readVersion": "1"
-            },
-            "lastUpdatedTimestamp": 1655831649731
-        }
-    },
-    "systemMetadata": {
-        "lastObserved": 1615443388097,
-        "runId": "allow_table.json"
-    }
-},
-{
-    "entityType": "dataset",
-    "entityUrn": "urn:li:dataset:(urn:li:dataPlatform:delta-lake,my-platform.tests/integration/delta_lake/test_data/delta_tables/my_table_no_name,UAT)",
-    "changeType": "UPSERT",
-    "aspectName": "operation",
-    "aspect": {
-        "json": {
-            "timestampMillis": 1615443388097,
-            "partitionSpec": {
-                "type": "FULL_TABLE",
-                "partition": "FULL_TABLE_SNAPSHOT"
-            },
-            "operationType": "CUSTOM",
-            "customOperationType": "WRITE",
-            "customProperties": {
-                "engineInfo": "local Delta-Standalone/0.4.0",
-                "isBlindAppend": "True",
-                "isolationLevel": "Serializable",
-                "readVersion": "2"
-            },
-            "lastUpdatedTimestamp": 1655831649754
-        }
-    },
-    "systemMetadata": {
-        "lastObserved": 1615443388097,
-        "runId": "allow_table.json"
-    }
-},
-{
-    "entityType": "dataset",
-    "entityUrn": "urn:li:dataset:(urn:li:dataPlatform:delta-lake,my-platform.tests/integration/delta_lake/test_data/delta_tables/my_table_no_name,UAT)",
-    "changeType": "UPSERT",
-    "aspectName": "operation",
-    "aspect": {
-        "json": {
-            "timestampMillis": 1615443388097,
-            "partitionSpec": {
-                "type": "FULL_TABLE",
-                "partition": "FULL_TABLE_SNAPSHOT"
-            },
-            "operationType": "CUSTOM",
-            "customOperationType": "WRITE",
-            "customProperties": {
-                "engineInfo": "local Delta-Standalone/0.4.0",
-                "isBlindAppend": "True",
-                "isolationLevel": "Serializable",
-                "readVersion": "3"
-            },
-            "lastUpdatedTimestamp": 1655831649788
-        }
-    },
-    "systemMetadata": {
-        "lastObserved": 1615443388097,
-        "runId": "allow_table.json"
-    }
-},
-{
-    "proposedSnapshot": {
-        "com.linkedin.pegasus2avro.metadata.snapshot.DatasetSnapshot": {
-            "urn": "urn:li:dataset:(urn:li:dataPlatform:delta-lake,my-platform.tests/integration/delta_lake/test_data/delta_tables/level1/my_table_inner,UAT)",
-            "aspects": [
-                {
-                    "com.linkedin.pegasus2avro.common.Status": {
-                        "removed": false
-                    }
-                },
-                {
-                    "com.linkedin.pegasus2avro.dataset.DatasetProperties": {
-                        "customProperties": {
-                            "number_of_files": "5",
-                            "partition_columns": "['foo', 'bar']",
-                            "table_creation_time": "1655831864836",
-                            "id": "3775a0fd-4f58-4dea-b71a-e3fedb10f5b4",
-                            "version": "4",
-                            "location": "tests/integration/delta_lake/test_data/delta_tables"
-                        },
-                        "name": "test-table-inner",
-                        "description": "test delta table basic with table name at inner location",
-                        "tags": []
-                    }
-                },
-                {
-                    "com.linkedin.pegasus2avro.schema.SchemaMetadata": {
-                        "schemaName": "test-table-inner",
-                        "platform": "urn:li:dataPlatform:delta-lake",
-                        "version": 4,
-                        "created": {
-                            "time": 0,
-                            "actor": "urn:li:corpuser:unknown"
-                        },
-                        "lastModified": {
-                            "time": 0,
-                            "actor": "urn:li:corpuser:unknown"
-                        },
-                        "hash": "",
-                        "platformSchema": {
-                            "com.linkedin.pegasus2avro.schema.OtherSchema": {
-                                "rawSchema": ""
-                            }
-                        },
-                        "fields": [
-                            {
-                                "fieldPath": "bar",
-                                "nullable": true,
-                                "description": "{}",
-                                "type": {
-                                    "type": {
-                                        "com.linkedin.pegasus2avro.schema.NumberType": {}
-                                    }
-                                },
-                                "nativeDataType": "integer",
-                                "recursive": false,
-                                "isPartOfKey": false,
-                                "isPartitioningKey": true
-                            },
-                            {
-                                "fieldPath": "foo",
-                                "nullable": true,
-                                "description": "{}",
-                                "type": {
-                                    "type": {
-                                        "com.linkedin.pegasus2avro.schema.NumberType": {}
-                                    }
-                                },
-                                "nativeDataType": "integer",
-                                "recursive": false,
-                                "isPartOfKey": false,
-                                "isPartitioningKey": true
-                            },
-                            {
-                                "fieldPath": "zip",
-                                "nullable": true,
-                                "description": "{}",
-                                "type": {
-                                    "type": {
-                                        "com.linkedin.pegasus2avro.schema.StringType": {}
-                                    }
-                                },
-                                "nativeDataType": "string",
-                                "recursive": false,
-                                "isPartOfKey": false,
-                                "isPartitioningKey": false
-                            }
-                        ]
-                    }
-                }
-            ]
-        }
-    },
-    "systemMetadata": {
-        "lastObserved": 1615443388097,
-        "runId": "allow_table.json"
-    }
-},
-{
-    "entityType": "container",
-    "entityUrn": "urn:li:container:3df8f6b0f3a70d42cf70612a2fe5e5ef",
-    "changeType": "UPSERT",
-    "aspectName": "containerProperties",
-    "aspect": {
-        "json": {
-            "customProperties": {
-                "platform": "delta-lake",
-                "instance": "my-platform",
-                "env": "UAT",
-                "folder_abs_path": "tests/integration/delta_lake/test_data/delta_tables/level1"
-            },
-            "name": "level1"
-        }
-    },
-    "systemMetadata": {
-        "lastObserved": 1615443388097,
-        "runId": "allow_table.json"
-    }
-},
-{
-    "entityType": "container",
-    "entityUrn": "urn:li:container:3df8f6b0f3a70d42cf70612a2fe5e5ef",
-    "changeType": "UPSERT",
-    "aspectName": "status",
-    "aspect": {
-        "json": {
-            "removed": false
-        }
-    },
-    "systemMetadata": {
-        "lastObserved": 1615443388097,
-        "runId": "allow_table.json"
-    }
-},
-{
-    "entityType": "container",
-    "entityUrn": "urn:li:container:3df8f6b0f3a70d42cf70612a2fe5e5ef",
-    "changeType": "UPSERT",
-    "aspectName": "dataPlatformInstance",
-    "aspect": {
-<<<<<<< HEAD
-        "value": "{\"platform\": \"urn:li:dataPlatform:delta-lake\", \"instance\": \"urn:li:dataPlatformInstance:(urn:li:dataPlatform:delta-lake,my-platform)\"}",
-        "contentType": "application/json"
-=======
-        "json": {
-            "platform": "urn:li:dataPlatform:delta-lake",
-            "instance": "urn:li:dataPlatformInstance:(urn:li:dataPlatform:delta-lake,my-platform)"
-        }
->>>>>>> 5fc6601d
-    },
-    "systemMetadata": {
-        "lastObserved": 1615443388097,
-        "runId": "allow_table.json"
-    }
-},
-{
-    "entityType": "container",
-    "entityUrn": "urn:li:container:3df8f6b0f3a70d42cf70612a2fe5e5ef",
-    "changeType": "UPSERT",
-    "aspectName": "subTypes",
-    "aspect": {
-        "json": {
-            "typeNames": [
-                "Folder"
-            ]
-        }
-    },
-    "systemMetadata": {
-        "lastObserved": 1615443388097,
-        "runId": "allow_table.json"
-    }
-},
-{
-    "entityType": "container",
-    "entityUrn": "urn:li:container:3df8f6b0f3a70d42cf70612a2fe5e5ef",
-    "changeType": "UPSERT",
-    "aspectName": "container",
-    "aspect": {
-        "json": {
-            "container": "urn:li:container:a282913be26fceff334523c2be119df1"
-        }
-    },
-    "systemMetadata": {
-        "lastObserved": 1615443388097,
-        "runId": "allow_table.json"
-    }
-},
-{
-    "entityType": "dataset",
-    "entityUrn": "urn:li:dataset:(urn:li:dataPlatform:delta-lake,my-platform.tests/integration/delta_lake/test_data/delta_tables/level1/my_table_inner,UAT)",
-    "changeType": "UPSERT",
-    "aspectName": "container",
-    "aspect": {
-        "json": {
-            "container": "urn:li:container:3df8f6b0f3a70d42cf70612a2fe5e5ef"
-        }
-    },
-    "systemMetadata": {
-        "lastObserved": 1615443388097,
-        "runId": "allow_table.json"
-    }
-},
-{
-    "entityType": "dataset",
-    "entityUrn": "urn:li:dataset:(urn:li:dataPlatform:delta-lake,my-platform.tests/integration/delta_lake/test_data/delta_tables/level1/my_table_inner,UAT)",
-    "changeType": "UPSERT",
-    "aspectName": "operation",
-    "aspect": {
-        "json": {
-            "timestampMillis": 1615443388097,
-            "partitionSpec": {
-                "type": "FULL_TABLE",
-                "partition": "FULL_TABLE_SNAPSHOT"
-            },
-            "operationType": "CUSTOM",
-            "customOperationType": "WRITE",
-            "customProperties": {
-                "engineInfo": "local Delta-Standalone/0.4.0",
-                "isBlindAppend": "True",
-                "isolationLevel": "Serializable"
-            },
-            "lastUpdatedTimestamp": 1655831865396
-        }
-    },
-    "systemMetadata": {
-        "lastObserved": 1615443388097,
-        "runId": "allow_table.json"
-    }
-},
-{
-    "entityType": "dataset",
-    "entityUrn": "urn:li:dataset:(urn:li:dataPlatform:delta-lake,my-platform.tests/integration/delta_lake/test_data/delta_tables/level1/my_table_inner,UAT)",
-    "changeType": "UPSERT",
-    "aspectName": "operation",
-    "aspect": {
-        "json": {
-            "timestampMillis": 1615443388097,
-            "partitionSpec": {
-                "type": "FULL_TABLE",
-                "partition": "FULL_TABLE_SNAPSHOT"
-            },
-            "operationType": "CUSTOM",
-            "customOperationType": "WRITE",
-            "customProperties": {
-                "engineInfo": "local Delta-Standalone/0.4.0",
-                "isBlindAppend": "True",
-                "isolationLevel": "Serializable",
-                "readVersion": "0"
-            },
-            "lastUpdatedTimestamp": 1655831866337
-        }
-    },
-    "systemMetadata": {
-        "lastObserved": 1615443388097,
-        "runId": "allow_table.json"
-    }
-},
-{
-    "entityType": "dataset",
-    "entityUrn": "urn:li:dataset:(urn:li:dataPlatform:delta-lake,my-platform.tests/integration/delta_lake/test_data/delta_tables/level1/my_table_inner,UAT)",
-    "changeType": "UPSERT",
-    "aspectName": "operation",
-    "aspect": {
-        "json": {
-            "timestampMillis": 1615443388097,
-            "partitionSpec": {
-                "type": "FULL_TABLE",
-                "partition": "FULL_TABLE_SNAPSHOT"
-            },
-            "operationType": "CUSTOM",
-            "customOperationType": "WRITE",
-            "customProperties": {
-                "engineInfo": "local Delta-Standalone/0.4.0",
-                "isBlindAppend": "True",
-                "isolationLevel": "Serializable",
-                "readVersion": "1"
-            },
-            "lastUpdatedTimestamp": 1655831866398
-        }
-    },
-    "systemMetadata": {
-        "lastObserved": 1615443388097,
-        "runId": "allow_table.json"
-    }
-},
-{
-    "entityType": "dataset",
-    "entityUrn": "urn:li:dataset:(urn:li:dataPlatform:delta-lake,my-platform.tests/integration/delta_lake/test_data/delta_tables/level1/my_table_inner,UAT)",
-    "changeType": "UPSERT",
-    "aspectName": "operation",
-    "aspect": {
-        "json": {
-            "timestampMillis": 1615443388097,
-            "partitionSpec": {
-                "type": "FULL_TABLE",
-                "partition": "FULL_TABLE_SNAPSHOT"
-            },
-            "operationType": "CUSTOM",
-            "customOperationType": "WRITE",
-            "customProperties": {
-                "engineInfo": "local Delta-Standalone/0.4.0",
-                "isBlindAppend": "True",
-                "isolationLevel": "Serializable",
-                "readVersion": "2"
-            },
-            "lastUpdatedTimestamp": 1655831866447
-        }
-    },
-    "systemMetadata": {
-        "lastObserved": 1615443388097,
-        "runId": "allow_table.json"
-    }
-},
-{
-    "entityType": "dataset",
-    "entityUrn": "urn:li:dataset:(urn:li:dataPlatform:delta-lake,my-platform.tests/integration/delta_lake/test_data/delta_tables/level1/my_table_inner,UAT)",
-    "changeType": "UPSERT",
-    "aspectName": "operation",
-    "aspect": {
-        "json": {
-            "timestampMillis": 1615443388097,
-            "partitionSpec": {
-                "type": "FULL_TABLE",
-                "partition": "FULL_TABLE_SNAPSHOT"
-            },
-            "operationType": "CUSTOM",
-            "customOperationType": "WRITE",
-            "customProperties": {
-                "engineInfo": "local Delta-Standalone/0.4.0",
-                "isBlindAppend": "True",
-                "isolationLevel": "Serializable",
-                "readVersion": "3"
-            },
-            "lastUpdatedTimestamp": 1655831866541
-        }
-    },
-    "systemMetadata": {
-        "lastObserved": 1615443388097,
-        "runId": "allow_table.json"
-    }
-}
 ]