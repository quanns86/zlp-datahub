[
{
    "entityType": "dataset",
    "entityUrn": "urn:li:dataset:(urn:li:dataPlatform:file,test-platform-instance.tests/integration/s3/test_data/local_system/folder_a/folder_aa/folder_aaa/no_extension/small,DEV)",
    "changeType": "UPSERT",
    "aspectName": "datasetProperties",
    "aspect": {
        "json": {
            "customProperties": {
                "schema_inferred_from": "tests/integration/s3/test_data/local_system/folder_a/folder_aa/folder_aaa/no_extension/small",
                "number_of_files": "1",
                "size_in_bytes": "172"
            },
            "name": "small",
            "description": "",
            "tags": []
        }
    },
    "systemMetadata": {
        "lastObserved": 1615443388097,
        "runId": "file_without_extension.json"
    }
},
{
    "entityType": "dataset",
    "entityUrn": "urn:li:dataset:(urn:li:dataPlatform:file,test-platform-instance.tests/integration/s3/test_data/local_system/folder_a/folder_aa/folder_aaa/no_extension/small,DEV)",
    "changeType": "UPSERT",
    "aspectName": "schemaMetadata",
    "aspect": {
        "json": {
            "schemaName": "small",
            "platform": "urn:li:dataPlatform:file",
            "version": 0,
            "created": {
                "time": 0,
                "actor": "urn:li:corpuser:unknown"
            },
            "lastModified": {
                "time": 0,
                "actor": "urn:li:corpuser:unknown"
            },
            "hash": "",
            "platformSchema": {
                "com.linkedin.schema.OtherSchema": {
                    "rawSchema": ""
                }
            },
            "fields": [
                {
                    "fieldPath": "1st chord",
                    "nullable": false,
                    "type": {
                        "type": {
                            "com.linkedin.schema.NumberType": {}
                        }
                    },
                    "nativeDataType": "integer",
                    "recursive": false,
                    "isPartOfKey": false
                },
                {
                    "fieldPath": "2nd chord",
                    "nullable": false,
                    "type": {
                        "type": {
                            "com.linkedin.schema.NumberType": {}
                        }
                    },
                    "nativeDataType": "integer",
                    "recursive": false,
                    "isPartOfKey": false
                },
                {
                    "fieldPath": "3rd chord",
                    "nullable": false,
                    "type": {
                        "type": {
                            "com.linkedin.schema.NumberType": {}
                        }
                    },
                    "nativeDataType": "integer",
                    "recursive": false,
                    "isPartOfKey": false
                },
                {
                    "fieldPath": "4th chord",
                    "nullable": false,
                    "type": {
                        "type": {
                            "com.linkedin.schema.NumberType": {}
                        }
                    },
                    "nativeDataType": "integer",
                    "recursive": false,
                    "isPartOfKey": false
                },
                {
                    "fieldPath": "Progression Quality",
                    "nullable": false,
                    "type": {
                        "type": {
                            "com.linkedin.schema.StringType": {}
                        }
                    },
                    "nativeDataType": "string",
                    "recursive": false,
                    "isPartOfKey": false
                }
            ]
        }
    },
    "systemMetadata": {
        "lastObserved": 1615443388097,
        "runId": "file_without_extension.json"
    }
},
{
    "entityType": "dataset",
    "entityUrn": "urn:li:dataset:(urn:li:dataPlatform:file,test-platform-instance.tests/integration/s3/test_data/local_system/folder_a/folder_aa/folder_aaa/no_extension/small,DEV)",
    "changeType": "UPSERT",
    "aspectName": "operation",
    "aspect": {
        "json": {
            "timestampMillis": 1615443388097,
            "partitionSpec": {
                "type": "FULL_TABLE",
                "partition": "FULL_TABLE_SNAPSHOT"
            },
            "operationType": "UPDATE",
            "lastUpdatedTimestamp": 1684577564017
        }
    },
    "systemMetadata": {
        "lastObserved": 1615443388097,
        "runId": "file_without_extension.json"
    }
},
{
    "entityType": "container",
    "entityUrn": "urn:li:container:c0b6448a96b5b99a7cabec1c4bfa66c0",
    "changeType": "UPSERT",
    "aspectName": "containerProperties",
    "aspect": {
        "json": {
            "customProperties": {
                "platform": "file",
                "instance": "test-platform-instance",
                "env": "DEV",
                "folder_abs_path": "tests"
            },
            "name": "tests"
        }
    },
    "systemMetadata": {
        "lastObserved": 1615443388097,
        "runId": "file_without_extension.json"
    }
},
{
    "entityType": "container",
    "entityUrn": "urn:li:container:c0b6448a96b5b99a7cabec1c4bfa66c0",
    "changeType": "UPSERT",
    "aspectName": "status",
    "aspect": {
        "json": {
            "removed": false
        }
    },
    "systemMetadata": {
        "lastObserved": 1615443388097,
        "runId": "file_without_extension.json"
    }
},
{
    "entityType": "container",
    "entityUrn": "urn:li:container:c0b6448a96b5b99a7cabec1c4bfa66c0",
    "changeType": "UPSERT",
    "aspectName": "dataPlatformInstance",
    "aspect": {
<<<<<<< HEAD
        "value": "{\"platform\": \"urn:li:dataPlatform:file\", \"instance\": \"urn:li:dataPlatformInstance:(urn:li:dataPlatform:file,test-platform-instance)\"}",
        "contentType": "application/json"
=======
        "json": {
            "platform": "urn:li:dataPlatform:file",
            "instance": "urn:li:dataPlatformInstance:(urn:li:dataPlatform:file,test-platform-instance)"
        }
>>>>>>> 5fc6601d
    },
    "systemMetadata": {
        "lastObserved": 1615443388097,
        "runId": "file_without_extension.json"
    }
},
{
    "entityType": "container",
    "entityUrn": "urn:li:container:c0b6448a96b5b99a7cabec1c4bfa66c0",
    "changeType": "UPSERT",
    "aspectName": "subTypes",
    "aspect": {
        "json": {
            "typeNames": [
                "Folder"
            ]
        }
    },
    "systemMetadata": {
        "lastObserved": 1615443388097,
        "runId": "file_without_extension.json"
    }
},
{
    "entityType": "container",
    "entityUrn": "urn:li:container:09bc75f9aaf92d57502aad33cab2e999",
    "changeType": "UPSERT",
    "aspectName": "containerProperties",
    "aspect": {
        "json": {
            "customProperties": {
                "platform": "file",
                "instance": "test-platform-instance",
                "env": "DEV",
                "folder_abs_path": "tests/integration"
            },
            "name": "integration"
        }
    },
    "systemMetadata": {
        "lastObserved": 1615443388097,
        "runId": "file_without_extension.json"
    }
},
{
    "entityType": "container",
    "entityUrn": "urn:li:container:09bc75f9aaf92d57502aad33cab2e999",
    "changeType": "UPSERT",
    "aspectName": "status",
    "aspect": {
        "json": {
            "removed": false
        }
    },
    "systemMetadata": {
        "lastObserved": 1615443388097,
        "runId": "file_without_extension.json"
    }
},
{
    "entityType": "container",
    "entityUrn": "urn:li:container:09bc75f9aaf92d57502aad33cab2e999",
    "changeType": "UPSERT",
    "aspectName": "dataPlatformInstance",
    "aspect": {
<<<<<<< HEAD
        "value": "{\"platform\": \"urn:li:dataPlatform:file\", \"instance\": \"urn:li:dataPlatformInstance:(urn:li:dataPlatform:file,test-platform-instance)\"}",
        "contentType": "application/json"
=======
        "json": {
            "platform": "urn:li:dataPlatform:file",
            "instance": "urn:li:dataPlatformInstance:(urn:li:dataPlatform:file,test-platform-instance)"
        }
>>>>>>> 5fc6601d
    },
    "systemMetadata": {
        "lastObserved": 1615443388097,
        "runId": "file_without_extension.json"
    }
},
{
    "entityType": "container",
    "entityUrn": "urn:li:container:09bc75f9aaf92d57502aad33cab2e999",
    "changeType": "UPSERT",
    "aspectName": "subTypes",
    "aspect": {
        "json": {
            "typeNames": [
                "Folder"
            ]
        }
    },
    "systemMetadata": {
        "lastObserved": 1615443388097,
        "runId": "file_without_extension.json"
    }
},
{
    "entityType": "container",
    "entityUrn": "urn:li:container:09bc75f9aaf92d57502aad33cab2e999",
    "changeType": "UPSERT",
    "aspectName": "container",
    "aspect": {
        "json": {
            "container": "urn:li:container:c0b6448a96b5b99a7cabec1c4bfa66c0"
        }
    },
    "systemMetadata": {
        "lastObserved": 1615443388097,
        "runId": "file_without_extension.json"
    }
},
{
    "entityType": "container",
    "entityUrn": "urn:li:container:564adc1710f345e4777dbdc81a4b20db",
    "changeType": "UPSERT",
    "aspectName": "containerProperties",
    "aspect": {
        "json": {
            "customProperties": {
                "platform": "file",
                "instance": "test-platform-instance",
                "env": "DEV",
                "folder_abs_path": "tests/integration/s3"
            },
            "name": "s3"
        }
    },
    "systemMetadata": {
        "lastObserved": 1615443388097,
        "runId": "file_without_extension.json"
    }
},
{
    "entityType": "container",
    "entityUrn": "urn:li:container:564adc1710f345e4777dbdc81a4b20db",
    "changeType": "UPSERT",
    "aspectName": "status",
    "aspect": {
        "json": {
            "removed": false
        }
    },
    "systemMetadata": {
        "lastObserved": 1615443388097,
        "runId": "file_without_extension.json"
    }
},
{
    "entityType": "container",
    "entityUrn": "urn:li:container:564adc1710f345e4777dbdc81a4b20db",
    "changeType": "UPSERT",
    "aspectName": "dataPlatformInstance",
    "aspect": {
<<<<<<< HEAD
        "value": "{\"platform\": \"urn:li:dataPlatform:file\", \"instance\": \"urn:li:dataPlatformInstance:(urn:li:dataPlatform:file,test-platform-instance)\"}",
        "contentType": "application/json"
=======
        "json": {
            "platform": "urn:li:dataPlatform:file",
            "instance": "urn:li:dataPlatformInstance:(urn:li:dataPlatform:file,test-platform-instance)"
        }
>>>>>>> 5fc6601d
    },
    "systemMetadata": {
        "lastObserved": 1615443388097,
        "runId": "file_without_extension.json"
    }
},
{
    "entityType": "container",
    "entityUrn": "urn:li:container:564adc1710f345e4777dbdc81a4b20db",
    "changeType": "UPSERT",
    "aspectName": "subTypes",
    "aspect": {
        "json": {
            "typeNames": [
                "Folder"
            ]
        }
    },
    "systemMetadata": {
        "lastObserved": 1615443388097,
        "runId": "file_without_extension.json"
    }
},
{
    "entityType": "container",
    "entityUrn": "urn:li:container:564adc1710f345e4777dbdc81a4b20db",
    "changeType": "UPSERT",
    "aspectName": "container",
    "aspect": {
        "json": {
            "container": "urn:li:container:09bc75f9aaf92d57502aad33cab2e999"
        }
    },
    "systemMetadata": {
        "lastObserved": 1615443388097,
        "runId": "file_without_extension.json"
    }
},
{
    "entityType": "container",
    "entityUrn": "urn:li:container:c46207c164682005e865a54fcf7f4a9f",
    "changeType": "UPSERT",
    "aspectName": "containerProperties",
    "aspect": {
        "json": {
            "customProperties": {
                "platform": "file",
                "instance": "test-platform-instance",
                "env": "DEV",
                "folder_abs_path": "tests/integration/s3/test_data"
            },
            "name": "test_data"
        }
    },
    "systemMetadata": {
        "lastObserved": 1615443388097,
        "runId": "file_without_extension.json"
    }
},
{
    "entityType": "container",
    "entityUrn": "urn:li:container:c46207c164682005e865a54fcf7f4a9f",
    "changeType": "UPSERT",
    "aspectName": "status",
    "aspect": {
        "json": {
            "removed": false
        }
    },
    "systemMetadata": {
        "lastObserved": 1615443388097,
        "runId": "file_without_extension.json"
    }
},
{
    "entityType": "container",
    "entityUrn": "urn:li:container:c46207c164682005e865a54fcf7f4a9f",
    "changeType": "UPSERT",
    "aspectName": "dataPlatformInstance",
    "aspect": {
<<<<<<< HEAD
        "value": "{\"platform\": \"urn:li:dataPlatform:file\", \"instance\": \"urn:li:dataPlatformInstance:(urn:li:dataPlatform:file,test-platform-instance)\"}",
        "contentType": "application/json"
=======
        "json": {
            "platform": "urn:li:dataPlatform:file",
            "instance": "urn:li:dataPlatformInstance:(urn:li:dataPlatform:file,test-platform-instance)"
        }
>>>>>>> 5fc6601d
    },
    "systemMetadata": {
        "lastObserved": 1615443388097,
        "runId": "file_without_extension.json"
    }
},
{
    "entityType": "container",
    "entityUrn": "urn:li:container:c46207c164682005e865a54fcf7f4a9f",
    "changeType": "UPSERT",
    "aspectName": "subTypes",
    "aspect": {
        "json": {
            "typeNames": [
                "Folder"
            ]
        }
    },
    "systemMetadata": {
        "lastObserved": 1615443388097,
        "runId": "file_without_extension.json"
    }
},
{
    "entityType": "container",
    "entityUrn": "urn:li:container:c46207c164682005e865a54fcf7f4a9f",
    "changeType": "UPSERT",
    "aspectName": "container",
    "aspect": {
        "json": {
            "container": "urn:li:container:564adc1710f345e4777dbdc81a4b20db"
        }
    },
    "systemMetadata": {
        "lastObserved": 1615443388097,
        "runId": "file_without_extension.json"
    }
},
{
    "entityType": "container",
    "entityUrn": "urn:li:container:fd50ce59cb982671fc700636ab5744e2",
    "changeType": "UPSERT",
    "aspectName": "containerProperties",
    "aspect": {
        "json": {
            "customProperties": {
                "platform": "file",
                "instance": "test-platform-instance",
                "env": "DEV",
                "folder_abs_path": "tests/integration/s3/test_data/local_system"
            },
            "name": "local_system"
        }
    },
    "systemMetadata": {
        "lastObserved": 1615443388097,
        "runId": "file_without_extension.json"
    }
},
{
    "entityType": "container",
    "entityUrn": "urn:li:container:fd50ce59cb982671fc700636ab5744e2",
    "changeType": "UPSERT",
    "aspectName": "status",
    "aspect": {
        "json": {
            "removed": false
        }
    },
    "systemMetadata": {
        "lastObserved": 1615443388097,
        "runId": "file_without_extension.json"
    }
},
{
    "entityType": "container",
    "entityUrn": "urn:li:container:fd50ce59cb982671fc700636ab5744e2",
    "changeType": "UPSERT",
    "aspectName": "dataPlatformInstance",
    "aspect": {
<<<<<<< HEAD
        "value": "{\"platform\": \"urn:li:dataPlatform:file\", \"instance\": \"urn:li:dataPlatformInstance:(urn:li:dataPlatform:file,test-platform-instance)\"}",
        "contentType": "application/json"
=======
        "json": {
            "platform": "urn:li:dataPlatform:file",
            "instance": "urn:li:dataPlatformInstance:(urn:li:dataPlatform:file,test-platform-instance)"
        }
>>>>>>> 5fc6601d
    },
    "systemMetadata": {
        "lastObserved": 1615443388097,
        "runId": "file_without_extension.json"
    }
},
{
    "entityType": "container",
    "entityUrn": "urn:li:container:fd50ce59cb982671fc700636ab5744e2",
    "changeType": "UPSERT",
    "aspectName": "subTypes",
    "aspect": {
        "json": {
            "typeNames": [
                "Folder"
            ]
        }
    },
    "systemMetadata": {
        "lastObserved": 1615443388097,
        "runId": "file_without_extension.json"
    }
},
{
    "entityType": "container",
    "entityUrn": "urn:li:container:fd50ce59cb982671fc700636ab5744e2",
    "changeType": "UPSERT",
    "aspectName": "container",
    "aspect": {
        "json": {
            "container": "urn:li:container:c46207c164682005e865a54fcf7f4a9f"
        }
    },
    "systemMetadata": {
        "lastObserved": 1615443388097,
        "runId": "file_without_extension.json"
    }
},
{
    "entityType": "container",
    "entityUrn": "urn:li:container:34dcc9e05fe0d390619cbe1210771ba1",
    "changeType": "UPSERT",
    "aspectName": "containerProperties",
    "aspect": {
        "json": {
            "customProperties": {
                "platform": "file",
                "instance": "test-platform-instance",
                "env": "DEV",
                "folder_abs_path": "tests/integration/s3/test_data/local_system/folder_a"
            },
            "name": "folder_a"
        }
    },
    "systemMetadata": {
        "lastObserved": 1615443388097,
        "runId": "file_without_extension.json"
    }
},
{
    "entityType": "container",
    "entityUrn": "urn:li:container:34dcc9e05fe0d390619cbe1210771ba1",
    "changeType": "UPSERT",
    "aspectName": "status",
    "aspect": {
        "json": {
            "removed": false
        }
    },
    "systemMetadata": {
        "lastObserved": 1615443388097,
        "runId": "file_without_extension.json"
    }
},
{
    "entityType": "container",
    "entityUrn": "urn:li:container:34dcc9e05fe0d390619cbe1210771ba1",
    "changeType": "UPSERT",
    "aspectName": "dataPlatformInstance",
    "aspect": {
<<<<<<< HEAD
        "value": "{\"platform\": \"urn:li:dataPlatform:file\", \"instance\": \"urn:li:dataPlatformInstance:(urn:li:dataPlatform:file,test-platform-instance)\"}",
        "contentType": "application/json"
=======
        "json": {
            "platform": "urn:li:dataPlatform:file",
            "instance": "urn:li:dataPlatformInstance:(urn:li:dataPlatform:file,test-platform-instance)"
        }
>>>>>>> 5fc6601d
    },
    "systemMetadata": {
        "lastObserved": 1615443388097,
        "runId": "file_without_extension.json"
    }
},
{
    "entityType": "container",
    "entityUrn": "urn:li:container:34dcc9e05fe0d390619cbe1210771ba1",
    "changeType": "UPSERT",
    "aspectName": "subTypes",
    "aspect": {
        "json": {
            "typeNames": [
                "Folder"
            ]
        }
    },
    "systemMetadata": {
        "lastObserved": 1615443388097,
        "runId": "file_without_extension.json"
    }
},
{
    "entityType": "container",
    "entityUrn": "urn:li:container:34dcc9e05fe0d390619cbe1210771ba1",
    "changeType": "UPSERT",
    "aspectName": "container",
    "aspect": {
        "json": {
            "container": "urn:li:container:fd50ce59cb982671fc700636ab5744e2"
        }
    },
    "systemMetadata": {
        "lastObserved": 1615443388097,
        "runId": "file_without_extension.json"
    }
},
{
    "entityType": "container",
    "entityUrn": "urn:li:container:ec0a322960f194cdd055a5a6d5172ecb",
    "changeType": "UPSERT",
    "aspectName": "containerProperties",
    "aspect": {
        "json": {
            "customProperties": {
                "platform": "file",
                "instance": "test-platform-instance",
                "env": "DEV",
                "folder_abs_path": "tests/integration/s3/test_data/local_system/folder_a/folder_aa"
            },
            "name": "folder_aa"
        }
    },
    "systemMetadata": {
        "lastObserved": 1615443388097,
        "runId": "file_without_extension.json"
    }
},
{
    "entityType": "container",
    "entityUrn": "urn:li:container:ec0a322960f194cdd055a5a6d5172ecb",
    "changeType": "UPSERT",
    "aspectName": "status",
    "aspect": {
        "json": {
            "removed": false
        }
    },
    "systemMetadata": {
        "lastObserved": 1615443388097,
        "runId": "file_without_extension.json"
    }
},
{
    "entityType": "container",
    "entityUrn": "urn:li:container:ec0a322960f194cdd055a5a6d5172ecb",
    "changeType": "UPSERT",
    "aspectName": "dataPlatformInstance",
    "aspect": {
<<<<<<< HEAD
        "value": "{\"platform\": \"urn:li:dataPlatform:file\", \"instance\": \"urn:li:dataPlatformInstance:(urn:li:dataPlatform:file,test-platform-instance)\"}",
        "contentType": "application/json"
=======
        "json": {
            "platform": "urn:li:dataPlatform:file",
            "instance": "urn:li:dataPlatformInstance:(urn:li:dataPlatform:file,test-platform-instance)"
        }
>>>>>>> 5fc6601d
    },
    "systemMetadata": {
        "lastObserved": 1615443388097,
        "runId": "file_without_extension.json"
    }
},
{
    "entityType": "container",
    "entityUrn": "urn:li:container:ec0a322960f194cdd055a5a6d5172ecb",
    "changeType": "UPSERT",
    "aspectName": "subTypes",
    "aspect": {
        "json": {
            "typeNames": [
                "Folder"
            ]
        }
    },
    "systemMetadata": {
        "lastObserved": 1615443388097,
        "runId": "file_without_extension.json"
    }
},
{
    "entityType": "container",
    "entityUrn": "urn:li:container:ec0a322960f194cdd055a5a6d5172ecb",
    "changeType": "UPSERT",
    "aspectName": "container",
    "aspect": {
        "json": {
            "container": "urn:li:container:34dcc9e05fe0d390619cbe1210771ba1"
        }
    },
    "systemMetadata": {
        "lastObserved": 1615443388097,
        "runId": "file_without_extension.json"
    }
},
{
    "entityType": "container",
    "entityUrn": "urn:li:container:46c2438600873ee3264c24c4ac6081b9",
    "changeType": "UPSERT",
    "aspectName": "containerProperties",
    "aspect": {
        "json": {
            "customProperties": {
                "platform": "file",
                "instance": "test-platform-instance",
                "env": "DEV",
                "folder_abs_path": "tests/integration/s3/test_data/local_system/folder_a/folder_aa/folder_aaa"
            },
            "name": "folder_aaa"
        }
    },
    "systemMetadata": {
        "lastObserved": 1615443388097,
        "runId": "file_without_extension.json"
    }
},
{
    "entityType": "container",
    "entityUrn": "urn:li:container:46c2438600873ee3264c24c4ac6081b9",
    "changeType": "UPSERT",
    "aspectName": "status",
    "aspect": {
        "json": {
            "removed": false
        }
    },
    "systemMetadata": {
        "lastObserved": 1615443388097,
        "runId": "file_without_extension.json"
    }
},
{
    "entityType": "container",
    "entityUrn": "urn:li:container:46c2438600873ee3264c24c4ac6081b9",
    "changeType": "UPSERT",
    "aspectName": "dataPlatformInstance",
    "aspect": {
<<<<<<< HEAD
        "value": "{\"platform\": \"urn:li:dataPlatform:file\", \"instance\": \"urn:li:dataPlatformInstance:(urn:li:dataPlatform:file,test-platform-instance)\"}",
        "contentType": "application/json"
=======
        "json": {
            "platform": "urn:li:dataPlatform:file",
            "instance": "urn:li:dataPlatformInstance:(urn:li:dataPlatform:file,test-platform-instance)"
        }
>>>>>>> 5fc6601d
    },
    "systemMetadata": {
        "lastObserved": 1615443388097,
        "runId": "file_without_extension.json"
    }
},
{
    "entityType": "container",
    "entityUrn": "urn:li:container:46c2438600873ee3264c24c4ac6081b9",
    "changeType": "UPSERT",
    "aspectName": "subTypes",
    "aspect": {
        "json": {
            "typeNames": [
                "Folder"
            ]
        }
    },
    "systemMetadata": {
        "lastObserved": 1615443388097,
        "runId": "file_without_extension.json"
    }
},
{
    "entityType": "container",
    "entityUrn": "urn:li:container:46c2438600873ee3264c24c4ac6081b9",
    "changeType": "UPSERT",
    "aspectName": "container",
    "aspect": {
        "json": {
            "container": "urn:li:container:ec0a322960f194cdd055a5a6d5172ecb"
        }
    },
    "systemMetadata": {
        "lastObserved": 1615443388097,
        "runId": "file_without_extension.json"
    }
},
{
    "entityType": "container",
    "entityUrn": "urn:li:container:0715c65c4403307618fe7203ff768eaa",
    "changeType": "UPSERT",
    "aspectName": "containerProperties",
    "aspect": {
        "json": {
            "customProperties": {
                "platform": "file",
                "instance": "test-platform-instance",
                "env": "DEV",
                "folder_abs_path": "tests/integration/s3/test_data/local_system/folder_a/folder_aa/folder_aaa/no_extension"
            },
            "name": "no_extension"
        }
    },
    "systemMetadata": {
        "lastObserved": 1615443388097,
        "runId": "file_without_extension.json"
    }
},
{
    "entityType": "container",
    "entityUrn": "urn:li:container:0715c65c4403307618fe7203ff768eaa",
    "changeType": "UPSERT",
    "aspectName": "status",
    "aspect": {
        "json": {
            "removed": false
        }
    },
    "systemMetadata": {
        "lastObserved": 1615443388097,
        "runId": "file_without_extension.json"
    }
},
{
    "entityType": "container",
    "entityUrn": "urn:li:container:0715c65c4403307618fe7203ff768eaa",
    "changeType": "UPSERT",
    "aspectName": "dataPlatformInstance",
    "aspect": {
<<<<<<< HEAD
        "value": "{\"platform\": \"urn:li:dataPlatform:file\", \"instance\": \"urn:li:dataPlatformInstance:(urn:li:dataPlatform:file,test-platform-instance)\"}",
        "contentType": "application/json"
=======
        "json": {
            "platform": "urn:li:dataPlatform:file",
            "instance": "urn:li:dataPlatformInstance:(urn:li:dataPlatform:file,test-platform-instance)"
        }
>>>>>>> 5fc6601d
    },
    "systemMetadata": {
        "lastObserved": 1615443388097,
        "runId": "file_without_extension.json"
    }
},
{
    "entityType": "container",
    "entityUrn": "urn:li:container:0715c65c4403307618fe7203ff768eaa",
    "changeType": "UPSERT",
    "aspectName": "subTypes",
    "aspect": {
        "json": {
            "typeNames": [
                "Folder"
            ]
        }
    },
    "systemMetadata": {
        "lastObserved": 1615443388097,
        "runId": "file_without_extension.json"
    }
},
{
    "entityType": "container",
    "entityUrn": "urn:li:container:0715c65c4403307618fe7203ff768eaa",
    "changeType": "UPSERT",
    "aspectName": "container",
    "aspect": {
        "json": {
            "container": "urn:li:container:46c2438600873ee3264c24c4ac6081b9"
        }
    },
    "systemMetadata": {
        "lastObserved": 1615443388097,
        "runId": "file_without_extension.json"
    }
},
{
    "entityType": "dataset",
    "entityUrn": "urn:li:dataset:(urn:li:dataPlatform:file,test-platform-instance.tests/integration/s3/test_data/local_system/folder_a/folder_aa/folder_aaa/no_extension/small,DEV)",
    "changeType": "UPSERT",
    "aspectName": "container",
    "aspect": {
        "json": {
            "container": "urn:li:container:0715c65c4403307618fe7203ff768eaa"
        }
    },
    "systemMetadata": {
        "lastObserved": 1615443388097,
        "runId": "file_without_extension.json"
    }
},
{
    "entityType": "dataset",
    "entityUrn": "urn:li:dataset:(urn:li:dataPlatform:file,test-platform-instance.tests/integration/s3/test_data/local_system/folder_a/folder_aa/folder_aaa/no_extension/small,DEV)",
    "changeType": "UPSERT",
    "aspectName": "status",
    "aspect": {
        "json": {
            "removed": false
        }
    },
    "systemMetadata": {
        "lastObserved": 1615443388097,
        "runId": "file_without_extension.json"
    }
}
]<|MERGE_RESOLUTION|>--- conflicted
+++ resolved
@@ -1,954 +1,909 @@
 [
-{
-    "entityType": "dataset",
-    "entityUrn": "urn:li:dataset:(urn:li:dataPlatform:file,test-platform-instance.tests/integration/s3/test_data/local_system/folder_a/folder_aa/folder_aaa/no_extension/small,DEV)",
-    "changeType": "UPSERT",
-    "aspectName": "datasetProperties",
-    "aspect": {
-        "json": {
-            "customProperties": {
-                "schema_inferred_from": "tests/integration/s3/test_data/local_system/folder_a/folder_aa/folder_aaa/no_extension/small",
-                "number_of_files": "1",
-                "size_in_bytes": "172"
-            },
-            "name": "small",
-            "description": "",
-            "tags": []
-        }
-    },
-    "systemMetadata": {
-        "lastObserved": 1615443388097,
-        "runId": "file_without_extension.json"
+    {
+        "entityType": "dataset",
+        "entityUrn": "urn:li:dataset:(urn:li:dataPlatform:file,test-platform-instance.tests/integration/s3/test_data/local_system/folder_a/folder_aa/folder_aaa/no_extension/small,DEV)",
+        "changeType": "UPSERT",
+        "aspectName": "datasetProperties",
+        "aspect": {
+            "json": {
+                "customProperties": {
+                    "schema_inferred_from": "tests/integration/s3/test_data/local_system/folder_a/folder_aa/folder_aaa/no_extension/small",
+                    "number_of_files": "1",
+                    "size_in_bytes": "172"
+                },
+                "name": "small",
+                "description": "",
+                "tags": []
+            }
+        },
+        "systemMetadata": {
+            "lastObserved": 1615443388097,
+            "runId": "file_without_extension.json"
+        }
+    },
+    {
+        "entityType": "dataset",
+        "entityUrn": "urn:li:dataset:(urn:li:dataPlatform:file,test-platform-instance.tests/integration/s3/test_data/local_system/folder_a/folder_aa/folder_aaa/no_extension/small,DEV)",
+        "changeType": "UPSERT",
+        "aspectName": "schemaMetadata",
+        "aspect": {
+            "json": {
+                "schemaName": "small",
+                "platform": "urn:li:dataPlatform:file",
+                "version": 0,
+                "created": {
+                    "time": 0,
+                    "actor": "urn:li:corpuser:unknown"
+                },
+                "lastModified": {
+                    "time": 0,
+                    "actor": "urn:li:corpuser:unknown"
+                },
+                "hash": "",
+                "platformSchema": {
+                    "com.linkedin.schema.OtherSchema": {
+                        "rawSchema": ""
+                    }
+                },
+                "fields": [
+                    {
+                        "fieldPath": "1st chord",
+                        "nullable": false,
+                        "type": {
+                            "type": {
+                                "com.linkedin.schema.NumberType": {}
+                            }
+                        },
+                        "nativeDataType": "integer",
+                        "recursive": false,
+                        "isPartOfKey": false
+                    },
+                    {
+                        "fieldPath": "2nd chord",
+                        "nullable": false,
+                        "type": {
+                            "type": {
+                                "com.linkedin.schema.NumberType": {}
+                            }
+                        },
+                        "nativeDataType": "integer",
+                        "recursive": false,
+                        "isPartOfKey": false
+                    },
+                    {
+                        "fieldPath": "3rd chord",
+                        "nullable": false,
+                        "type": {
+                            "type": {
+                                "com.linkedin.schema.NumberType": {}
+                            }
+                        },
+                        "nativeDataType": "integer",
+                        "recursive": false,
+                        "isPartOfKey": false
+                    },
+                    {
+                        "fieldPath": "4th chord",
+                        "nullable": false,
+                        "type": {
+                            "type": {
+                                "com.linkedin.schema.NumberType": {}
+                            }
+                        },
+                        "nativeDataType": "integer",
+                        "recursive": false,
+                        "isPartOfKey": false
+                    },
+                    {
+                        "fieldPath": "Progression Quality",
+                        "nullable": false,
+                        "type": {
+                            "type": {
+                                "com.linkedin.schema.StringType": {}
+                            }
+                        },
+                        "nativeDataType": "string",
+                        "recursive": false,
+                        "isPartOfKey": false
+                    }
+                ]
+            }
+        },
+        "systemMetadata": {
+            "lastObserved": 1615443388097,
+            "runId": "file_without_extension.json"
+        }
+    },
+    {
+        "entityType": "dataset",
+        "entityUrn": "urn:li:dataset:(urn:li:dataPlatform:file,test-platform-instance.tests/integration/s3/test_data/local_system/folder_a/folder_aa/folder_aaa/no_extension/small,DEV)",
+        "changeType": "UPSERT",
+        "aspectName": "operation",
+        "aspect": {
+            "json": {
+                "timestampMillis": 1615443388097,
+                "partitionSpec": {
+                    "type": "FULL_TABLE",
+                    "partition": "FULL_TABLE_SNAPSHOT"
+                },
+                "operationType": "UPDATE",
+                "lastUpdatedTimestamp": 1684577564017
+            }
+        },
+        "systemMetadata": {
+            "lastObserved": 1615443388097,
+            "runId": "file_without_extension.json"
+        }
+    },
+    {
+        "entityType": "container",
+        "entityUrn": "urn:li:container:c0b6448a96b5b99a7cabec1c4bfa66c0",
+        "changeType": "UPSERT",
+        "aspectName": "containerProperties",
+        "aspect": {
+            "json": {
+                "customProperties": {
+                    "platform": "file",
+                    "instance": "test-platform-instance",
+                    "env": "DEV",
+                    "folder_abs_path": "tests"
+                },
+                "name": "tests"
+            }
+        },
+        "systemMetadata": {
+            "lastObserved": 1615443388097,
+            "runId": "file_without_extension.json"
+        }
+    },
+    {
+        "entityType": "container",
+        "entityUrn": "urn:li:container:c0b6448a96b5b99a7cabec1c4bfa66c0",
+        "changeType": "UPSERT",
+        "aspectName": "status",
+        "aspect": {
+            "json": {
+                "removed": false
+            }
+        },
+        "systemMetadata": {
+            "lastObserved": 1615443388097,
+            "runId": "file_without_extension.json"
+        }
+    },
+    {
+        "entityType": "container",
+        "entityUrn": "urn:li:container:c0b6448a96b5b99a7cabec1c4bfa66c0",
+        "changeType": "UPSERT",
+        "aspectName": "dataPlatformInstance",
+        "aspect": {
+            "json": {
+                "platform": "urn:li:dataPlatform:file",
+                "instance": "urn:li:dataPlatformInstance:(urn:li:dataPlatform:file,test-platform-instance)"
+            }
+        },
+        "systemMetadata": {
+            "lastObserved": 1615443388097,
+            "runId": "file_without_extension.json"
+        }
+    },
+    {
+        "entityType": "container",
+        "entityUrn": "urn:li:container:c0b6448a96b5b99a7cabec1c4bfa66c0",
+        "changeType": "UPSERT",
+        "aspectName": "subTypes",
+        "aspect": {
+            "json": {
+                "typeNames": [
+                    "Folder"
+                ]
+            }
+        },
+        "systemMetadata": {
+            "lastObserved": 1615443388097,
+            "runId": "file_without_extension.json"
+        }
+    },
+    {
+        "entityType": "container",
+        "entityUrn": "urn:li:container:09bc75f9aaf92d57502aad33cab2e999",
+        "changeType": "UPSERT",
+        "aspectName": "containerProperties",
+        "aspect": {
+            "json": {
+                "customProperties": {
+                    "platform": "file",
+                    "instance": "test-platform-instance",
+                    "env": "DEV",
+                    "folder_abs_path": "tests/integration"
+                },
+                "name": "integration"
+            }
+        },
+        "systemMetadata": {
+            "lastObserved": 1615443388097,
+            "runId": "file_without_extension.json"
+        }
+    },
+    {
+        "entityType": "container",
+        "entityUrn": "urn:li:container:09bc75f9aaf92d57502aad33cab2e999",
+        "changeType": "UPSERT",
+        "aspectName": "status",
+        "aspect": {
+            "json": {
+                "removed": false
+            }
+        },
+        "systemMetadata": {
+            "lastObserved": 1615443388097,
+            "runId": "file_without_extension.json"
+        }
+    },
+    {
+        "entityType": "container",
+        "entityUrn": "urn:li:container:09bc75f9aaf92d57502aad33cab2e999",
+        "changeType": "UPSERT",
+        "aspectName": "dataPlatformInstance",
+        "aspect": {
+            "json": {
+                "platform": "urn:li:dataPlatform:file",
+                "instance": "urn:li:dataPlatformInstance:(urn:li:dataPlatform:file,test-platform-instance)"
+            }
+        },
+        "systemMetadata": {
+            "lastObserved": 1615443388097,
+            "runId": "file_without_extension.json"
+        }
+    },
+    {
+        "entityType": "container",
+        "entityUrn": "urn:li:container:09bc75f9aaf92d57502aad33cab2e999",
+        "changeType": "UPSERT",
+        "aspectName": "subTypes",
+        "aspect": {
+            "json": {
+                "typeNames": [
+                    "Folder"
+                ]
+            }
+        },
+        "systemMetadata": {
+            "lastObserved": 1615443388097,
+            "runId": "file_without_extension.json"
+        }
+    },
+    {
+        "entityType": "container",
+        "entityUrn": "urn:li:container:09bc75f9aaf92d57502aad33cab2e999",
+        "changeType": "UPSERT",
+        "aspectName": "container",
+        "aspect": {
+            "json": {
+                "container": "urn:li:container:c0b6448a96b5b99a7cabec1c4bfa66c0"
+            }
+        },
+        "systemMetadata": {
+            "lastObserved": 1615443388097,
+            "runId": "file_without_extension.json"
+        }
+    },
+    {
+        "entityType": "container",
+        "entityUrn": "urn:li:container:564adc1710f345e4777dbdc81a4b20db",
+        "changeType": "UPSERT",
+        "aspectName": "containerProperties",
+        "aspect": {
+            "json": {
+                "customProperties": {
+                    "platform": "file",
+                    "instance": "test-platform-instance",
+                    "env": "DEV",
+                    "folder_abs_path": "tests/integration/s3"
+                },
+                "name": "s3"
+            }
+        },
+        "systemMetadata": {
+            "lastObserved": 1615443388097,
+            "runId": "file_without_extension.json"
+        }
+    },
+    {
+        "entityType": "container",
+        "entityUrn": "urn:li:container:564adc1710f345e4777dbdc81a4b20db",
+        "changeType": "UPSERT",
+        "aspectName": "status",
+        "aspect": {
+            "json": {
+                "removed": false
+            }
+        },
+        "systemMetadata": {
+            "lastObserved": 1615443388097,
+            "runId": "file_without_extension.json"
+        }
+    },
+    {
+        "entityType": "container",
+        "entityUrn": "urn:li:container:564adc1710f345e4777dbdc81a4b20db",
+        "changeType": "UPSERT",
+        "aspectName": "dataPlatformInstance",
+        "aspect": {
+            "json": {
+                "platform": "urn:li:dataPlatform:file",
+                "instance": "urn:li:dataPlatformInstance:(urn:li:dataPlatform:file,test-platform-instance)"
+            }
+        },
+        "systemMetadata": {
+            "lastObserved": 1615443388097,
+            "runId": "file_without_extension.json"
+        }
+    },
+    {
+        "entityType": "container",
+        "entityUrn": "urn:li:container:564adc1710f345e4777dbdc81a4b20db",
+        "changeType": "UPSERT",
+        "aspectName": "subTypes",
+        "aspect": {
+            "json": {
+                "typeNames": [
+                    "Folder"
+                ]
+            }
+        },
+        "systemMetadata": {
+            "lastObserved": 1615443388097,
+            "runId": "file_without_extension.json"
+        }
+    },
+    {
+        "entityType": "container",
+        "entityUrn": "urn:li:container:564adc1710f345e4777dbdc81a4b20db",
+        "changeType": "UPSERT",
+        "aspectName": "container",
+        "aspect": {
+            "json": {
+                "container": "urn:li:container:09bc75f9aaf92d57502aad33cab2e999"
+            }
+        },
+        "systemMetadata": {
+            "lastObserved": 1615443388097,
+            "runId": "file_without_extension.json"
+        }
+    },
+    {
+        "entityType": "container",
+        "entityUrn": "urn:li:container:c46207c164682005e865a54fcf7f4a9f",
+        "changeType": "UPSERT",
+        "aspectName": "containerProperties",
+        "aspect": {
+            "json": {
+                "customProperties": {
+                    "platform": "file",
+                    "instance": "test-platform-instance",
+                    "env": "DEV",
+                    "folder_abs_path": "tests/integration/s3/test_data"
+                },
+                "name": "test_data"
+            }
+        },
+        "systemMetadata": {
+            "lastObserved": 1615443388097,
+            "runId": "file_without_extension.json"
+        }
+    },
+    {
+        "entityType": "container",
+        "entityUrn": "urn:li:container:c46207c164682005e865a54fcf7f4a9f",
+        "changeType": "UPSERT",
+        "aspectName": "status",
+        "aspect": {
+            "json": {
+                "removed": false
+            }
+        },
+        "systemMetadata": {
+            "lastObserved": 1615443388097,
+            "runId": "file_without_extension.json"
+        }
+    },
+    {
+        "entityType": "container",
+        "entityUrn": "urn:li:container:c46207c164682005e865a54fcf7f4a9f",
+        "changeType": "UPSERT",
+        "aspectName": "dataPlatformInstance",
+        "aspect": {
+            "json": {
+                "platform": "urn:li:dataPlatform:file",
+                "instance": "urn:li:dataPlatformInstance:(urn:li:dataPlatform:file,test-platform-instance)"
+            }
+        },
+        "systemMetadata": {
+            "lastObserved": 1615443388097,
+            "runId": "file_without_extension.json"
+        }
+    },
+    {
+        "entityType": "container",
+        "entityUrn": "urn:li:container:c46207c164682005e865a54fcf7f4a9f",
+        "changeType": "UPSERT",
+        "aspectName": "subTypes",
+        "aspect": {
+            "json": {
+                "typeNames": [
+                    "Folder"
+                ]
+            }
+        },
+        "systemMetadata": {
+            "lastObserved": 1615443388097,
+            "runId": "file_without_extension.json"
+        }
+    },
+    {
+        "entityType": "container",
+        "entityUrn": "urn:li:container:c46207c164682005e865a54fcf7f4a9f",
+        "changeType": "UPSERT",
+        "aspectName": "container",
+        "aspect": {
+            "json": {
+                "container": "urn:li:container:564adc1710f345e4777dbdc81a4b20db"
+            }
+        },
+        "systemMetadata": {
+            "lastObserved": 1615443388097,
+            "runId": "file_without_extension.json"
+        }
+    },
+    {
+        "entityType": "container",
+        "entityUrn": "urn:li:container:fd50ce59cb982671fc700636ab5744e2",
+        "changeType": "UPSERT",
+        "aspectName": "containerProperties",
+        "aspect": {
+            "json": {
+                "customProperties": {
+                    "platform": "file",
+                    "instance": "test-platform-instance",
+                    "env": "DEV",
+                    "folder_abs_path": "tests/integration/s3/test_data/local_system"
+                },
+                "name": "local_system"
+            }
+        },
+        "systemMetadata": {
+            "lastObserved": 1615443388097,
+            "runId": "file_without_extension.json"
+        }
+    },
+    {
+        "entityType": "container",
+        "entityUrn": "urn:li:container:fd50ce59cb982671fc700636ab5744e2",
+        "changeType": "UPSERT",
+        "aspectName": "status",
+        "aspect": {
+            "json": {
+                "removed": false
+            }
+        },
+        "systemMetadata": {
+            "lastObserved": 1615443388097,
+            "runId": "file_without_extension.json"
+        }
+    },
+    {
+        "entityType": "container",
+        "entityUrn": "urn:li:container:fd50ce59cb982671fc700636ab5744e2",
+        "changeType": "UPSERT",
+        "aspectName": "dataPlatformInstance",
+        "aspect": {
+            "json": {
+                "platform": "urn:li:dataPlatform:file",
+                "instance": "urn:li:dataPlatformInstance:(urn:li:dataPlatform:file,test-platform-instance)"
+            }
+        },
+        "systemMetadata": {
+            "lastObserved": 1615443388097,
+            "runId": "file_without_extension.json"
+        }
+    },
+    {
+        "entityType": "container",
+        "entityUrn": "urn:li:container:fd50ce59cb982671fc700636ab5744e2",
+        "changeType": "UPSERT",
+        "aspectName": "subTypes",
+        "aspect": {
+            "json": {
+                "typeNames": [
+                    "Folder"
+                ]
+            }
+        },
+        "systemMetadata": {
+            "lastObserved": 1615443388097,
+            "runId": "file_without_extension.json"
+        }
+    },
+    {
+        "entityType": "container",
+        "entityUrn": "urn:li:container:fd50ce59cb982671fc700636ab5744e2",
+        "changeType": "UPSERT",
+        "aspectName": "container",
+        "aspect": {
+            "json": {
+                "container": "urn:li:container:c46207c164682005e865a54fcf7f4a9f"
+            }
+        },
+        "systemMetadata": {
+            "lastObserved": 1615443388097,
+            "runId": "file_without_extension.json"
+        }
+    },
+    {
+        "entityType": "container",
+        "entityUrn": "urn:li:container:34dcc9e05fe0d390619cbe1210771ba1",
+        "changeType": "UPSERT",
+        "aspectName": "containerProperties",
+        "aspect": {
+            "json": {
+                "customProperties": {
+                    "platform": "file",
+                    "instance": "test-platform-instance",
+                    "env": "DEV",
+                    "folder_abs_path": "tests/integration/s3/test_data/local_system/folder_a"
+                },
+                "name": "folder_a"
+            }
+        },
+        "systemMetadata": {
+            "lastObserved": 1615443388097,
+            "runId": "file_without_extension.json"
+        }
+    },
+    {
+        "entityType": "container",
+        "entityUrn": "urn:li:container:34dcc9e05fe0d390619cbe1210771ba1",
+        "changeType": "UPSERT",
+        "aspectName": "status",
+        "aspect": {
+            "json": {
+                "removed": false
+            }
+        },
+        "systemMetadata": {
+            "lastObserved": 1615443388097,
+            "runId": "file_without_extension.json"
+        }
+    },
+    {
+        "entityType": "container",
+        "entityUrn": "urn:li:container:34dcc9e05fe0d390619cbe1210771ba1",
+        "changeType": "UPSERT",
+        "aspectName": "dataPlatformInstance",
+        "aspect": {
+            "json": {
+                "platform": "urn:li:dataPlatform:file",
+                "instance": "urn:li:dataPlatformInstance:(urn:li:dataPlatform:file,test-platform-instance)"
+            }
+        },
+        "systemMetadata": {
+            "lastObserved": 1615443388097,
+            "runId": "file_without_extension.json"
+        }
+    },
+    {
+        "entityType": "container",
+        "entityUrn": "urn:li:container:34dcc9e05fe0d390619cbe1210771ba1",
+        "changeType": "UPSERT",
+        "aspectName": "subTypes",
+        "aspect": {
+            "json": {
+                "typeNames": [
+                    "Folder"
+                ]
+            }
+        },
+        "systemMetadata": {
+            "lastObserved": 1615443388097,
+            "runId": "file_without_extension.json"
+        }
+    },
+    {
+        "entityType": "container",
+        "entityUrn": "urn:li:container:34dcc9e05fe0d390619cbe1210771ba1",
+        "changeType": "UPSERT",
+        "aspectName": "container",
+        "aspect": {
+            "json": {
+                "container": "urn:li:container:fd50ce59cb982671fc700636ab5744e2"
+            }
+        },
+        "systemMetadata": {
+            "lastObserved": 1615443388097,
+            "runId": "file_without_extension.json"
+        }
+    },
+    {
+        "entityType": "container",
+        "entityUrn": "urn:li:container:ec0a322960f194cdd055a5a6d5172ecb",
+        "changeType": "UPSERT",
+        "aspectName": "containerProperties",
+        "aspect": {
+            "json": {
+                "customProperties": {
+                    "platform": "file",
+                    "instance": "test-platform-instance",
+                    "env": "DEV",
+                    "folder_abs_path": "tests/integration/s3/test_data/local_system/folder_a/folder_aa"
+                },
+                "name": "folder_aa"
+            }
+        },
+        "systemMetadata": {
+            "lastObserved": 1615443388097,
+            "runId": "file_without_extension.json"
+        }
+    },
+    {
+        "entityType": "container",
+        "entityUrn": "urn:li:container:ec0a322960f194cdd055a5a6d5172ecb",
+        "changeType": "UPSERT",
+        "aspectName": "status",
+        "aspect": {
+            "json": {
+                "removed": false
+            }
+        },
+        "systemMetadata": {
+            "lastObserved": 1615443388097,
+            "runId": "file_without_extension.json"
+        }
+    },
+    {
+        "entityType": "container",
+        "entityUrn": "urn:li:container:ec0a322960f194cdd055a5a6d5172ecb",
+        "changeType": "UPSERT",
+        "aspectName": "dataPlatformInstance",
+        "aspect": {
+            "json": {
+                "platform": "urn:li:dataPlatform:file",
+                "instance": "urn:li:dataPlatformInstance:(urn:li:dataPlatform:file,test-platform-instance)"
+            }
+        },
+        "systemMetadata": {
+            "lastObserved": 1615443388097,
+            "runId": "file_without_extension.json"
+        }
+    },
+    {
+        "entityType": "container",
+        "entityUrn": "urn:li:container:ec0a322960f194cdd055a5a6d5172ecb",
+        "changeType": "UPSERT",
+        "aspectName": "subTypes",
+        "aspect": {
+            "json": {
+                "typeNames": [
+                    "Folder"
+                ]
+            }
+        },
+        "systemMetadata": {
+            "lastObserved": 1615443388097,
+            "runId": "file_without_extension.json"
+        }
+    },
+    {
+        "entityType": "container",
+        "entityUrn": "urn:li:container:ec0a322960f194cdd055a5a6d5172ecb",
+        "changeType": "UPSERT",
+        "aspectName": "container",
+        "aspect": {
+            "json": {
+                "container": "urn:li:container:34dcc9e05fe0d390619cbe1210771ba1"
+            }
+        },
+        "systemMetadata": {
+            "lastObserved": 1615443388097,
+            "runId": "file_without_extension.json"
+        }
+    },
+    {
+        "entityType": "container",
+        "entityUrn": "urn:li:container:46c2438600873ee3264c24c4ac6081b9",
+        "changeType": "UPSERT",
+        "aspectName": "containerProperties",
+        "aspect": {
+            "json": {
+                "customProperties": {
+                    "platform": "file",
+                    "instance": "test-platform-instance",
+                    "env": "DEV",
+                    "folder_abs_path": "tests/integration/s3/test_data/local_system/folder_a/folder_aa/folder_aaa"
+                },
+                "name": "folder_aaa"
+            }
+        },
+        "systemMetadata": {
+            "lastObserved": 1615443388097,
+            "runId": "file_without_extension.json"
+        }
+    },
+    {
+        "entityType": "container",
+        "entityUrn": "urn:li:container:46c2438600873ee3264c24c4ac6081b9",
+        "changeType": "UPSERT",
+        "aspectName": "status",
+        "aspect": {
+            "json": {
+                "removed": false
+            }
+        },
+        "systemMetadata": {
+            "lastObserved": 1615443388097,
+            "runId": "file_without_extension.json"
+        }
+    },
+    {
+        "entityType": "container",
+        "entityUrn": "urn:li:container:46c2438600873ee3264c24c4ac6081b9",
+        "changeType": "UPSERT",
+        "aspectName": "dataPlatformInstance",
+        "aspect": {
+            "json": {
+                "platform": "urn:li:dataPlatform:file",
+                "instance": "urn:li:dataPlatformInstance:(urn:li:dataPlatform:file,test-platform-instance)"
+            }
+        },
+        "systemMetadata": {
+            "lastObserved": 1615443388097,
+            "runId": "file_without_extension.json"
+        }
+    },
+    {
+        "entityType": "container",
+        "entityUrn": "urn:li:container:46c2438600873ee3264c24c4ac6081b9",
+        "changeType": "UPSERT",
+        "aspectName": "subTypes",
+        "aspect": {
+            "json": {
+                "typeNames": [
+                    "Folder"
+                ]
+            }
+        },
+        "systemMetadata": {
+            "lastObserved": 1615443388097,
+            "runId": "file_without_extension.json"
+        }
+    },
+    {
+        "entityType": "container",
+        "entityUrn": "urn:li:container:46c2438600873ee3264c24c4ac6081b9",
+        "changeType": "UPSERT",
+        "aspectName": "container",
+        "aspect": {
+            "json": {
+                "container": "urn:li:container:ec0a322960f194cdd055a5a6d5172ecb"
+            }
+        },
+        "systemMetadata": {
+            "lastObserved": 1615443388097,
+            "runId": "file_without_extension.json"
+        }
+    },
+    {
+        "entityType": "container",
+        "entityUrn": "urn:li:container:0715c65c4403307618fe7203ff768eaa",
+        "changeType": "UPSERT",
+        "aspectName": "containerProperties",
+        "aspect": {
+            "json": {
+                "customProperties": {
+                    "platform": "file",
+                    "instance": "test-platform-instance",
+                    "env": "DEV",
+                    "folder_abs_path": "tests/integration/s3/test_data/local_system/folder_a/folder_aa/folder_aaa/no_extension"
+                },
+                "name": "no_extension"
+            }
+        },
+        "systemMetadata": {
+            "lastObserved": 1615443388097,
+            "runId": "file_without_extension.json"
+        }
+    },
+    {
+        "entityType": "container",
+        "entityUrn": "urn:li:container:0715c65c4403307618fe7203ff768eaa",
+        "changeType": "UPSERT",
+        "aspectName": "status",
+        "aspect": {
+            "json": {
+                "removed": false
+            }
+        },
+        "systemMetadata": {
+            "lastObserved": 1615443388097,
+            "runId": "file_without_extension.json"
+        }
+    },
+    {
+        "entityType": "container",
+        "entityUrn": "urn:li:container:0715c65c4403307618fe7203ff768eaa",
+        "changeType": "UPSERT",
+        "aspectName": "dataPlatformInstance",
+        "aspect": {
+            "json": {
+                "platform": "urn:li:dataPlatform:file",
+                "instance": "urn:li:dataPlatformInstance:(urn:li:dataPlatform:file,test-platform-instance)"
+            }
+        },
+        "systemMetadata": {
+            "lastObserved": 1615443388097,
+            "runId": "file_without_extension.json"
+        }
+    },
+    {
+        "entityType": "container",
+        "entityUrn": "urn:li:container:0715c65c4403307618fe7203ff768eaa",
+        "changeType": "UPSERT",
+        "aspectName": "subTypes",
+        "aspect": {
+            "json": {
+                "typeNames": [
+                    "Folder"
+                ]
+            }
+        },
+        "systemMetadata": {
+            "lastObserved": 1615443388097,
+            "runId": "file_without_extension.json"
+        }
+    },
+    {
+        "entityType": "container",
+        "entityUrn": "urn:li:container:0715c65c4403307618fe7203ff768eaa",
+        "changeType": "UPSERT",
+        "aspectName": "container",
+        "aspect": {
+            "json": {
+                "container": "urn:li:container:46c2438600873ee3264c24c4ac6081b9"
+            }
+        },
+        "systemMetadata": {
+            "lastObserved": 1615443388097,
+            "runId": "file_without_extension.json"
+        }
+    },
+    {
+        "entityType": "dataset",
+        "entityUrn": "urn:li:dataset:(urn:li:dataPlatform:file,test-platform-instance.tests/integration/s3/test_data/local_system/folder_a/folder_aa/folder_aaa/no_extension/small,DEV)",
+        "changeType": "UPSERT",
+        "aspectName": "container",
+        "aspect": {
+            "json": {
+                "container": "urn:li:container:0715c65c4403307618fe7203ff768eaa"
+            }
+        },
+        "systemMetadata": {
+            "lastObserved": 1615443388097,
+            "runId": "file_without_extension.json"
+        }
+    },
+    {
+        "entityType": "dataset",
+        "entityUrn": "urn:li:dataset:(urn:li:dataPlatform:file,test-platform-instance.tests/integration/s3/test_data/local_system/folder_a/folder_aa/folder_aaa/no_extension/small,DEV)",
+        "changeType": "UPSERT",
+        "aspectName": "status",
+        "aspect": {
+            "json": {
+                "removed": false
+            }
+        },
+        "systemMetadata": {
+            "lastObserved": 1615443388097,
+            "runId": "file_without_extension.json"
+        }
     }
-},
-{
-    "entityType": "dataset",
-    "entityUrn": "urn:li:dataset:(urn:li:dataPlatform:file,test-platform-instance.tests/integration/s3/test_data/local_system/folder_a/folder_aa/folder_aaa/no_extension/small,DEV)",
-    "changeType": "UPSERT",
-    "aspectName": "schemaMetadata",
-    "aspect": {
-        "json": {
-            "schemaName": "small",
-            "platform": "urn:li:dataPlatform:file",
-            "version": 0,
-            "created": {
-                "time": 0,
-                "actor": "urn:li:corpuser:unknown"
-            },
-            "lastModified": {
-                "time": 0,
-                "actor": "urn:li:corpuser:unknown"
-            },
-            "hash": "",
-            "platformSchema": {
-                "com.linkedin.schema.OtherSchema": {
-                    "rawSchema": ""
-                }
-            },
-            "fields": [
-                {
-                    "fieldPath": "1st chord",
-                    "nullable": false,
-                    "type": {
-                        "type": {
-                            "com.linkedin.schema.NumberType": {}
-                        }
-                    },
-                    "nativeDataType": "integer",
-                    "recursive": false,
-                    "isPartOfKey": false
-                },
-                {
-                    "fieldPath": "2nd chord",
-                    "nullable": false,
-                    "type": {
-                        "type": {
-                            "com.linkedin.schema.NumberType": {}
-                        }
-                    },
-                    "nativeDataType": "integer",
-                    "recursive": false,
-                    "isPartOfKey": false
-                },
-                {
-                    "fieldPath": "3rd chord",
-                    "nullable": false,
-                    "type": {
-                        "type": {
-                            "com.linkedin.schema.NumberType": {}
-                        }
-                    },
-                    "nativeDataType": "integer",
-                    "recursive": false,
-                    "isPartOfKey": false
-                },
-                {
-                    "fieldPath": "4th chord",
-                    "nullable": false,
-                    "type": {
-                        "type": {
-                            "com.linkedin.schema.NumberType": {}
-                        }
-                    },
-                    "nativeDataType": "integer",
-                    "recursive": false,
-                    "isPartOfKey": false
-                },
-                {
-                    "fieldPath": "Progression Quality",
-                    "nullable": false,
-                    "type": {
-                        "type": {
-                            "com.linkedin.schema.StringType": {}
-                        }
-                    },
-                    "nativeDataType": "string",
-                    "recursive": false,
-                    "isPartOfKey": false
-                }
-            ]
-        }
-    },
-    "systemMetadata": {
-        "lastObserved": 1615443388097,
-        "runId": "file_without_extension.json"
-    }
-},
-{
-    "entityType": "dataset",
-    "entityUrn": "urn:li:dataset:(urn:li:dataPlatform:file,test-platform-instance.tests/integration/s3/test_data/local_system/folder_a/folder_aa/folder_aaa/no_extension/small,DEV)",
-    "changeType": "UPSERT",
-    "aspectName": "operation",
-    "aspect": {
-        "json": {
-            "timestampMillis": 1615443388097,
-            "partitionSpec": {
-                "type": "FULL_TABLE",
-                "partition": "FULL_TABLE_SNAPSHOT"
-            },
-            "operationType": "UPDATE",
-            "lastUpdatedTimestamp": 1684577564017
-        }
-    },
-    "systemMetadata": {
-        "lastObserved": 1615443388097,
-        "runId": "file_without_extension.json"
-    }
-},
-{
-    "entityType": "container",
-    "entityUrn": "urn:li:container:c0b6448a96b5b99a7cabec1c4bfa66c0",
-    "changeType": "UPSERT",
-    "aspectName": "containerProperties",
-    "aspect": {
-        "json": {
-            "customProperties": {
-                "platform": "file",
-                "instance": "test-platform-instance",
-                "env": "DEV",
-                "folder_abs_path": "tests"
-            },
-            "name": "tests"
-        }
-    },
-    "systemMetadata": {
-        "lastObserved": 1615443388097,
-        "runId": "file_without_extension.json"
-    }
-},
-{
-    "entityType": "container",
-    "entityUrn": "urn:li:container:c0b6448a96b5b99a7cabec1c4bfa66c0",
-    "changeType": "UPSERT",
-    "aspectName": "status",
-    "aspect": {
-        "json": {
-            "removed": false
-        }
-    },
-    "systemMetadata": {
-        "lastObserved": 1615443388097,
-        "runId": "file_without_extension.json"
-    }
-},
-{
-    "entityType": "container",
-    "entityUrn": "urn:li:container:c0b6448a96b5b99a7cabec1c4bfa66c0",
-    "changeType": "UPSERT",
-    "aspectName": "dataPlatformInstance",
-    "aspect": {
-<<<<<<< HEAD
-        "value": "{\"platform\": \"urn:li:dataPlatform:file\", \"instance\": \"urn:li:dataPlatformInstance:(urn:li:dataPlatform:file,test-platform-instance)\"}",
-        "contentType": "application/json"
-=======
-        "json": {
-            "platform": "urn:li:dataPlatform:file",
-            "instance": "urn:li:dataPlatformInstance:(urn:li:dataPlatform:file,test-platform-instance)"
-        }
->>>>>>> 5fc6601d
-    },
-    "systemMetadata": {
-        "lastObserved": 1615443388097,
-        "runId": "file_without_extension.json"
-    }
-},
-{
-    "entityType": "container",
-    "entityUrn": "urn:li:container:c0b6448a96b5b99a7cabec1c4bfa66c0",
-    "changeType": "UPSERT",
-    "aspectName": "subTypes",
-    "aspect": {
-        "json": {
-            "typeNames": [
-                "Folder"
-            ]
-        }
-    },
-    "systemMetadata": {
-        "lastObserved": 1615443388097,
-        "runId": "file_without_extension.json"
-    }
-},
-{
-    "entityType": "container",
-    "entityUrn": "urn:li:container:09bc75f9aaf92d57502aad33cab2e999",
-    "changeType": "UPSERT",
-    "aspectName": "containerProperties",
-    "aspect": {
-        "json": {
-            "customProperties": {
-                "platform": "file",
-                "instance": "test-platform-instance",
-                "env": "DEV",
-                "folder_abs_path": "tests/integration"
-            },
-            "name": "integration"
-        }
-    },
-    "systemMetadata": {
-        "lastObserved": 1615443388097,
-        "runId": "file_without_extension.json"
-    }
-},
-{
-    "entityType": "container",
-    "entityUrn": "urn:li:container:09bc75f9aaf92d57502aad33cab2e999",
-    "changeType": "UPSERT",
-    "aspectName": "status",
-    "aspect": {
-        "json": {
-            "removed": false
-        }
-    },
-    "systemMetadata": {
-        "lastObserved": 1615443388097,
-        "runId": "file_without_extension.json"
-    }
-},
-{
-    "entityType": "container",
-    "entityUrn": "urn:li:container:09bc75f9aaf92d57502aad33cab2e999",
-    "changeType": "UPSERT",
-    "aspectName": "dataPlatformInstance",
-    "aspect": {
-<<<<<<< HEAD
-        "value": "{\"platform\": \"urn:li:dataPlatform:file\", \"instance\": \"urn:li:dataPlatformInstance:(urn:li:dataPlatform:file,test-platform-instance)\"}",
-        "contentType": "application/json"
-=======
-        "json": {
-            "platform": "urn:li:dataPlatform:file",
-            "instance": "urn:li:dataPlatformInstance:(urn:li:dataPlatform:file,test-platform-instance)"
-        }
->>>>>>> 5fc6601d
-    },
-    "systemMetadata": {
-        "lastObserved": 1615443388097,
-        "runId": "file_without_extension.json"
-    }
-},
-{
-    "entityType": "container",
-    "entityUrn": "urn:li:container:09bc75f9aaf92d57502aad33cab2e999",
-    "changeType": "UPSERT",
-    "aspectName": "subTypes",
-    "aspect": {
-        "json": {
-            "typeNames": [
-                "Folder"
-            ]
-        }
-    },
-    "systemMetadata": {
-        "lastObserved": 1615443388097,
-        "runId": "file_without_extension.json"
-    }
-},
-{
-    "entityType": "container",
-    "entityUrn": "urn:li:container:09bc75f9aaf92d57502aad33cab2e999",
-    "changeType": "UPSERT",
-    "aspectName": "container",
-    "aspect": {
-        "json": {
-            "container": "urn:li:container:c0b6448a96b5b99a7cabec1c4bfa66c0"
-        }
-    },
-    "systemMetadata": {
-        "lastObserved": 1615443388097,
-        "runId": "file_without_extension.json"
-    }
-},
-{
-    "entityType": "container",
-    "entityUrn": "urn:li:container:564adc1710f345e4777dbdc81a4b20db",
-    "changeType": "UPSERT",
-    "aspectName": "containerProperties",
-    "aspect": {
-        "json": {
-            "customProperties": {
-                "platform": "file",
-                "instance": "test-platform-instance",
-                "env": "DEV",
-                "folder_abs_path": "tests/integration/s3"
-            },
-            "name": "s3"
-        }
-    },
-    "systemMetadata": {
-        "lastObserved": 1615443388097,
-        "runId": "file_without_extension.json"
-    }
-},
-{
-    "entityType": "container",
-    "entityUrn": "urn:li:container:564adc1710f345e4777dbdc81a4b20db",
-    "changeType": "UPSERT",
-    "aspectName": "status",
-    "aspect": {
-        "json": {
-            "removed": false
-        }
-    },
-    "systemMetadata": {
-        "lastObserved": 1615443388097,
-        "runId": "file_without_extension.json"
-    }
-},
-{
-    "entityType": "container",
-    "entityUrn": "urn:li:container:564adc1710f345e4777dbdc81a4b20db",
-    "changeType": "UPSERT",
-    "aspectName": "dataPlatformInstance",
-    "aspect": {
-<<<<<<< HEAD
-        "value": "{\"platform\": \"urn:li:dataPlatform:file\", \"instance\": \"urn:li:dataPlatformInstance:(urn:li:dataPlatform:file,test-platform-instance)\"}",
-        "contentType": "application/json"
-=======
-        "json": {
-            "platform": "urn:li:dataPlatform:file",
-            "instance": "urn:li:dataPlatformInstance:(urn:li:dataPlatform:file,test-platform-instance)"
-        }
->>>>>>> 5fc6601d
-    },
-    "systemMetadata": {
-        "lastObserved": 1615443388097,
-        "runId": "file_without_extension.json"
-    }
-},
-{
-    "entityType": "container",
-    "entityUrn": "urn:li:container:564adc1710f345e4777dbdc81a4b20db",
-    "changeType": "UPSERT",
-    "aspectName": "subTypes",
-    "aspect": {
-        "json": {
-            "typeNames": [
-                "Folder"
-            ]
-        }
-    },
-    "systemMetadata": {
-        "lastObserved": 1615443388097,
-        "runId": "file_without_extension.json"
-    }
-},
-{
-    "entityType": "container",
-    "entityUrn": "urn:li:container:564adc1710f345e4777dbdc81a4b20db",
-    "changeType": "UPSERT",
-    "aspectName": "container",
-    "aspect": {
-        "json": {
-            "container": "urn:li:container:09bc75f9aaf92d57502aad33cab2e999"
-        }
-    },
-    "systemMetadata": {
-        "lastObserved": 1615443388097,
-        "runId": "file_without_extension.json"
-    }
-},
-{
-    "entityType": "container",
-    "entityUrn": "urn:li:container:c46207c164682005e865a54fcf7f4a9f",
-    "changeType": "UPSERT",
-    "aspectName": "containerProperties",
-    "aspect": {
-        "json": {
-            "customProperties": {
-                "platform": "file",
-                "instance": "test-platform-instance",
-                "env": "DEV",
-                "folder_abs_path": "tests/integration/s3/test_data"
-            },
-            "name": "test_data"
-        }
-    },
-    "systemMetadata": {
-        "lastObserved": 1615443388097,
-        "runId": "file_without_extension.json"
-    }
-},
-{
-    "entityType": "container",
-    "entityUrn": "urn:li:container:c46207c164682005e865a54fcf7f4a9f",
-    "changeType": "UPSERT",
-    "aspectName": "status",
-    "aspect": {
-        "json": {
-            "removed": false
-        }
-    },
-    "systemMetadata": {
-        "lastObserved": 1615443388097,
-        "runId": "file_without_extension.json"
-    }
-},
-{
-    "entityType": "container",
-    "entityUrn": "urn:li:container:c46207c164682005e865a54fcf7f4a9f",
-    "changeType": "UPSERT",
-    "aspectName": "dataPlatformInstance",
-    "aspect": {
-<<<<<<< HEAD
-        "value": "{\"platform\": \"urn:li:dataPlatform:file\", \"instance\": \"urn:li:dataPlatformInstance:(urn:li:dataPlatform:file,test-platform-instance)\"}",
-        "contentType": "application/json"
-=======
-        "json": {
-            "platform": "urn:li:dataPlatform:file",
-            "instance": "urn:li:dataPlatformInstance:(urn:li:dataPlatform:file,test-platform-instance)"
-        }
->>>>>>> 5fc6601d
-    },
-    "systemMetadata": {
-        "lastObserved": 1615443388097,
-        "runId": "file_without_extension.json"
-    }
-},
-{
-    "entityType": "container",
-    "entityUrn": "urn:li:container:c46207c164682005e865a54fcf7f4a9f",
-    "changeType": "UPSERT",
-    "aspectName": "subTypes",
-    "aspect": {
-        "json": {
-            "typeNames": [
-                "Folder"
-            ]
-        }
-    },
-    "systemMetadata": {
-        "lastObserved": 1615443388097,
-        "runId": "file_without_extension.json"
-    }
-},
-{
-    "entityType": "container",
-    "entityUrn": "urn:li:container:c46207c164682005e865a54fcf7f4a9f",
-    "changeType": "UPSERT",
-    "aspectName": "container",
-    "aspect": {
-        "json": {
-            "container": "urn:li:container:564adc1710f345e4777dbdc81a4b20db"
-        }
-    },
-    "systemMetadata": {
-        "lastObserved": 1615443388097,
-        "runId": "file_without_extension.json"
-    }
-},
-{
-    "entityType": "container",
-    "entityUrn": "urn:li:container:fd50ce59cb982671fc700636ab5744e2",
-    "changeType": "UPSERT",
-    "aspectName": "containerProperties",
-    "aspect": {
-        "json": {
-            "customProperties": {
-                "platform": "file",
-                "instance": "test-platform-instance",
-                "env": "DEV",
-                "folder_abs_path": "tests/integration/s3/test_data/local_system"
-            },
-            "name": "local_system"
-        }
-    },
-    "systemMetadata": {
-        "lastObserved": 1615443388097,
-        "runId": "file_without_extension.json"
-    }
-},
-{
-    "entityType": "container",
-    "entityUrn": "urn:li:container:fd50ce59cb982671fc700636ab5744e2",
-    "changeType": "UPSERT",
-    "aspectName": "status",
-    "aspect": {
-        "json": {
-            "removed": false
-        }
-    },
-    "systemMetadata": {
-        "lastObserved": 1615443388097,
-        "runId": "file_without_extension.json"
-    }
-},
-{
-    "entityType": "container",
-    "entityUrn": "urn:li:container:fd50ce59cb982671fc700636ab5744e2",
-    "changeType": "UPSERT",
-    "aspectName": "dataPlatformInstance",
-    "aspect": {
-<<<<<<< HEAD
-        "value": "{\"platform\": \"urn:li:dataPlatform:file\", \"instance\": \"urn:li:dataPlatformInstance:(urn:li:dataPlatform:file,test-platform-instance)\"}",
-        "contentType": "application/json"
-=======
-        "json": {
-            "platform": "urn:li:dataPlatform:file",
-            "instance": "urn:li:dataPlatformInstance:(urn:li:dataPlatform:file,test-platform-instance)"
-        }
->>>>>>> 5fc6601d
-    },
-    "systemMetadata": {
-        "lastObserved": 1615443388097,
-        "runId": "file_without_extension.json"
-    }
-},
-{
-    "entityType": "container",
-    "entityUrn": "urn:li:container:fd50ce59cb982671fc700636ab5744e2",
-    "changeType": "UPSERT",
-    "aspectName": "subTypes",
-    "aspect": {
-        "json": {
-            "typeNames": [
-                "Folder"
-            ]
-        }
-    },
-    "systemMetadata": {
-        "lastObserved": 1615443388097,
-        "runId": "file_without_extension.json"
-    }
-},
-{
-    "entityType": "container",
-    "entityUrn": "urn:li:container:fd50ce59cb982671fc700636ab5744e2",
-    "changeType": "UPSERT",
-    "aspectName": "container",
-    "aspect": {
-        "json": {
-            "container": "urn:li:container:c46207c164682005e865a54fcf7f4a9f"
-        }
-    },
-    "systemMetadata": {
-        "lastObserved": 1615443388097,
-        "runId": "file_without_extension.json"
-    }
-},
-{
-    "entityType": "container",
-    "entityUrn": "urn:li:container:34dcc9e05fe0d390619cbe1210771ba1",
-    "changeType": "UPSERT",
-    "aspectName": "containerProperties",
-    "aspect": {
-        "json": {
-            "customProperties": {
-                "platform": "file",
-                "instance": "test-platform-instance",
-                "env": "DEV",
-                "folder_abs_path": "tests/integration/s3/test_data/local_system/folder_a"
-            },
-            "name": "folder_a"
-        }
-    },
-    "systemMetadata": {
-        "lastObserved": 1615443388097,
-        "runId": "file_without_extension.json"
-    }
-},
-{
-    "entityType": "container",
-    "entityUrn": "urn:li:container:34dcc9e05fe0d390619cbe1210771ba1",
-    "changeType": "UPSERT",
-    "aspectName": "status",
-    "aspect": {
-        "json": {
-            "removed": false
-        }
-    },
-    "systemMetadata": {
-        "lastObserved": 1615443388097,
-        "runId": "file_without_extension.json"
-    }
-},
-{
-    "entityType": "container",
-    "entityUrn": "urn:li:container:34dcc9e05fe0d390619cbe1210771ba1",
-    "changeType": "UPSERT",
-    "aspectName": "dataPlatformInstance",
-    "aspect": {
-<<<<<<< HEAD
-        "value": "{\"platform\": \"urn:li:dataPlatform:file\", \"instance\": \"urn:li:dataPlatformInstance:(urn:li:dataPlatform:file,test-platform-instance)\"}",
-        "contentType": "application/json"
-=======
-        "json": {
-            "platform": "urn:li:dataPlatform:file",
-            "instance": "urn:li:dataPlatformInstance:(urn:li:dataPlatform:file,test-platform-instance)"
-        }
->>>>>>> 5fc6601d
-    },
-    "systemMetadata": {
-        "lastObserved": 1615443388097,
-        "runId": "file_without_extension.json"
-    }
-},
-{
-    "entityType": "container",
-    "entityUrn": "urn:li:container:34dcc9e05fe0d390619cbe1210771ba1",
-    "changeType": "UPSERT",
-    "aspectName": "subTypes",
-    "aspect": {
-        "json": {
-            "typeNames": [
-                "Folder"
-            ]
-        }
-    },
-    "systemMetadata": {
-        "lastObserved": 1615443388097,
-        "runId": "file_without_extension.json"
-    }
-},
-{
-    "entityType": "container",
-    "entityUrn": "urn:li:container:34dcc9e05fe0d390619cbe1210771ba1",
-    "changeType": "UPSERT",
-    "aspectName": "container",
-    "aspect": {
-        "json": {
-            "container": "urn:li:container:fd50ce59cb982671fc700636ab5744e2"
-        }
-    },
-    "systemMetadata": {
-        "lastObserved": 1615443388097,
-        "runId": "file_without_extension.json"
-    }
-},
-{
-    "entityType": "container",
-    "entityUrn": "urn:li:container:ec0a322960f194cdd055a5a6d5172ecb",
-    "changeType": "UPSERT",
-    "aspectName": "containerProperties",
-    "aspect": {
-        "json": {
-            "customProperties": {
-                "platform": "file",
-                "instance": "test-platform-instance",
-                "env": "DEV",
-                "folder_abs_path": "tests/integration/s3/test_data/local_system/folder_a/folder_aa"
-            },
-            "name": "folder_aa"
-        }
-    },
-    "systemMetadata": {
-        "lastObserved": 1615443388097,
-        "runId": "file_without_extension.json"
-    }
-},
-{
-    "entityType": "container",
-    "entityUrn": "urn:li:container:ec0a322960f194cdd055a5a6d5172ecb",
-    "changeType": "UPSERT",
-    "aspectName": "status",
-    "aspect": {
-        "json": {
-            "removed": false
-        }
-    },
-    "systemMetadata": {
-        "lastObserved": 1615443388097,
-        "runId": "file_without_extension.json"
-    }
-},
-{
-    "entityType": "container",
-    "entityUrn": "urn:li:container:ec0a322960f194cdd055a5a6d5172ecb",
-    "changeType": "UPSERT",
-    "aspectName": "dataPlatformInstance",
-    "aspect": {
-<<<<<<< HEAD
-        "value": "{\"platform\": \"urn:li:dataPlatform:file\", \"instance\": \"urn:li:dataPlatformInstance:(urn:li:dataPlatform:file,test-platform-instance)\"}",
-        "contentType": "application/json"
-=======
-        "json": {
-            "platform": "urn:li:dataPlatform:file",
-            "instance": "urn:li:dataPlatformInstance:(urn:li:dataPlatform:file,test-platform-instance)"
-        }
->>>>>>> 5fc6601d
-    },
-    "systemMetadata": {
-        "lastObserved": 1615443388097,
-        "runId": "file_without_extension.json"
-    }
-},
-{
-    "entityType": "container",
-    "entityUrn": "urn:li:container:ec0a322960f194cdd055a5a6d5172ecb",
-    "changeType": "UPSERT",
-    "aspectName": "subTypes",
-    "aspect": {
-        "json": {
-            "typeNames": [
-                "Folder"
-            ]
-        }
-    },
-    "systemMetadata": {
-        "lastObserved": 1615443388097,
-        "runId": "file_without_extension.json"
-    }
-},
-{
-    "entityType": "container",
-    "entityUrn": "urn:li:container:ec0a322960f194cdd055a5a6d5172ecb",
-    "changeType": "UPSERT",
-    "aspectName": "container",
-    "aspect": {
-        "json": {
-            "container": "urn:li:container:34dcc9e05fe0d390619cbe1210771ba1"
-        }
-    },
-    "systemMetadata": {
-        "lastObserved": 1615443388097,
-        "runId": "file_without_extension.json"
-    }
-},
-{
-    "entityType": "container",
-    "entityUrn": "urn:li:container:46c2438600873ee3264c24c4ac6081b9",
-    "changeType": "UPSERT",
-    "aspectName": "containerProperties",
-    "aspect": {
-        "json": {
-            "customProperties": {
-                "platform": "file",
-                "instance": "test-platform-instance",
-                "env": "DEV",
-                "folder_abs_path": "tests/integration/s3/test_data/local_system/folder_a/folder_aa/folder_aaa"
-            },
-            "name": "folder_aaa"
-        }
-    },
-    "systemMetadata": {
-        "lastObserved": 1615443388097,
-        "runId": "file_without_extension.json"
-    }
-},
-{
-    "entityType": "container",
-    "entityUrn": "urn:li:container:46c2438600873ee3264c24c4ac6081b9",
-    "changeType": "UPSERT",
-    "aspectName": "status",
-    "aspect": {
-        "json": {
-            "removed": false
-        }
-    },
-    "systemMetadata": {
-        "lastObserved": 1615443388097,
-        "runId": "file_without_extension.json"
-    }
-},
-{
-    "entityType": "container",
-    "entityUrn": "urn:li:container:46c2438600873ee3264c24c4ac6081b9",
-    "changeType": "UPSERT",
-    "aspectName": "dataPlatformInstance",
-    "aspect": {
-<<<<<<< HEAD
-        "value": "{\"platform\": \"urn:li:dataPlatform:file\", \"instance\": \"urn:li:dataPlatformInstance:(urn:li:dataPlatform:file,test-platform-instance)\"}",
-        "contentType": "application/json"
-=======
-        "json": {
-            "platform": "urn:li:dataPlatform:file",
-            "instance": "urn:li:dataPlatformInstance:(urn:li:dataPlatform:file,test-platform-instance)"
-        }
->>>>>>> 5fc6601d
-    },
-    "systemMetadata": {
-        "lastObserved": 1615443388097,
-        "runId": "file_without_extension.json"
-    }
-},
-{
-    "entityType": "container",
-    "entityUrn": "urn:li:container:46c2438600873ee3264c24c4ac6081b9",
-    "changeType": "UPSERT",
-    "aspectName": "subTypes",
-    "aspect": {
-        "json": {
-            "typeNames": [
-                "Folder"
-            ]
-        }
-    },
-    "systemMetadata": {
-        "lastObserved": 1615443388097,
-        "runId": "file_without_extension.json"
-    }
-},
-{
-    "entityType": "container",
-    "entityUrn": "urn:li:container:46c2438600873ee3264c24c4ac6081b9",
-    "changeType": "UPSERT",
-    "aspectName": "container",
-    "aspect": {
-        "json": {
-            "container": "urn:li:container:ec0a322960f194cdd055a5a6d5172ecb"
-        }
-    },
-    "systemMetadata": {
-        "lastObserved": 1615443388097,
-        "runId": "file_without_extension.json"
-    }
-},
-{
-    "entityType": "container",
-    "entityUrn": "urn:li:container:0715c65c4403307618fe7203ff768eaa",
-    "changeType": "UPSERT",
-    "aspectName": "containerProperties",
-    "aspect": {
-        "json": {
-            "customProperties": {
-                "platform": "file",
-                "instance": "test-platform-instance",
-                "env": "DEV",
-                "folder_abs_path": "tests/integration/s3/test_data/local_system/folder_a/folder_aa/folder_aaa/no_extension"
-            },
-            "name": "no_extension"
-        }
-    },
-    "systemMetadata": {
-        "lastObserved": 1615443388097,
-        "runId": "file_without_extension.json"
-    }
-},
-{
-    "entityType": "container",
-    "entityUrn": "urn:li:container:0715c65c4403307618fe7203ff768eaa",
-    "changeType": "UPSERT",
-    "aspectName": "status",
-    "aspect": {
-        "json": {
-            "removed": false
-        }
-    },
-    "systemMetadata": {
-        "lastObserved": 1615443388097,
-        "runId": "file_without_extension.json"
-    }
-},
-{
-    "entityType": "container",
-    "entityUrn": "urn:li:container:0715c65c4403307618fe7203ff768eaa",
-    "changeType": "UPSERT",
-    "aspectName": "dataPlatformInstance",
-    "aspect": {
-<<<<<<< HEAD
-        "value": "{\"platform\": \"urn:li:dataPlatform:file\", \"instance\": \"urn:li:dataPlatformInstance:(urn:li:dataPlatform:file,test-platform-instance)\"}",
-        "contentType": "application/json"
-=======
-        "json": {
-            "platform": "urn:li:dataPlatform:file",
-            "instance": "urn:li:dataPlatformInstance:(urn:li:dataPlatform:file,test-platform-instance)"
-        }
->>>>>>> 5fc6601d
-    },
-    "systemMetadata": {
-        "lastObserved": 1615443388097,
-        "runId": "file_without_extension.json"
-    }
-},
-{
-    "entityType": "container",
-    "entityUrn": "urn:li:container:0715c65c4403307618fe7203ff768eaa",
-    "changeType": "UPSERT",
-    "aspectName": "subTypes",
-    "aspect": {
-        "json": {
-            "typeNames": [
-                "Folder"
-            ]
-        }
-    },
-    "systemMetadata": {
-        "lastObserved": 1615443388097,
-        "runId": "file_without_extension.json"
-    }
-},
-{
-    "entityType": "container",
-    "entityUrn": "urn:li:container:0715c65c4403307618fe7203ff768eaa",
-    "changeType": "UPSERT",
-    "aspectName": "container",
-    "aspect": {
-        "json": {
-            "container": "urn:li:container:46c2438600873ee3264c24c4ac6081b9"
-        }
-    },
-    "systemMetadata": {
-        "lastObserved": 1615443388097,
-        "runId": "file_without_extension.json"
-    }
-},
-{
-    "entityType": "dataset",
-    "entityUrn": "urn:li:dataset:(urn:li:dataPlatform:file,test-platform-instance.tests/integration/s3/test_data/local_system/folder_a/folder_aa/folder_aaa/no_extension/small,DEV)",
-    "changeType": "UPSERT",
-    "aspectName": "container",
-    "aspect": {
-        "json": {
-            "container": "urn:li:container:0715c65c4403307618fe7203ff768eaa"
-        }
-    },
-    "systemMetadata": {
-        "lastObserved": 1615443388097,
-        "runId": "file_without_extension.json"
-    }
-},
-{
-    "entityType": "dataset",
-    "entityUrn": "urn:li:dataset:(urn:li:dataPlatform:file,test-platform-instance.tests/integration/s3/test_data/local_system/folder_a/folder_aa/folder_aaa/no_extension/small,DEV)",
-    "changeType": "UPSERT",
-    "aspectName": "status",
-    "aspect": {
-        "json": {
-            "removed": false
-        }
-    },
-    "systemMetadata": {
-        "lastObserved": 1615443388097,
-        "runId": "file_without_extension.json"
-    }
-}
 ]