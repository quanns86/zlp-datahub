[
{
    "entityType": "dataset",
    "entityUrn": "urn:li:dataset:(urn:li:dataPlatform:s3,test-platform-instance.my-test-bucket/folder_a/folder_aa/folder_aaa/NPS.7.1.package_data_NPS.6.1_ARCN_Lakes_ChemistryData_v1_csv.csv,DEV)",
    "changeType": "UPSERT",
    "aspectName": "datasetProperties",
    "aspect": {
        "json": {
            "customProperties": {
                "schema_inferred_from": "s3://my-test-bucket/folder_a/folder_aa/folder_aaa/NPS.7.1.package_data_NPS.6.1_ARCN_Lakes_ChemistryData_v1_csv.csv",
                "number_of_files": "1",
                "size_in_bytes": "3575"
            },
            "name": "NPS.7.1.package_data_NPS.6.1_ARCN_Lakes_ChemistryData_v1_csv.csv",
            "description": "",
            "tags": []
        }
    },
    "systemMetadata": {
        "lastObserved": 1615443388097,
        "runId": "multiple_files.json"
    }
},
{
    "entityType": "dataset",
    "entityUrn": "urn:li:dataset:(urn:li:dataPlatform:s3,test-platform-instance.my-test-bucket/folder_a/folder_aa/folder_aaa/NPS.7.1.package_data_NPS.6.1_ARCN_Lakes_ChemistryData_v1_csv.csv,DEV)",
    "changeType": "UPSERT",
    "aspectName": "schemaMetadata",
    "aspect": {
        "json": {
            "schemaName": "NPS.7.1.package_data_NPS.6.1_ARCN_Lakes_ChemistryData_v1_csv.csv",
            "platform": "urn:li:dataPlatform:s3",
            "version": 0,
            "created": {
                "time": 0,
                "actor": "urn:li:corpuser:unknown"
            },
            "lastModified": {
                "time": 0,
                "actor": "urn:li:corpuser:unknown"
            },
            "hash": "",
            "platformSchema": {
                "com.linkedin.schema.OtherSchema": {
                    "rawSchema": ""
                }
            },
            "fields": [
                {
                    "fieldPath": "2",
                    "nullable": false,
                    "type": {
                        "type": {
                            "com.linkedin.schema.StringType": {}
                        }
                    },
                    "nativeDataType": "string",
                    "recursive": false,
                    "isPartOfKey": false
                },
                {
                    "fieldPath": "3",
                    "nullable": false,
                    "type": {
                        "type": {
                            "com.linkedin.schema.StringType": {}
                        }
                    },
                    "nativeDataType": "string",
                    "recursive": false,
                    "isPartOfKey": false
                },
                {
                    "fieldPath": "Br \n(mg/L)",
                    "nullable": false,
                    "type": {
                        "type": {
                            "com.linkedin.schema.StringType": {}
                        }
                    },
                    "nativeDataType": "string",
                    "recursive": false,
                    "isPartOfKey": false
                },
                {
                    "fieldPath": "Ca \n(mg/L)",
                    "nullable": false,
                    "type": {
                        "type": {
                            "com.linkedin.schema.NumberType": {}
                        }
                    },
                    "nativeDataType": "number",
                    "recursive": false,
                    "isPartOfKey": false
                },
                {
                    "fieldPath": "Cl \n(mg/L)",
                    "nullable": false,
                    "type": {
                        "type": {
                            "com.linkedin.schema.NumberType": {}
                        }
                    },
                    "nativeDataType": "number",
                    "recursive": false,
                    "isPartOfKey": false
                },
                {
                    "fieldPath": "Cond (\u00b5S/cm)",
                    "nullable": false,
                    "type": {
                        "type": {
                            "com.linkedin.schema.NumberType": {}
                        }
                    },
                    "nativeDataType": "number",
                    "recursive": false,
                    "isPartOfKey": false
                },
                {
                    "fieldPath": "DO (mg/L)",
                    "nullable": false,
                    "type": {
                        "type": {
                            "com.linkedin.schema.StringType": {}
                        }
                    },
                    "nativeDataType": "string",
                    "recursive": false,
                    "isPartOfKey": false
                },
                {
                    "fieldPath": "DOC [mg/L C]",
                    "nullable": false,
                    "type": {
                        "type": {
                            "com.linkedin.schema.NumberType": {}
                        }
                    },
                    "nativeDataType": "number",
                    "recursive": false,
                    "isPartOfKey": false
                },
                {
                    "fieldPath": "F \n(mg/L)",
                    "nullable": false,
                    "type": {
                        "type": {
                            "com.linkedin.schema.StringType": {}
                        }
                    },
                    "nativeDataType": "string",
                    "recursive": false,
                    "isPartOfKey": false
                },
                {
                    "fieldPath": "K \n(mg/L)",
                    "nullable": false,
                    "type": {
                        "type": {
                            "com.linkedin.schema.NumberType": {}
                        }
                    },
                    "nativeDataType": "number",
                    "recursive": false,
                    "isPartOfKey": false
                },
                {
                    "fieldPath": "Lat (\u00b0N)",
                    "nullable": false,
                    "type": {
                        "type": {
                            "com.linkedin.schema.NumberType": {}
                        }
                    },
                    "nativeDataType": "number",
                    "recursive": false,
                    "isPartOfKey": false
                },
                {
                    "fieldPath": "Long (\u00b0W)",
                    "nullable": false,
                    "type": {
                        "type": {
                            "com.linkedin.schema.NumberType": {}
                        }
                    },
                    "nativeDataType": "number",
                    "recursive": false,
                    "isPartOfKey": false
                },
                {
                    "fieldPath": "Mg \n(mg/L)",
                    "nullable": false,
                    "type": {
                        "type": {
                            "com.linkedin.schema.NumberType": {}
                        }
                    },
                    "nativeDataType": "number",
                    "recursive": false,
                    "isPartOfKey": false
                },
                {
                    "fieldPath": "NH3-N \n(mg N/L)",
                    "nullable": false,
                    "type": {
                        "type": {
                            "com.linkedin.schema.StringType": {}
                        }
                    },
                    "nativeDataType": "string",
                    "recursive": false,
                    "isPartOfKey": false
                },
                {
                    "fieldPath": "NO3-N+NO2-N \n(mg N/L)",
                    "nullable": false,
                    "type": {
                        "type": {
                            "com.linkedin.schema.NumberType": {}
                        }
                    },
                    "nativeDataType": "number",
                    "recursive": false,
                    "isPartOfKey": false
                },
                {
                    "fieldPath": "Na \n(mg/L)",
                    "nullable": false,
                    "type": {
                        "type": {
                            "com.linkedin.schema.NumberType": {}
                        }
                    },
                    "nativeDataType": "number",
                    "recursive": false,
                    "isPartOfKey": false
                },
                {
                    "fieldPath": "PO4-P \n(mg P/L)",
                    "nullable": false,
                    "type": {
                        "type": {
                            "com.linkedin.schema.StringType": {}
                        }
                    },
                    "nativeDataType": "string",
                    "recursive": false,
                    "isPartOfKey": false
                },
                {
                    "fieldPath": "Park ID",
                    "nullable": false,
                    "type": {
                        "type": {
                            "com.linkedin.schema.StringType": {}
                        }
                    },
                    "nativeDataType": "string",
                    "recursive": false,
                    "isPartOfKey": false
                },
                {
                    "fieldPath": "SO4-S \n(mg/L)",
                    "nullable": false,
                    "type": {
                        "type": {
                            "com.linkedin.schema.NumberType": {}
                        }
                    },
                    "nativeDataType": "number",
                    "recursive": false,
                    "isPartOfKey": false
                },
                {
                    "fieldPath": "SUVA, 254nm",
                    "nullable": false,
                    "type": {
                        "type": {
                            "com.linkedin.schema.NumberType": {}
                        }
                    },
                    "nativeDataType": "number",
                    "recursive": false,
                    "isPartOfKey": false
                },
                {
                    "fieldPath": "Sampling Date",
                    "nullable": false,
                    "type": {
                        "type": {
                            "com.linkedin.schema.StringType": {}
                        }
                    },
                    "nativeDataType": "string",
                    "recursive": false,
                    "isPartOfKey": false
                },
                {
                    "fieldPath": "Secchi Depth (m)",
                    "nullable": false,
                    "type": {
                        "type": {
                            "com.linkedin.schema.StringType": {}
                        }
                    },
                    "nativeDataType": "string",
                    "recursive": false,
                    "isPartOfKey": false
                },
                {
                    "fieldPath": "Site ID",
                    "nullable": false,
                    "type": {
                        "type": {
                            "com.linkedin.schema.StringType": {}
                        }
                    },
                    "nativeDataType": "string",
                    "recursive": false,
                    "isPartOfKey": false
                },
                {
                    "fieldPath": "TDN \n(mg N/L)",
                    "nullable": false,
                    "type": {
                        "type": {
                            "com.linkedin.schema.NumberType": {}
                        }
                    },
                    "nativeDataType": "number",
                    "recursive": false,
                    "isPartOfKey": false
                },
                {
                    "fieldPath": "TDP \n(mg P/L)",
                    "nullable": false,
                    "type": {
                        "type": {
                            "com.linkedin.schema.StringType": {}
                        }
                    },
                    "nativeDataType": "string",
                    "recursive": false,
                    "isPartOfKey": false
                },
                {
                    "fieldPath": "UV Absorbance, 254nm",
                    "nullable": false,
                    "type": {
                        "type": {
                            "com.linkedin.schema.NumberType": {}
                        }
                    },
                    "nativeDataType": "number",
                    "recursive": false,
                    "isPartOfKey": false
                },
                {
                    "fieldPath": "Water Temp (\u00b0C)",
                    "nullable": false,
                    "type": {
                        "type": {
                            "com.linkedin.schema.NumberType": {}
                        }
                    },
                    "nativeDataType": "number",
                    "recursive": false,
                    "isPartOfKey": false
                },
                {
                    "fieldPath": "d18O",
                    "nullable": false,
                    "type": {
                        "type": {
                            "com.linkedin.schema.StringType": {}
                        }
                    },
                    "nativeDataType": "string",
                    "recursive": false,
                    "isPartOfKey": false
                },
                {
                    "fieldPath": "dD",
                    "nullable": false,
                    "type": {
                        "type": {
                            "com.linkedin.schema.StringType": {}
                        }
                    },
                    "nativeDataType": "string",
                    "recursive": false,
                    "isPartOfKey": false
                },
                {
                    "fieldPath": "field29",
                    "nullable": false,
                    "type": {
                        "type": {
                            "com.linkedin.schema.StringType": {}
                        }
                    },
                    "nativeDataType": "string",
                    "recursive": false,
                    "isPartOfKey": false
                },
                {
                    "fieldPath": "pH",
                    "nullable": false,
                    "type": {
                        "type": {
                            "com.linkedin.schema.StringType": {}
                        }
                    },
                    "nativeDataType": "string",
                    "recursive": false,
                    "isPartOfKey": false
                }
            ]
        }
    },
    "systemMetadata": {
        "lastObserved": 1615443388097,
        "runId": "multiple_files.json"
    }
},
{
    "entityType": "dataset",
    "entityUrn": "urn:li:dataset:(urn:li:dataPlatform:s3,test-platform-instance.my-test-bucket/folder_a/folder_aa/folder_aaa/NPS.7.1.package_data_NPS.6.1_ARCN_Lakes_ChemistryData_v1_csv.csv,DEV)",
    "changeType": "UPSERT",
    "aspectName": "operation",
    "aspect": {
        "json": {
            "timestampMillis": 1615443388097,
            "partitionSpec": {
                "type": "FULL_TABLE",
                "partition": "FULL_TABLE_SNAPSHOT"
            },
            "operationType": "UPDATE",
            "lastUpdatedTimestamp": 1684552113000
        }
    },
    "systemMetadata": {
        "lastObserved": 1615443388097,
        "runId": "multiple_files.json"
    }
},
{
    "entityType": "container",
    "entityUrn": "urn:li:container:647eefb4dfda8695baf1aa0775d78689",
    "changeType": "UPSERT",
    "aspectName": "containerProperties",
    "aspect": {
        "json": {
            "customProperties": {
                "platform": "s3",
                "instance": "test-platform-instance",
                "env": "DEV",
                "bucket_name": "my-test-bucket"
            },
            "name": "my-test-bucket"
        }
    },
    "systemMetadata": {
        "lastObserved": 1615443388097,
        "runId": "multiple_files.json"
    }
},
{
    "entityType": "container",
    "entityUrn": "urn:li:container:647eefb4dfda8695baf1aa0775d78689",
    "changeType": "UPSERT",
    "aspectName": "status",
    "aspect": {
        "json": {
            "removed": false
        }
    },
    "systemMetadata": {
        "lastObserved": 1615443388097,
        "runId": "multiple_files.json"
    }
},
{
    "entityType": "container",
    "entityUrn": "urn:li:container:647eefb4dfda8695baf1aa0775d78689",
    "changeType": "UPSERT",
    "aspectName": "dataPlatformInstance",
    "aspect": {
<<<<<<< HEAD
        "value": "{\"platform\": \"urn:li:dataPlatform:s3\", \"instance\": \"urn:li:dataPlatformInstance:(urn:li:dataPlatform:s3,test-platform-instance)\"}",
        "contentType": "application/json"
=======
        "json": {
            "platform": "urn:li:dataPlatform:s3",
            "instance": "urn:li:dataPlatformInstance:(urn:li:dataPlatform:s3,test-platform-instance)"
        }
>>>>>>> 5fc6601d
    },
    "systemMetadata": {
        "lastObserved": 1615443388097,
        "runId": "multiple_files.json"
    }
},
{
    "entityType": "container",
    "entityUrn": "urn:li:container:647eefb4dfda8695baf1aa0775d78689",
    "changeType": "UPSERT",
    "aspectName": "subTypes",
    "aspect": {
        "json": {
            "typeNames": [
                "S3 bucket"
            ]
        }
    },
    "systemMetadata": {
        "lastObserved": 1615443388097,
        "runId": "multiple_files.json"
    }
},
{
    "entityType": "container",
    "entityUrn": "urn:li:container:c8d940d2010edd365619411b385b11e4",
    "changeType": "UPSERT",
    "aspectName": "containerProperties",
    "aspect": {
        "json": {
            "customProperties": {
                "platform": "s3",
                "instance": "test-platform-instance",
                "env": "DEV",
                "folder_abs_path": "my-test-bucket/folder_a"
            },
            "name": "folder_a"
        }
    },
    "systemMetadata": {
        "lastObserved": 1615443388097,
        "runId": "multiple_files.json"
    }
},
{
    "entityType": "container",
    "entityUrn": "urn:li:container:c8d940d2010edd365619411b385b11e4",
    "changeType": "UPSERT",
    "aspectName": "status",
    "aspect": {
        "json": {
            "removed": false
        }
    },
    "systemMetadata": {
        "lastObserved": 1615443388097,
        "runId": "multiple_files.json"
    }
},
{
    "entityType": "container",
    "entityUrn": "urn:li:container:c8d940d2010edd365619411b385b11e4",
    "changeType": "UPSERT",
    "aspectName": "dataPlatformInstance",
    "aspect": {
<<<<<<< HEAD
        "value": "{\"platform\": \"urn:li:dataPlatform:s3\", \"instance\": \"urn:li:dataPlatformInstance:(urn:li:dataPlatform:s3,test-platform-instance)\"}",
        "contentType": "application/json"
=======
        "json": {
            "platform": "urn:li:dataPlatform:s3",
            "instance": "urn:li:dataPlatformInstance:(urn:li:dataPlatform:s3,test-platform-instance)"
        }
>>>>>>> 5fc6601d
    },
    "systemMetadata": {
        "lastObserved": 1615443388097,
        "runId": "multiple_files.json"
    }
},
{
    "entityType": "container",
    "entityUrn": "urn:li:container:c8d940d2010edd365619411b385b11e4",
    "changeType": "UPSERT",
    "aspectName": "subTypes",
    "aspect": {
        "json": {
            "typeNames": [
                "Folder"
            ]
        }
    },
    "systemMetadata": {
        "lastObserved": 1615443388097,
        "runId": "multiple_files.json"
    }
},
{
    "entityType": "container",
    "entityUrn": "urn:li:container:c8d940d2010edd365619411b385b11e4",
    "changeType": "UPSERT",
    "aspectName": "container",
    "aspect": {
        "json": {
            "container": "urn:li:container:647eefb4dfda8695baf1aa0775d78689"
        }
    },
    "systemMetadata": {
        "lastObserved": 1615443388097,
        "runId": "multiple_files.json"
    }
},
{
    "entityType": "container",
    "entityUrn": "urn:li:container:b0037296cdd497e3137aa0628b8687bc",
    "changeType": "UPSERT",
    "aspectName": "containerProperties",
    "aspect": {
        "json": {
            "customProperties": {
                "platform": "s3",
                "instance": "test-platform-instance",
                "env": "DEV",
                "folder_abs_path": "my-test-bucket/folder_a/folder_aa"
            },
            "name": "folder_aa"
        }
    },
    "systemMetadata": {
        "lastObserved": 1615443388097,
        "runId": "multiple_files.json"
    }
},
{
    "entityType": "container",
    "entityUrn": "urn:li:container:b0037296cdd497e3137aa0628b8687bc",
    "changeType": "UPSERT",
    "aspectName": "status",
    "aspect": {
        "json": {
            "removed": false
        }
    },
    "systemMetadata": {
        "lastObserved": 1615443388097,
        "runId": "multiple_files.json"
    }
},
{
    "entityType": "container",
    "entityUrn": "urn:li:container:b0037296cdd497e3137aa0628b8687bc",
    "changeType": "UPSERT",
    "aspectName": "dataPlatformInstance",
    "aspect": {
<<<<<<< HEAD
        "value": "{\"platform\": \"urn:li:dataPlatform:s3\", \"instance\": \"urn:li:dataPlatformInstance:(urn:li:dataPlatform:s3,test-platform-instance)\"}",
        "contentType": "application/json"
=======
        "json": {
            "platform": "urn:li:dataPlatform:s3",
            "instance": "urn:li:dataPlatformInstance:(urn:li:dataPlatform:s3,test-platform-instance)"
        }
>>>>>>> 5fc6601d
    },
    "systemMetadata": {
        "lastObserved": 1615443388097,
        "runId": "multiple_files.json"
    }
},
{
    "entityType": "container",
    "entityUrn": "urn:li:container:b0037296cdd497e3137aa0628b8687bc",
    "changeType": "UPSERT",
    "aspectName": "subTypes",
    "aspect": {
        "json": {
            "typeNames": [
                "Folder"
            ]
        }
    },
    "systemMetadata": {
        "lastObserved": 1615443388097,
        "runId": "multiple_files.json"
    }
},
{
    "entityType": "container",
    "entityUrn": "urn:li:container:b0037296cdd497e3137aa0628b8687bc",
    "changeType": "UPSERT",
    "aspectName": "container",
    "aspect": {
        "json": {
            "container": "urn:li:container:c8d940d2010edd365619411b385b11e4"
        }
    },
    "systemMetadata": {
        "lastObserved": 1615443388097,
        "runId": "multiple_files.json"
    }
},
{
    "entityType": "container",
    "entityUrn": "urn:li:container:de5780654849d6a18b66df2f9cb8e8d9",
    "changeType": "UPSERT",
    "aspectName": "containerProperties",
    "aspect": {
        "json": {
            "customProperties": {
                "platform": "s3",
                "instance": "test-platform-instance",
                "env": "DEV",
                "folder_abs_path": "my-test-bucket/folder_a/folder_aa/folder_aaa"
            },
            "name": "folder_aaa"
        }
    },
    "systemMetadata": {
        "lastObserved": 1615443388097,
        "runId": "multiple_files.json"
    }
},
{
    "entityType": "container",
    "entityUrn": "urn:li:container:de5780654849d6a18b66df2f9cb8e8d9",
    "changeType": "UPSERT",
    "aspectName": "status",
    "aspect": {
        "json": {
            "removed": false
        }
    },
    "systemMetadata": {
        "lastObserved": 1615443388097,
        "runId": "multiple_files.json"
    }
},
{
    "entityType": "container",
    "entityUrn": "urn:li:container:de5780654849d6a18b66df2f9cb8e8d9",
    "changeType": "UPSERT",
    "aspectName": "dataPlatformInstance",
    "aspect": {
<<<<<<< HEAD
        "value": "{\"platform\": \"urn:li:dataPlatform:s3\", \"instance\": \"urn:li:dataPlatformInstance:(urn:li:dataPlatform:s3,test-platform-instance)\"}",
        "contentType": "application/json"
=======
        "json": {
            "platform": "urn:li:dataPlatform:s3",
            "instance": "urn:li:dataPlatformInstance:(urn:li:dataPlatform:s3,test-platform-instance)"
        }
>>>>>>> 5fc6601d
    },
    "systemMetadata": {
        "lastObserved": 1615443388097,
        "runId": "multiple_files.json"
    }
},
{
    "entityType": "container",
    "entityUrn": "urn:li:container:de5780654849d6a18b66df2f9cb8e8d9",
    "changeType": "UPSERT",
    "aspectName": "subTypes",
    "aspect": {
        "json": {
            "typeNames": [
                "Folder"
            ]
        }
    },
    "systemMetadata": {
        "lastObserved": 1615443388097,
        "runId": "multiple_files.json"
    }
},
{
    "entityType": "container",
    "entityUrn": "urn:li:container:de5780654849d6a18b66df2f9cb8e8d9",
    "changeType": "UPSERT",
    "aspectName": "container",
    "aspect": {
        "json": {
            "container": "urn:li:container:b0037296cdd497e3137aa0628b8687bc"
        }
    },
    "systemMetadata": {
        "lastObserved": 1615443388097,
        "runId": "multiple_files.json"
    }
},
{
    "entityType": "dataset",
    "entityUrn": "urn:li:dataset:(urn:li:dataPlatform:s3,test-platform-instance.my-test-bucket/folder_a/folder_aa/folder_aaa/NPS.7.1.package_data_NPS.6.1_ARCN_Lakes_ChemistryData_v1_csv.csv,DEV)",
    "changeType": "UPSERT",
    "aspectName": "container",
    "aspect": {
        "json": {
            "container": "urn:li:container:de5780654849d6a18b66df2f9cb8e8d9"
        }
    },
    "systemMetadata": {
        "lastObserved": 1615443388097,
        "runId": "multiple_files.json"
    }
},
{
    "entityType": "dataset",
    "entityUrn": "urn:li:dataset:(urn:li:dataPlatform:s3,test-platform-instance.my-test-bucket/folder_a/folder_aa/folder_aaa/chord_progressions_avro.avro,DEV)",
    "changeType": "UPSERT",
    "aspectName": "datasetProperties",
    "aspect": {
        "json": {
            "customProperties": {
                "schema_inferred_from": "s3://my-test-bucket/folder_a/folder_aa/folder_aaa/chord_progressions_avro.avro",
                "number_of_files": "1",
                "size_in_bytes": "1024"
            },
            "name": "chord_progressions_avro.avro",
            "description": "",
            "tags": []
        }
    },
    "systemMetadata": {
        "lastObserved": 1615443388097,
        "runId": "multiple_files.json"
    }
},
{
    "entityType": "dataset",
    "entityUrn": "urn:li:dataset:(urn:li:dataPlatform:s3,test-platform-instance.my-test-bucket/folder_a/folder_aa/folder_aaa/chord_progressions_avro.avro,DEV)",
    "changeType": "UPSERT",
    "aspectName": "schemaMetadata",
    "aspect": {
        "json": {
            "schemaName": "chord_progressions_avro.avro",
            "platform": "urn:li:dataPlatform:s3",
            "version": 0,
            "created": {
                "time": 0,
                "actor": "urn:li:corpuser:unknown"
            },
            "lastModified": {
                "time": 0,
                "actor": "urn:li:corpuser:unknown"
            },
            "hash": "",
            "platformSchema": {
                "com.linkedin.schema.OtherSchema": {
                    "rawSchema": ""
                }
            },
            "fields": [
                {
                    "fieldPath": "[version=2.0].[type=Root].[type=double].Progression Quality",
                    "nullable": true,
                    "type": {
                        "type": {
                            "com.linkedin.schema.NumberType": {}
                        }
                    },
                    "nativeDataType": "double",
                    "recursive": false,
                    "isPartOfKey": false
                },
                {
                    "fieldPath": "[version=2.0].[type=Root].[type=long].1st chord",
                    "nullable": true,
                    "type": {
                        "type": {
                            "com.linkedin.schema.NumberType": {}
                        }
                    },
                    "nativeDataType": "long",
                    "recursive": false,
                    "isPartOfKey": false
                },
                {
                    "fieldPath": "[version=2.0].[type=Root].[type=long].2nd chord",
                    "nullable": true,
                    "type": {
                        "type": {
                            "com.linkedin.schema.NumberType": {}
                        }
                    },
                    "nativeDataType": "long",
                    "recursive": false,
                    "isPartOfKey": false
                },
                {
                    "fieldPath": "[version=2.0].[type=Root].[type=long].3rd chord",
                    "nullable": true,
                    "type": {
                        "type": {
                            "com.linkedin.schema.NumberType": {}
                        }
                    },
                    "nativeDataType": "long",
                    "recursive": false,
                    "isPartOfKey": false
                },
                {
                    "fieldPath": "[version=2.0].[type=Root].[type=string].4th chord",
                    "nullable": true,
                    "type": {
                        "type": {
                            "com.linkedin.schema.StringType": {}
                        }
                    },
                    "nativeDataType": "string",
                    "recursive": false,
                    "isPartOfKey": false
                }
            ]
        }
    },
    "systemMetadata": {
        "lastObserved": 1615443388097,
        "runId": "multiple_files.json"
    }
},
{
    "entityType": "dataset",
    "entityUrn": "urn:li:dataset:(urn:li:dataPlatform:s3,test-platform-instance.my-test-bucket/folder_a/folder_aa/folder_aaa/chord_progressions_avro.avro,DEV)",
    "changeType": "UPSERT",
    "aspectName": "operation",
    "aspect": {
        "json": {
            "timestampMillis": 1615443388097,
            "partitionSpec": {
                "type": "FULL_TABLE",
                "partition": "FULL_TABLE_SNAPSHOT"
            },
            "operationType": "UPDATE",
            "lastUpdatedTimestamp": 1684552113000
        }
    },
    "systemMetadata": {
        "lastObserved": 1615443388097,
        "runId": "multiple_files.json"
    }
},
{
    "entityType": "dataset",
    "entityUrn": "urn:li:dataset:(urn:li:dataPlatform:s3,test-platform-instance.my-test-bucket/folder_a/folder_aa/folder_aaa/chord_progressions_avro.avro,DEV)",
    "changeType": "UPSERT",
    "aspectName": "container",
    "aspect": {
        "json": {
            "container": "urn:li:container:de5780654849d6a18b66df2f9cb8e8d9"
        }
    },
    "systemMetadata": {
        "lastObserved": 1615443388097,
        "runId": "multiple_files.json"
    }
},
{
    "entityType": "dataset",
    "entityUrn": "urn:li:dataset:(urn:li:dataPlatform:s3,test-platform-instance.my-test-bucket/folder_a/folder_aa/folder_aaa/chord_progressions_csv.csv,DEV)",
    "changeType": "UPSERT",
    "aspectName": "datasetProperties",
    "aspect": {
        "json": {
            "customProperties": {
                "schema_inferred_from": "s3://my-test-bucket/folder_a/folder_aa/folder_aaa/chord_progressions_csv.csv",
                "number_of_files": "1",
                "size_in_bytes": "604"
            },
            "name": "chord_progressions_csv.csv",
            "description": "",
            "tags": []
        }
    },
    "systemMetadata": {
        "lastObserved": 1615443388097,
        "runId": "multiple_files.json"
    }
},
{
    "entityType": "dataset",
    "entityUrn": "urn:li:dataset:(urn:li:dataPlatform:s3,test-platform-instance.my-test-bucket/folder_a/folder_aa/folder_aaa/chord_progressions_csv.csv,DEV)",
    "changeType": "UPSERT",
    "aspectName": "schemaMetadata",
    "aspect": {
        "json": {
            "schemaName": "chord_progressions_csv.csv",
            "platform": "urn:li:dataPlatform:s3",
            "version": 0,
            "created": {
                "time": 0,
                "actor": "urn:li:corpuser:unknown"
            },
            "lastModified": {
                "time": 0,
                "actor": "urn:li:corpuser:unknown"
            },
            "hash": "",
            "platformSchema": {
                "com.linkedin.schema.OtherSchema": {
                    "rawSchema": ""
                }
            },
            "fields": [
                {
                    "fieldPath": "1st chord",
                    "nullable": false,
                    "type": {
                        "type": {
                            "com.linkedin.schema.NumberType": {}
                        }
                    },
                    "nativeDataType": "integer",
                    "recursive": false,
                    "isPartOfKey": false
                },
                {
                    "fieldPath": "2nd chord",
                    "nullable": false,
                    "type": {
                        "type": {
                            "com.linkedin.schema.NumberType": {}
                        }
                    },
                    "nativeDataType": "integer",
                    "recursive": false,
                    "isPartOfKey": false
                },
                {
                    "fieldPath": "3rd chord",
                    "nullable": false,
                    "type": {
                        "type": {
                            "com.linkedin.schema.NumberType": {}
                        }
                    },
                    "nativeDataType": "integer",
                    "recursive": false,
                    "isPartOfKey": false
                },
                {
                    "fieldPath": "4th chord",
                    "nullable": false,
                    "type": {
                        "type": {
                            "com.linkedin.schema.NumberType": {}
                        }
                    },
                    "nativeDataType": "integer",
                    "recursive": false,
                    "isPartOfKey": false
                },
                {
                    "fieldPath": "Progression Quality",
                    "nullable": false,
                    "type": {
                        "type": {
                            "com.linkedin.schema.StringType": {}
                        }
                    },
                    "nativeDataType": "string",
                    "recursive": false,
                    "isPartOfKey": false
                }
            ]
        }
    },
    "systemMetadata": {
        "lastObserved": 1615443388097,
        "runId": "multiple_files.json"
    }
},
{
    "entityType": "dataset",
    "entityUrn": "urn:li:dataset:(urn:li:dataPlatform:s3,test-platform-instance.my-test-bucket/folder_a/folder_aa/folder_aaa/chord_progressions_csv.csv,DEV)",
    "changeType": "UPSERT",
    "aspectName": "operation",
    "aspect": {
        "json": {
            "timestampMillis": 1615443388097,
            "partitionSpec": {
                "type": "FULL_TABLE",
                "partition": "FULL_TABLE_SNAPSHOT"
            },
            "operationType": "UPDATE",
            "lastUpdatedTimestamp": 1684552113000
        }
    },
    "systemMetadata": {
        "lastObserved": 1615443388097,
        "runId": "multiple_files.json"
    }
},
{
    "entityType": "dataset",
    "entityUrn": "urn:li:dataset:(urn:li:dataPlatform:s3,test-platform-instance.my-test-bucket/folder_a/folder_aa/folder_aaa/chord_progressions_csv.csv,DEV)",
    "changeType": "UPSERT",
    "aspectName": "container",
    "aspect": {
        "json": {
            "container": "urn:li:container:de5780654849d6a18b66df2f9cb8e8d9"
        }
    },
    "systemMetadata": {
        "lastObserved": 1615443388097,
        "runId": "multiple_files.json"
    }
},
{
    "entityType": "dataset",
    "entityUrn": "urn:li:dataset:(urn:li:dataPlatform:s3,test-platform-instance.my-test-bucket/folder_a/folder_aa/folder_aaa/countries_json.json,DEV)",
    "changeType": "UPSERT",
    "aspectName": "datasetProperties",
    "aspect": {
        "json": {
            "customProperties": {
                "schema_inferred_from": "s3://my-test-bucket/folder_a/folder_aa/folder_aaa/countries_json.json",
                "number_of_files": "1",
                "size_in_bytes": "4646"
            },
            "name": "countries_json.json",
            "description": "",
            "tags": []
        }
    },
    "systemMetadata": {
        "lastObserved": 1615443388097,
        "runId": "multiple_files.json"
    }
},
{
    "entityType": "dataset",
    "entityUrn": "urn:li:dataset:(urn:li:dataPlatform:s3,test-platform-instance.my-test-bucket/folder_a/folder_aa/folder_aaa/countries_json.json,DEV)",
    "changeType": "UPSERT",
    "aspectName": "schemaMetadata",
    "aspect": {
        "json": {
            "schemaName": "countries_json.json",
            "platform": "urn:li:dataPlatform:s3",
            "version": 0,
            "created": {
                "time": 0,
                "actor": "urn:li:corpuser:unknown"
            },
            "lastModified": {
                "time": 0,
                "actor": "urn:li:corpuser:unknown"
            },
            "hash": "",
            "platformSchema": {
                "com.linkedin.schema.OtherSchema": {
                    "rawSchema": ""
                }
            },
            "fields": [
                {
                    "fieldPath": "countries",
                    "nullable": false,
                    "type": {
                        "type": {
                            "com.linkedin.schema.ArrayType": {}
                        }
                    },
                    "nativeDataType": "list",
                    "recursive": false,
                    "isPartOfKey": false
                },
                {
                    "fieldPath": "countries.code",
                    "nullable": true,
                    "type": {
                        "type": {
                            "com.linkedin.schema.StringType": {}
                        }
                    },
                    "nativeDataType": "str",
                    "recursive": false,
                    "isPartOfKey": false
                },
                {
                    "fieldPath": "countries.name",
                    "nullable": false,
                    "type": {
                        "type": {
                            "com.linkedin.schema.StringType": {}
                        }
                    },
                    "nativeDataType": "str",
                    "recursive": false,
                    "isPartOfKey": false
                }
            ]
        }
    },
    "systemMetadata": {
        "lastObserved": 1615443388097,
        "runId": "multiple_files.json"
    }
},
{
    "entityType": "dataset",
    "entityUrn": "urn:li:dataset:(urn:li:dataPlatform:s3,test-platform-instance.my-test-bucket/folder_a/folder_aa/folder_aaa/countries_json.json,DEV)",
    "changeType": "UPSERT",
    "aspectName": "operation",
    "aspect": {
        "json": {
            "timestampMillis": 1615443388097,
            "partitionSpec": {
                "type": "FULL_TABLE",
                "partition": "FULL_TABLE_SNAPSHOT"
            },
            "operationType": "UPDATE",
            "lastUpdatedTimestamp": 1684552113000
        }
    },
    "systemMetadata": {
        "lastObserved": 1615443388097,
        "runId": "multiple_files.json"
    }
},
{
    "entityType": "dataset",
    "entityUrn": "urn:li:dataset:(urn:li:dataPlatform:s3,test-platform-instance.my-test-bucket/folder_a/folder_aa/folder_aaa/countries_json.json,DEV)",
    "changeType": "UPSERT",
    "aspectName": "container",
    "aspect": {
        "json": {
            "container": "urn:li:container:de5780654849d6a18b66df2f9cb8e8d9"
        }
    },
    "systemMetadata": {
        "lastObserved": 1615443388097,
        "runId": "multiple_files.json"
    }
},
{
    "entityType": "dataset",
    "entityUrn": "urn:li:dataset:(urn:li:dataPlatform:s3,test-platform-instance.my-test-bucket/folder_a/folder_aa/folder_aaa/food_parquet.parquet,DEV)",
    "changeType": "UPSERT",
    "aspectName": "datasetProperties",
    "aspect": {
        "json": {
            "customProperties": {
                "schema_inferred_from": "s3://my-test-bucket/folder_a/folder_aa/folder_aaa/food_parquet.parquet",
                "number_of_files": "1",
                "size_in_bytes": "4206"
            },
            "name": "food_parquet.parquet",
            "description": "",
            "tags": []
        }
    },
    "systemMetadata": {
        "lastObserved": 1615443388097,
        "runId": "multiple_files.json"
    }
},
{
    "entityType": "dataset",
    "entityUrn": "urn:li:dataset:(urn:li:dataPlatform:s3,test-platform-instance.my-test-bucket/folder_a/folder_aa/folder_aaa/food_parquet.parquet,DEV)",
    "changeType": "UPSERT",
    "aspectName": "schemaMetadata",
    "aspect": {
        "json": {
            "schemaName": "food_parquet.parquet",
            "platform": "urn:li:dataPlatform:s3",
            "version": 0,
            "created": {
                "time": 0,
                "actor": "urn:li:corpuser:unknown"
            },
            "lastModified": {
                "time": 0,
                "actor": "urn:li:corpuser:unknown"
            },
            "hash": "",
            "platformSchema": {
                "com.linkedin.schema.OtherSchema": {
                    "rawSchema": ""
                }
            },
            "fields": [
                {
                    "fieldPath": "color",
                    "nullable": false,
                    "type": {
                        "type": {
                            "com.linkedin.schema.StringType": {}
                        }
                    },
                    "nativeDataType": "string",
                    "recursive": false,
                    "isPartOfKey": false
                },
                {
                    "fieldPath": "healthy",
                    "nullable": false,
                    "type": {
                        "type": {
                            "com.linkedin.schema.BooleanType": {}
                        }
                    },
                    "nativeDataType": "bool",
                    "recursive": false,
                    "isPartOfKey": false
                },
                {
                    "fieldPath": "height",
                    "nullable": false,
                    "type": {
                        "type": {
                            "com.linkedin.schema.NumberType": {}
                        }
                    },
                    "nativeDataType": "int64",
                    "recursive": false,
                    "isPartOfKey": false
                },
                {
                    "fieldPath": "name",
                    "nullable": false,
                    "type": {
                        "type": {
                            "com.linkedin.schema.StringType": {}
                        }
                    },
                    "nativeDataType": "string",
                    "recursive": false,
                    "isPartOfKey": false
                },
                {
                    "fieldPath": "weight",
                    "nullable": false,
                    "type": {
                        "type": {
                            "com.linkedin.schema.NumberType": {}
                        }
                    },
                    "nativeDataType": "int64",
                    "recursive": false,
                    "isPartOfKey": false
                }
            ]
        }
    },
    "systemMetadata": {
        "lastObserved": 1615443388097,
        "runId": "multiple_files.json"
    }
},
{
    "entityType": "dataset",
    "entityUrn": "urn:li:dataset:(urn:li:dataPlatform:s3,test-platform-instance.my-test-bucket/folder_a/folder_aa/folder_aaa/food_parquet.parquet,DEV)",
    "changeType": "UPSERT",
    "aspectName": "operation",
    "aspect": {
        "json": {
            "timestampMillis": 1615443388097,
            "partitionSpec": {
                "type": "FULL_TABLE",
                "partition": "FULL_TABLE_SNAPSHOT"
            },
            "operationType": "UPDATE",
            "lastUpdatedTimestamp": 1684552113000
        }
    },
    "systemMetadata": {
        "lastObserved": 1615443388097,
        "runId": "multiple_files.json"
    }
},
{
    "entityType": "dataset",
    "entityUrn": "urn:li:dataset:(urn:li:dataPlatform:s3,test-platform-instance.my-test-bucket/folder_a/folder_aa/folder_aaa/food_parquet.parquet,DEV)",
    "changeType": "UPSERT",
    "aspectName": "container",
    "aspect": {
        "json": {
            "container": "urn:li:container:de5780654849d6a18b66df2f9cb8e8d9"
        }
    },
    "systemMetadata": {
        "lastObserved": 1615443388097,
        "runId": "multiple_files.json"
    }
},
{
    "entityType": "dataset",
    "entityUrn": "urn:li:dataset:(urn:li:dataPlatform:s3,test-platform-instance.my-test-bucket/folder_a/folder_aa/folder_aaa/small.csv,DEV)",
    "changeType": "UPSERT",
    "aspectName": "datasetProperties",
    "aspect": {
        "json": {
            "customProperties": {
                "schema_inferred_from": "s3://my-test-bucket/folder_a/folder_aa/folder_aaa/small.csv",
                "number_of_files": "1",
                "size_in_bytes": "172"
            },
            "name": "small.csv",
            "description": "",
            "tags": []
        }
    },
    "systemMetadata": {
        "lastObserved": 1615443388097,
        "runId": "multiple_files.json"
    }
},
{
    "entityType": "dataset",
    "entityUrn": "urn:li:dataset:(urn:li:dataPlatform:s3,test-platform-instance.my-test-bucket/folder_a/folder_aa/folder_aaa/small.csv,DEV)",
    "changeType": "UPSERT",
    "aspectName": "schemaMetadata",
    "aspect": {
        "json": {
            "schemaName": "small.csv",
            "platform": "urn:li:dataPlatform:s3",
            "version": 0,
            "created": {
                "time": 0,
                "actor": "urn:li:corpuser:unknown"
            },
            "lastModified": {
                "time": 0,
                "actor": "urn:li:corpuser:unknown"
            },
            "hash": "",
            "platformSchema": {
                "com.linkedin.schema.OtherSchema": {
                    "rawSchema": ""
                }
            },
            "fields": [
                {
                    "fieldPath": "1st chord",
                    "nullable": false,
                    "type": {
                        "type": {
                            "com.linkedin.schema.NumberType": {}
                        }
                    },
                    "nativeDataType": "integer",
                    "recursive": false,
                    "isPartOfKey": false
                },
                {
                    "fieldPath": "2nd chord",
                    "nullable": false,
                    "type": {
                        "type": {
                            "com.linkedin.schema.NumberType": {}
                        }
                    },
                    "nativeDataType": "integer",
                    "recursive": false,
                    "isPartOfKey": false
                },
                {
                    "fieldPath": "3rd chord",
                    "nullable": false,
                    "type": {
                        "type": {
                            "com.linkedin.schema.NumberType": {}
                        }
                    },
                    "nativeDataType": "integer",
                    "recursive": false,
                    "isPartOfKey": false
                },
                {
                    "fieldPath": "4th chord",
                    "nullable": false,
                    "type": {
                        "type": {
                            "com.linkedin.schema.NumberType": {}
                        }
                    },
                    "nativeDataType": "integer",
                    "recursive": false,
                    "isPartOfKey": false
                },
                {
                    "fieldPath": "Progression Quality",
                    "nullable": false,
                    "type": {
                        "type": {
                            "com.linkedin.schema.StringType": {}
                        }
                    },
                    "nativeDataType": "string",
                    "recursive": false,
                    "isPartOfKey": false
                }
            ]
        }
    },
    "systemMetadata": {
        "lastObserved": 1615443388097,
        "runId": "multiple_files.json"
    }
},
{
    "entityType": "dataset",
    "entityUrn": "urn:li:dataset:(urn:li:dataPlatform:s3,test-platform-instance.my-test-bucket/folder_a/folder_aa/folder_aaa/small.csv,DEV)",
    "changeType": "UPSERT",
    "aspectName": "operation",
    "aspect": {
        "json": {
            "timestampMillis": 1615443388097,
            "partitionSpec": {
                "type": "FULL_TABLE",
                "partition": "FULL_TABLE_SNAPSHOT"
            },
            "operationType": "UPDATE",
            "lastUpdatedTimestamp": 1684552113000
        }
    },
    "systemMetadata": {
        "lastObserved": 1615443388097,
        "runId": "multiple_files.json"
    }
},
{
    "entityType": "dataset",
    "entityUrn": "urn:li:dataset:(urn:li:dataPlatform:s3,test-platform-instance.my-test-bucket/folder_a/folder_aa/folder_aaa/small.csv,DEV)",
    "changeType": "UPSERT",
    "aspectName": "container",
    "aspect": {
        "json": {
            "container": "urn:li:container:de5780654849d6a18b66df2f9cb8e8d9"
        }
    },
    "systemMetadata": {
        "lastObserved": 1615443388097,
        "runId": "multiple_files.json"
    }
},
{
    "entityType": "dataset",
    "entityUrn": "urn:li:dataset:(urn:li:dataPlatform:s3,test-platform-instance.my-test-bucket/folder_a/folder_aa/folder_aaa/wa_fn_usec_hr_employee_attrition_csv.csv,DEV)",
    "changeType": "UPSERT",
    "aspectName": "datasetProperties",
    "aspect": {
        "json": {
            "customProperties": {
                "schema_inferred_from": "s3://my-test-bucket/folder_a/folder_aa/folder_aaa/wa_fn_usec_hr_employee_attrition_csv.csv",
                "number_of_files": "1",
                "size_in_bytes": "34056"
            },
            "name": "wa_fn_usec_hr_employee_attrition_csv.csv",
            "description": "",
            "tags": []
        }
    },
    "systemMetadata": {
        "lastObserved": 1615443388097,
        "runId": "multiple_files.json"
    }
},
{
    "entityType": "dataset",
    "entityUrn": "urn:li:dataset:(urn:li:dataPlatform:s3,test-platform-instance.my-test-bucket/folder_a/folder_aa/folder_aaa/wa_fn_usec_hr_employee_attrition_csv.csv,DEV)",
    "changeType": "UPSERT",
    "aspectName": "schemaMetadata",
    "aspect": {
        "json": {
            "schemaName": "wa_fn_usec_hr_employee_attrition_csv.csv",
            "platform": "urn:li:dataPlatform:s3",
            "version": 0,
            "created": {
                "time": 0,
                "actor": "urn:li:corpuser:unknown"
            },
            "lastModified": {
                "time": 0,
                "actor": "urn:li:corpuser:unknown"
            },
            "hash": "",
            "platformSchema": {
                "com.linkedin.schema.OtherSchema": {
                    "rawSchema": ""
                }
            },
            "fields": [
                {
                    "fieldPath": "age",
                    "nullable": false,
                    "type": {
                        "type": {
                            "com.linkedin.schema.NumberType": {}
                        }
                    },
                    "nativeDataType": "integer",
                    "recursive": false,
                    "isPartOfKey": false
                },
                {
                    "fieldPath": "attrition",
                    "nullable": false,
                    "type": {
                        "type": {
                            "com.linkedin.schema.StringType": {}
                        }
                    },
                    "nativeDataType": "string",
                    "recursive": false,
                    "isPartOfKey": false
                },
                {
                    "fieldPath": "businesstravel",
                    "nullable": false,
                    "type": {
                        "type": {
                            "com.linkedin.schema.StringType": {}
                        }
                    },
                    "nativeDataType": "string",
                    "recursive": false,
                    "isPartOfKey": false
                },
                {
                    "fieldPath": "dailyrate",
                    "nullable": false,
                    "type": {
                        "type": {
                            "com.linkedin.schema.NumberType": {}
                        }
                    },
                    "nativeDataType": "integer",
                    "recursive": false,
                    "isPartOfKey": false
                },
                {
                    "fieldPath": "department",
                    "nullable": false,
                    "type": {
                        "type": {
                            "com.linkedin.schema.StringType": {}
                        }
                    },
                    "nativeDataType": "string",
                    "recursive": false,
                    "isPartOfKey": false
                },
                {
                    "fieldPath": "distancefromhome",
                    "nullable": false,
                    "type": {
                        "type": {
                            "com.linkedin.schema.NumberType": {}
                        }
                    },
                    "nativeDataType": "integer",
                    "recursive": false,
                    "isPartOfKey": false
                },
                {
                    "fieldPath": "education",
                    "nullable": false,
                    "type": {
                        "type": {
                            "com.linkedin.schema.NumberType": {}
                        }
                    },
                    "nativeDataType": "integer",
                    "recursive": false,
                    "isPartOfKey": false
                },
                {
                    "fieldPath": "educationfield",
                    "nullable": false,
                    "type": {
                        "type": {
                            "com.linkedin.schema.StringType": {}
                        }
                    },
                    "nativeDataType": "string",
                    "recursive": false,
                    "isPartOfKey": false
                },
                {
                    "fieldPath": "employeecount",
                    "nullable": false,
                    "type": {
                        "type": {
                            "com.linkedin.schema.NumberType": {}
                        }
                    },
                    "nativeDataType": "integer",
                    "recursive": false,
                    "isPartOfKey": false
                },
                {
                    "fieldPath": "environmentsatisfaction",
                    "nullable": false,
                    "type": {
                        "type": {
                            "com.linkedin.schema.NumberType": {}
                        }
                    },
                    "nativeDataType": "integer",
                    "recursive": false,
                    "isPartOfKey": false
                },
                {
                    "fieldPath": "gender",
                    "nullable": false,
                    "type": {
                        "type": {
                            "com.linkedin.schema.StringType": {}
                        }
                    },
                    "nativeDataType": "string",
                    "recursive": false,
                    "isPartOfKey": false
                },
                {
                    "fieldPath": "jobinvolvement",
                    "nullable": false,
                    "type": {
                        "type": {
                            "com.linkedin.schema.NumberType": {}
                        }
                    },
                    "nativeDataType": "integer",
                    "recursive": false,
                    "isPartOfKey": false
                },
                {
                    "fieldPath": "joblevel",
                    "nullable": false,
                    "type": {
                        "type": {
                            "com.linkedin.schema.NumberType": {}
                        }
                    },
                    "nativeDataType": "integer",
                    "recursive": false,
                    "isPartOfKey": false
                },
                {
                    "fieldPath": "jobrole",
                    "nullable": false,
                    "type": {
                        "type": {
                            "com.linkedin.schema.StringType": {}
                        }
                    },
                    "nativeDataType": "string",
                    "recursive": false,
                    "isPartOfKey": false
                },
                {
                    "fieldPath": "jobsatisfaction",
                    "nullable": false,
                    "type": {
                        "type": {
                            "com.linkedin.schema.NumberType": {}
                        }
                    },
                    "nativeDataType": "integer",
                    "recursive": false,
                    "isPartOfKey": false
                },
                {
                    "fieldPath": "maritalstatus",
                    "nullable": false,
                    "type": {
                        "type": {
                            "com.linkedin.schema.StringType": {}
                        }
                    },
                    "nativeDataType": "string",
                    "recursive": false,
                    "isPartOfKey": false
                },
                {
                    "fieldPath": "numcompaniesworked",
                    "nullable": false,
                    "type": {
                        "type": {
                            "com.linkedin.schema.NumberType": {}
                        }
                    },
                    "nativeDataType": "integer",
                    "recursive": false,
                    "isPartOfKey": false
                },
                {
                    "fieldPath": "over18",
                    "nullable": false,
                    "type": {
                        "type": {
                            "com.linkedin.schema.StringType": {}
                        }
                    },
                    "nativeDataType": "string",
                    "recursive": false,
                    "isPartOfKey": false
                },
                {
                    "fieldPath": "overtime",
                    "nullable": false,
                    "type": {
                        "type": {
                            "com.linkedin.schema.StringType": {}
                        }
                    },
                    "nativeDataType": "string",
                    "recursive": false,
                    "isPartOfKey": false
                },
                {
                    "fieldPath": "percentsalaryhike",
                    "nullable": false,
                    "type": {
                        "type": {
                            "com.linkedin.schema.NumberType": {}
                        }
                    },
                    "nativeDataType": "integer",
                    "recursive": false,
                    "isPartOfKey": false
                },
                {
                    "fieldPath": "performancerating",
                    "nullable": false,
                    "type": {
                        "type": {
                            "com.linkedin.schema.NumberType": {}
                        }
                    },
                    "nativeDataType": "integer",
                    "recursive": false,
                    "isPartOfKey": false
                },
                {
                    "fieldPath": "relationshipsatisfaction",
                    "nullable": false,
                    "type": {
                        "type": {
                            "com.linkedin.schema.NumberType": {}
                        }
                    },
                    "nativeDataType": "integer",
                    "recursive": false,
                    "isPartOfKey": false
                },
                {
                    "fieldPath": "standardhours",
                    "nullable": false,
                    "type": {
                        "type": {
                            "com.linkedin.schema.NumberType": {}
                        }
                    },
                    "nativeDataType": "integer",
                    "recursive": false,
                    "isPartOfKey": false
                },
                {
                    "fieldPath": "stockoptionlevel",
                    "nullable": false,
                    "type": {
                        "type": {
                            "com.linkedin.schema.NumberType": {}
                        }
                    },
                    "nativeDataType": "integer",
                    "recursive": false,
                    "isPartOfKey": false
                },
                {
                    "fieldPath": "totalworkingyears",
                    "nullable": false,
                    "type": {
                        "type": {
                            "com.linkedin.schema.NumberType": {}
                        }
                    },
                    "nativeDataType": "integer",
                    "recursive": false,
                    "isPartOfKey": false
                },
                {
                    "fieldPath": "trainingtimeslastyear",
                    "nullable": false,
                    "type": {
                        "type": {
                            "com.linkedin.schema.NumberType": {}
                        }
                    },
                    "nativeDataType": "integer",
                    "recursive": false,
                    "isPartOfKey": false
                },
                {
                    "fieldPath": "worklifebalance",
                    "nullable": false,
                    "type": {
                        "type": {
                            "com.linkedin.schema.NumberType": {}
                        }
                    },
                    "nativeDataType": "integer",
                    "recursive": false,
                    "isPartOfKey": false
                },
                {
                    "fieldPath": "yearsatcompany",
                    "nullable": false,
                    "type": {
                        "type": {
                            "com.linkedin.schema.NumberType": {}
                        }
                    },
                    "nativeDataType": "integer",
                    "recursive": false,
                    "isPartOfKey": false
                },
                {
                    "fieldPath": "yearsincurrentrole",
                    "nullable": false,
                    "type": {
                        "type": {
                            "com.linkedin.schema.NumberType": {}
                        }
                    },
                    "nativeDataType": "integer",
                    "recursive": false,
                    "isPartOfKey": false
                },
                {
                    "fieldPath": "yearssincelastpromotion",
                    "nullable": false,
                    "type": {
                        "type": {
                            "com.linkedin.schema.NumberType": {}
                        }
                    },
                    "nativeDataType": "integer",
                    "recursive": false,
                    "isPartOfKey": false
                },
                {
                    "fieldPath": "yearswithcurrmanager",
                    "nullable": false,
                    "type": {
                        "type": {
                            "com.linkedin.schema.NumberType": {}
                        }
                    },
                    "nativeDataType": "integer",
                    "recursive": false,
                    "isPartOfKey": false
                }
            ]
        }
    },
    "systemMetadata": {
        "lastObserved": 1615443388097,
        "runId": "multiple_files.json"
    }
},
{
    "entityType": "dataset",
    "entityUrn": "urn:li:dataset:(urn:li:dataPlatform:s3,test-platform-instance.my-test-bucket/folder_a/folder_aa/folder_aaa/wa_fn_usec_hr_employee_attrition_csv.csv,DEV)",
    "changeType": "UPSERT",
    "aspectName": "operation",
    "aspect": {
        "json": {
            "timestampMillis": 1615443388097,
            "partitionSpec": {
                "type": "FULL_TABLE",
                "partition": "FULL_TABLE_SNAPSHOT"
            },
            "operationType": "UPDATE",
            "lastUpdatedTimestamp": 1684552113000
        }
    },
    "systemMetadata": {
        "lastObserved": 1615443388097,
        "runId": "multiple_files.json"
    }
},
{
    "entityType": "dataset",
    "entityUrn": "urn:li:dataset:(urn:li:dataPlatform:s3,test-platform-instance.my-test-bucket/folder_a/folder_aa/folder_aaa/wa_fn_usec_hr_employee_attrition_csv.csv,DEV)",
    "changeType": "UPSERT",
    "aspectName": "container",
    "aspect": {
        "json": {
            "container": "urn:li:container:de5780654849d6a18b66df2f9cb8e8d9"
        }
    },
    "systemMetadata": {
        "lastObserved": 1615443388097,
        "runId": "multiple_files.json"
    }
},
{
    "entityType": "dataset",
    "entityUrn": "urn:li:dataset:(urn:li:dataPlatform:s3,test-platform-instance.my-test-bucket/folder_a/folder_aa/folder_aaa/NPS.7.1.package_data_NPS.6.1_ARCN_Lakes_ChemistryData_v1_csv.csv,DEV)",
    "changeType": "UPSERT",
    "aspectName": "status",
    "aspect": {
        "json": {
            "removed": false
        }
    },
    "systemMetadata": {
        "lastObserved": 1615443388097,
        "runId": "multiple_files.json"
    }
},
{
    "entityType": "dataset",
    "entityUrn": "urn:li:dataset:(urn:li:dataPlatform:s3,test-platform-instance.my-test-bucket/folder_a/folder_aa/folder_aaa/chord_progressions_avro.avro,DEV)",
    "changeType": "UPSERT",
    "aspectName": "status",
    "aspect": {
        "json": {
            "removed": false
        }
    },
    "systemMetadata": {
        "lastObserved": 1615443388097,
        "runId": "multiple_files.json"
    }
},
{
    "entityType": "dataset",
    "entityUrn": "urn:li:dataset:(urn:li:dataPlatform:s3,test-platform-instance.my-test-bucket/folder_a/folder_aa/folder_aaa/chord_progressions_csv.csv,DEV)",
    "changeType": "UPSERT",
    "aspectName": "status",
    "aspect": {
        "json": {
            "removed": false
        }
    },
    "systemMetadata": {
        "lastObserved": 1615443388097,
        "runId": "multiple_files.json"
    }
},
{
    "entityType": "dataset",
    "entityUrn": "urn:li:dataset:(urn:li:dataPlatform:s3,test-platform-instance.my-test-bucket/folder_a/folder_aa/folder_aaa/countries_json.json,DEV)",
    "changeType": "UPSERT",
    "aspectName": "status",
    "aspect": {
        "json": {
            "removed": false
        }
    },
    "systemMetadata": {
        "lastObserved": 1615443388097,
        "runId": "multiple_files.json"
    }
},
{
    "entityType": "dataset",
    "entityUrn": "urn:li:dataset:(urn:li:dataPlatform:s3,test-platform-instance.my-test-bucket/folder_a/folder_aa/folder_aaa/food_parquet.parquet,DEV)",
    "changeType": "UPSERT",
    "aspectName": "status",
    "aspect": {
        "json": {
            "removed": false
        }
    },
    "systemMetadata": {
        "lastObserved": 1615443388097,
        "runId": "multiple_files.json"
    }
},
{
    "entityType": "dataset",
    "entityUrn": "urn:li:dataset:(urn:li:dataPlatform:s3,test-platform-instance.my-test-bucket/folder_a/folder_aa/folder_aaa/small.csv,DEV)",
    "changeType": "UPSERT",
    "aspectName": "status",
    "aspect": {
        "json": {
            "removed": false
        }
    },
    "systemMetadata": {
        "lastObserved": 1615443388097,
        "runId": "multiple_files.json"
    }
},
{
    "entityType": "dataset",
    "entityUrn": "urn:li:dataset:(urn:li:dataPlatform:s3,test-platform-instance.my-test-bucket/folder_a/folder_aa/folder_aaa/wa_fn_usec_hr_employee_attrition_csv.csv,DEV)",
    "changeType": "UPSERT",
    "aspectName": "status",
    "aspect": {
        "json": {
            "removed": false
        }
    },
    "systemMetadata": {
        "lastObserved": 1615443388097,
        "runId": "multiple_files.json"
    }
}
]<|MERGE_RESOLUTION|>--- conflicted
+++ resolved
@@ -1,2105 +1,2085 @@
 [
-{
-    "entityType": "dataset",
-    "entityUrn": "urn:li:dataset:(urn:li:dataPlatform:s3,test-platform-instance.my-test-bucket/folder_a/folder_aa/folder_aaa/NPS.7.1.package_data_NPS.6.1_ARCN_Lakes_ChemistryData_v1_csv.csv,DEV)",
-    "changeType": "UPSERT",
-    "aspectName": "datasetProperties",
-    "aspect": {
-        "json": {
-            "customProperties": {
-                "schema_inferred_from": "s3://my-test-bucket/folder_a/folder_aa/folder_aaa/NPS.7.1.package_data_NPS.6.1_ARCN_Lakes_ChemistryData_v1_csv.csv",
-                "number_of_files": "1",
-                "size_in_bytes": "3575"
-            },
-            "name": "NPS.7.1.package_data_NPS.6.1_ARCN_Lakes_ChemistryData_v1_csv.csv",
-            "description": "",
-            "tags": []
-        }
-    },
-    "systemMetadata": {
-        "lastObserved": 1615443388097,
-        "runId": "multiple_files.json"
+    {
+        "entityType": "dataset",
+        "entityUrn": "urn:li:dataset:(urn:li:dataPlatform:s3,test-platform-instance.my-test-bucket/folder_a/folder_aa/folder_aaa/NPS.7.1.package_data_NPS.6.1_ARCN_Lakes_ChemistryData_v1_csv.csv,DEV)",
+        "changeType": "UPSERT",
+        "aspectName": "datasetProperties",
+        "aspect": {
+            "json": {
+                "customProperties": {
+                    "schema_inferred_from": "s3://my-test-bucket/folder_a/folder_aa/folder_aaa/NPS.7.1.package_data_NPS.6.1_ARCN_Lakes_ChemistryData_v1_csv.csv",
+                    "number_of_files": "1",
+                    "size_in_bytes": "3575"
+                },
+                "name": "NPS.7.1.package_data_NPS.6.1_ARCN_Lakes_ChemistryData_v1_csv.csv",
+                "description": "",
+                "tags": []
+            }
+        },
+        "systemMetadata": {
+            "lastObserved": 1615443388097,
+            "runId": "multiple_files.json"
+        }
+    },
+    {
+        "entityType": "dataset",
+        "entityUrn": "urn:li:dataset:(urn:li:dataPlatform:s3,test-platform-instance.my-test-bucket/folder_a/folder_aa/folder_aaa/NPS.7.1.package_data_NPS.6.1_ARCN_Lakes_ChemistryData_v1_csv.csv,DEV)",
+        "changeType": "UPSERT",
+        "aspectName": "schemaMetadata",
+        "aspect": {
+            "json": {
+                "schemaName": "NPS.7.1.package_data_NPS.6.1_ARCN_Lakes_ChemistryData_v1_csv.csv",
+                "platform": "urn:li:dataPlatform:s3",
+                "version": 0,
+                "created": {
+                    "time": 0,
+                    "actor": "urn:li:corpuser:unknown"
+                },
+                "lastModified": {
+                    "time": 0,
+                    "actor": "urn:li:corpuser:unknown"
+                },
+                "hash": "",
+                "platformSchema": {
+                    "com.linkedin.schema.OtherSchema": {
+                        "rawSchema": ""
+                    }
+                },
+                "fields": [
+                    {
+                        "fieldPath": "2",
+                        "nullable": false,
+                        "type": {
+                            "type": {
+                                "com.linkedin.schema.StringType": {}
+                            }
+                        },
+                        "nativeDataType": "string",
+                        "recursive": false,
+                        "isPartOfKey": false
+                    },
+                    {
+                        "fieldPath": "3",
+                        "nullable": false,
+                        "type": {
+                            "type": {
+                                "com.linkedin.schema.StringType": {}
+                            }
+                        },
+                        "nativeDataType": "string",
+                        "recursive": false,
+                        "isPartOfKey": false
+                    },
+                    {
+                        "fieldPath": "Br \n(mg/L)",
+                        "nullable": false,
+                        "type": {
+                            "type": {
+                                "com.linkedin.schema.StringType": {}
+                            }
+                        },
+                        "nativeDataType": "string",
+                        "recursive": false,
+                        "isPartOfKey": false
+                    },
+                    {
+                        "fieldPath": "Ca \n(mg/L)",
+                        "nullable": false,
+                        "type": {
+                            "type": {
+                                "com.linkedin.schema.NumberType": {}
+                            }
+                        },
+                        "nativeDataType": "number",
+                        "recursive": false,
+                        "isPartOfKey": false
+                    },
+                    {
+                        "fieldPath": "Cl \n(mg/L)",
+                        "nullable": false,
+                        "type": {
+                            "type": {
+                                "com.linkedin.schema.NumberType": {}
+                            }
+                        },
+                        "nativeDataType": "number",
+                        "recursive": false,
+                        "isPartOfKey": false
+                    },
+                    {
+                        "fieldPath": "Cond (\u00b5S/cm)",
+                        "nullable": false,
+                        "type": {
+                            "type": {
+                                "com.linkedin.schema.NumberType": {}
+                            }
+                        },
+                        "nativeDataType": "number",
+                        "recursive": false,
+                        "isPartOfKey": false
+                    },
+                    {
+                        "fieldPath": "DO (mg/L)",
+                        "nullable": false,
+                        "type": {
+                            "type": {
+                                "com.linkedin.schema.StringType": {}
+                            }
+                        },
+                        "nativeDataType": "string",
+                        "recursive": false,
+                        "isPartOfKey": false
+                    },
+                    {
+                        "fieldPath": "DOC [mg/L C]",
+                        "nullable": false,
+                        "type": {
+                            "type": {
+                                "com.linkedin.schema.NumberType": {}
+                            }
+                        },
+                        "nativeDataType": "number",
+                        "recursive": false,
+                        "isPartOfKey": false
+                    },
+                    {
+                        "fieldPath": "F \n(mg/L)",
+                        "nullable": false,
+                        "type": {
+                            "type": {
+                                "com.linkedin.schema.StringType": {}
+                            }
+                        },
+                        "nativeDataType": "string",
+                        "recursive": false,
+                        "isPartOfKey": false
+                    },
+                    {
+                        "fieldPath": "K \n(mg/L)",
+                        "nullable": false,
+                        "type": {
+                            "type": {
+                                "com.linkedin.schema.NumberType": {}
+                            }
+                        },
+                        "nativeDataType": "number",
+                        "recursive": false,
+                        "isPartOfKey": false
+                    },
+                    {
+                        "fieldPath": "Lat (\u00b0N)",
+                        "nullable": false,
+                        "type": {
+                            "type": {
+                                "com.linkedin.schema.NumberType": {}
+                            }
+                        },
+                        "nativeDataType": "number",
+                        "recursive": false,
+                        "isPartOfKey": false
+                    },
+                    {
+                        "fieldPath": "Long (\u00b0W)",
+                        "nullable": false,
+                        "type": {
+                            "type": {
+                                "com.linkedin.schema.NumberType": {}
+                            }
+                        },
+                        "nativeDataType": "number",
+                        "recursive": false,
+                        "isPartOfKey": false
+                    },
+                    {
+                        "fieldPath": "Mg \n(mg/L)",
+                        "nullable": false,
+                        "type": {
+                            "type": {
+                                "com.linkedin.schema.NumberType": {}
+                            }
+                        },
+                        "nativeDataType": "number",
+                        "recursive": false,
+                        "isPartOfKey": false
+                    },
+                    {
+                        "fieldPath": "NH3-N \n(mg N/L)",
+                        "nullable": false,
+                        "type": {
+                            "type": {
+                                "com.linkedin.schema.StringType": {}
+                            }
+                        },
+                        "nativeDataType": "string",
+                        "recursive": false,
+                        "isPartOfKey": false
+                    },
+                    {
+                        "fieldPath": "NO3-N+NO2-N \n(mg N/L)",
+                        "nullable": false,
+                        "type": {
+                            "type": {
+                                "com.linkedin.schema.NumberType": {}
+                            }
+                        },
+                        "nativeDataType": "number",
+                        "recursive": false,
+                        "isPartOfKey": false
+                    },
+                    {
+                        "fieldPath": "Na \n(mg/L)",
+                        "nullable": false,
+                        "type": {
+                            "type": {
+                                "com.linkedin.schema.NumberType": {}
+                            }
+                        },
+                        "nativeDataType": "number",
+                        "recursive": false,
+                        "isPartOfKey": false
+                    },
+                    {
+                        "fieldPath": "PO4-P \n(mg P/L)",
+                        "nullable": false,
+                        "type": {
+                            "type": {
+                                "com.linkedin.schema.StringType": {}
+                            }
+                        },
+                        "nativeDataType": "string",
+                        "recursive": false,
+                        "isPartOfKey": false
+                    },
+                    {
+                        "fieldPath": "Park ID",
+                        "nullable": false,
+                        "type": {
+                            "type": {
+                                "com.linkedin.schema.StringType": {}
+                            }
+                        },
+                        "nativeDataType": "string",
+                        "recursive": false,
+                        "isPartOfKey": false
+                    },
+                    {
+                        "fieldPath": "SO4-S \n(mg/L)",
+                        "nullable": false,
+                        "type": {
+                            "type": {
+                                "com.linkedin.schema.NumberType": {}
+                            }
+                        },
+                        "nativeDataType": "number",
+                        "recursive": false,
+                        "isPartOfKey": false
+                    },
+                    {
+                        "fieldPath": "SUVA, 254nm",
+                        "nullable": false,
+                        "type": {
+                            "type": {
+                                "com.linkedin.schema.NumberType": {}
+                            }
+                        },
+                        "nativeDataType": "number",
+                        "recursive": false,
+                        "isPartOfKey": false
+                    },
+                    {
+                        "fieldPath": "Sampling Date",
+                        "nullable": false,
+                        "type": {
+                            "type": {
+                                "com.linkedin.schema.StringType": {}
+                            }
+                        },
+                        "nativeDataType": "string",
+                        "recursive": false,
+                        "isPartOfKey": false
+                    },
+                    {
+                        "fieldPath": "Secchi Depth (m)",
+                        "nullable": false,
+                        "type": {
+                            "type": {
+                                "com.linkedin.schema.StringType": {}
+                            }
+                        },
+                        "nativeDataType": "string",
+                        "recursive": false,
+                        "isPartOfKey": false
+                    },
+                    {
+                        "fieldPath": "Site ID",
+                        "nullable": false,
+                        "type": {
+                            "type": {
+                                "com.linkedin.schema.StringType": {}
+                            }
+                        },
+                        "nativeDataType": "string",
+                        "recursive": false,
+                        "isPartOfKey": false
+                    },
+                    {
+                        "fieldPath": "TDN \n(mg N/L)",
+                        "nullable": false,
+                        "type": {
+                            "type": {
+                                "com.linkedin.schema.NumberType": {}
+                            }
+                        },
+                        "nativeDataType": "number",
+                        "recursive": false,
+                        "isPartOfKey": false
+                    },
+                    {
+                        "fieldPath": "TDP \n(mg P/L)",
+                        "nullable": false,
+                        "type": {
+                            "type": {
+                                "com.linkedin.schema.StringType": {}
+                            }
+                        },
+                        "nativeDataType": "string",
+                        "recursive": false,
+                        "isPartOfKey": false
+                    },
+                    {
+                        "fieldPath": "UV Absorbance, 254nm",
+                        "nullable": false,
+                        "type": {
+                            "type": {
+                                "com.linkedin.schema.NumberType": {}
+                            }
+                        },
+                        "nativeDataType": "number",
+                        "recursive": false,
+                        "isPartOfKey": false
+                    },
+                    {
+                        "fieldPath": "Water Temp (\u00b0C)",
+                        "nullable": false,
+                        "type": {
+                            "type": {
+                                "com.linkedin.schema.NumberType": {}
+                            }
+                        },
+                        "nativeDataType": "number",
+                        "recursive": false,
+                        "isPartOfKey": false
+                    },
+                    {
+                        "fieldPath": "d18O",
+                        "nullable": false,
+                        "type": {
+                            "type": {
+                                "com.linkedin.schema.StringType": {}
+                            }
+                        },
+                        "nativeDataType": "string",
+                        "recursive": false,
+                        "isPartOfKey": false
+                    },
+                    {
+                        "fieldPath": "dD",
+                        "nullable": false,
+                        "type": {
+                            "type": {
+                                "com.linkedin.schema.StringType": {}
+                            }
+                        },
+                        "nativeDataType": "string",
+                        "recursive": false,
+                        "isPartOfKey": false
+                    },
+                    {
+                        "fieldPath": "field29",
+                        "nullable": false,
+                        "type": {
+                            "type": {
+                                "com.linkedin.schema.StringType": {}
+                            }
+                        },
+                        "nativeDataType": "string",
+                        "recursive": false,
+                        "isPartOfKey": false
+                    },
+                    {
+                        "fieldPath": "pH",
+                        "nullable": false,
+                        "type": {
+                            "type": {
+                                "com.linkedin.schema.StringType": {}
+                            }
+                        },
+                        "nativeDataType": "string",
+                        "recursive": false,
+                        "isPartOfKey": false
+                    }
+                ]
+            }
+        },
+        "systemMetadata": {
+            "lastObserved": 1615443388097,
+            "runId": "multiple_files.json"
+        }
+    },
+    {
+        "entityType": "dataset",
+        "entityUrn": "urn:li:dataset:(urn:li:dataPlatform:s3,test-platform-instance.my-test-bucket/folder_a/folder_aa/folder_aaa/NPS.7.1.package_data_NPS.6.1_ARCN_Lakes_ChemistryData_v1_csv.csv,DEV)",
+        "changeType": "UPSERT",
+        "aspectName": "operation",
+        "aspect": {
+            "json": {
+                "timestampMillis": 1615443388097,
+                "partitionSpec": {
+                    "type": "FULL_TABLE",
+                    "partition": "FULL_TABLE_SNAPSHOT"
+                },
+                "operationType": "UPDATE",
+                "lastUpdatedTimestamp": 1684552113000
+            }
+        },
+        "systemMetadata": {
+            "lastObserved": 1615443388097,
+            "runId": "multiple_files.json"
+        }
+    },
+    {
+        "entityType": "container",
+        "entityUrn": "urn:li:container:647eefb4dfda8695baf1aa0775d78689",
+        "changeType": "UPSERT",
+        "aspectName": "containerProperties",
+        "aspect": {
+            "json": {
+                "customProperties": {
+                    "platform": "s3",
+                    "instance": "test-platform-instance",
+                    "env": "DEV",
+                    "bucket_name": "my-test-bucket"
+                },
+                "name": "my-test-bucket"
+            }
+        },
+        "systemMetadata": {
+            "lastObserved": 1615443388097,
+            "runId": "multiple_files.json"
+        }
+    },
+    {
+        "entityType": "container",
+        "entityUrn": "urn:li:container:647eefb4dfda8695baf1aa0775d78689",
+        "changeType": "UPSERT",
+        "aspectName": "status",
+        "aspect": {
+            "json": {
+                "removed": false
+            }
+        },
+        "systemMetadata": {
+            "lastObserved": 1615443388097,
+            "runId": "multiple_files.json"
+        }
+    },
+    {
+        "entityType": "container",
+        "entityUrn": "urn:li:container:647eefb4dfda8695baf1aa0775d78689",
+        "changeType": "UPSERT",
+        "aspectName": "dataPlatformInstance",
+        "aspect": {
+            "json": {
+                "platform": "urn:li:dataPlatform:s3",
+                "instance": "urn:li:dataPlatformInstance:(urn:li:dataPlatform:s3,test-platform-instance)"
+            }
+        },
+        "systemMetadata": {
+            "lastObserved": 1615443388097,
+            "runId": "multiple_files.json"
+        }
+    },
+    {
+        "entityType": "container",
+        "entityUrn": "urn:li:container:647eefb4dfda8695baf1aa0775d78689",
+        "changeType": "UPSERT",
+        "aspectName": "subTypes",
+        "aspect": {
+            "json": {
+                "typeNames": [
+                    "S3 bucket"
+                ]
+            }
+        },
+        "systemMetadata": {
+            "lastObserved": 1615443388097,
+            "runId": "multiple_files.json"
+        }
+    },
+    {
+        "entityType": "container",
+        "entityUrn": "urn:li:container:c8d940d2010edd365619411b385b11e4",
+        "changeType": "UPSERT",
+        "aspectName": "containerProperties",
+        "aspect": {
+            "json": {
+                "customProperties": {
+                    "platform": "s3",
+                    "instance": "test-platform-instance",
+                    "env": "DEV",
+                    "folder_abs_path": "my-test-bucket/folder_a"
+                },
+                "name": "folder_a"
+            }
+        },
+        "systemMetadata": {
+            "lastObserved": 1615443388097,
+            "runId": "multiple_files.json"
+        }
+    },
+    {
+        "entityType": "container",
+        "entityUrn": "urn:li:container:c8d940d2010edd365619411b385b11e4",
+        "changeType": "UPSERT",
+        "aspectName": "status",
+        "aspect": {
+            "json": {
+                "removed": false
+            }
+        },
+        "systemMetadata": {
+            "lastObserved": 1615443388097,
+            "runId": "multiple_files.json"
+        }
+    },
+    {
+        "entityType": "container",
+        "entityUrn": "urn:li:container:c8d940d2010edd365619411b385b11e4",
+        "changeType": "UPSERT",
+        "aspectName": "dataPlatformInstance",
+        "aspect": {
+            "json": {
+                "platform": "urn:li:dataPlatform:s3",
+                "instance": "urn:li:dataPlatformInstance:(urn:li:dataPlatform:s3,test-platform-instance)"
+            }
+        },
+        "systemMetadata": {
+            "lastObserved": 1615443388097,
+            "runId": "multiple_files.json"
+        }
+    },
+    {
+        "entityType": "container",
+        "entityUrn": "urn:li:container:c8d940d2010edd365619411b385b11e4",
+        "changeType": "UPSERT",
+        "aspectName": "subTypes",
+        "aspect": {
+            "json": {
+                "typeNames": [
+                    "Folder"
+                ]
+            }
+        },
+        "systemMetadata": {
+            "lastObserved": 1615443388097,
+            "runId": "multiple_files.json"
+        }
+    },
+    {
+        "entityType": "container",
+        "entityUrn": "urn:li:container:c8d940d2010edd365619411b385b11e4",
+        "changeType": "UPSERT",
+        "aspectName": "container",
+        "aspect": {
+            "json": {
+                "container": "urn:li:container:647eefb4dfda8695baf1aa0775d78689"
+            }
+        },
+        "systemMetadata": {
+            "lastObserved": 1615443388097,
+            "runId": "multiple_files.json"
+        }
+    },
+    {
+        "entityType": "container",
+        "entityUrn": "urn:li:container:b0037296cdd497e3137aa0628b8687bc",
+        "changeType": "UPSERT",
+        "aspectName": "containerProperties",
+        "aspect": {
+            "json": {
+                "customProperties": {
+                    "platform": "s3",
+                    "instance": "test-platform-instance",
+                    "env": "DEV",
+                    "folder_abs_path": "my-test-bucket/folder_a/folder_aa"
+                },
+                "name": "folder_aa"
+            }
+        },
+        "systemMetadata": {
+            "lastObserved": 1615443388097,
+            "runId": "multiple_files.json"
+        }
+    },
+    {
+        "entityType": "container",
+        "entityUrn": "urn:li:container:b0037296cdd497e3137aa0628b8687bc",
+        "changeType": "UPSERT",
+        "aspectName": "status",
+        "aspect": {
+            "json": {
+                "removed": false
+            }
+        },
+        "systemMetadata": {
+            "lastObserved": 1615443388097,
+            "runId": "multiple_files.json"
+        }
+    },
+    {
+        "entityType": "container",
+        "entityUrn": "urn:li:container:b0037296cdd497e3137aa0628b8687bc",
+        "changeType": "UPSERT",
+        "aspectName": "dataPlatformInstance",
+        "aspect": {
+            "json": {
+                "platform": "urn:li:dataPlatform:s3",
+                "instance": "urn:li:dataPlatformInstance:(urn:li:dataPlatform:s3,test-platform-instance)"
+            }
+        },
+        "systemMetadata": {
+            "lastObserved": 1615443388097,
+            "runId": "multiple_files.json"
+        }
+    },
+    {
+        "entityType": "container",
+        "entityUrn": "urn:li:container:b0037296cdd497e3137aa0628b8687bc",
+        "changeType": "UPSERT",
+        "aspectName": "subTypes",
+        "aspect": {
+            "json": {
+                "typeNames": [
+                    "Folder"
+                ]
+            }
+        },
+        "systemMetadata": {
+            "lastObserved": 1615443388097,
+            "runId": "multiple_files.json"
+        }
+    },
+    {
+        "entityType": "container",
+        "entityUrn": "urn:li:container:b0037296cdd497e3137aa0628b8687bc",
+        "changeType": "UPSERT",
+        "aspectName": "container",
+        "aspect": {
+            "json": {
+                "container": "urn:li:container:c8d940d2010edd365619411b385b11e4"
+            }
+        },
+        "systemMetadata": {
+            "lastObserved": 1615443388097,
+            "runId": "multiple_files.json"
+        }
+    },
+    {
+        "entityType": "container",
+        "entityUrn": "urn:li:container:de5780654849d6a18b66df2f9cb8e8d9",
+        "changeType": "UPSERT",
+        "aspectName": "containerProperties",
+        "aspect": {
+            "json": {
+                "customProperties": {
+                    "platform": "s3",
+                    "instance": "test-platform-instance",
+                    "env": "DEV",
+                    "folder_abs_path": "my-test-bucket/folder_a/folder_aa/folder_aaa"
+                },
+                "name": "folder_aaa"
+            }
+        },
+        "systemMetadata": {
+            "lastObserved": 1615443388097,
+            "runId": "multiple_files.json"
+        }
+    },
+    {
+        "entityType": "container",
+        "entityUrn": "urn:li:container:de5780654849d6a18b66df2f9cb8e8d9",
+        "changeType": "UPSERT",
+        "aspectName": "status",
+        "aspect": {
+            "json": {
+                "removed": false
+            }
+        },
+        "systemMetadata": {
+            "lastObserved": 1615443388097,
+            "runId": "multiple_files.json"
+        }
+    },
+    {
+        "entityType": "container",
+        "entityUrn": "urn:li:container:de5780654849d6a18b66df2f9cb8e8d9",
+        "changeType": "UPSERT",
+        "aspectName": "dataPlatformInstance",
+        "aspect": {
+            "json": {
+                "platform": "urn:li:dataPlatform:s3",
+                "instance": "urn:li:dataPlatformInstance:(urn:li:dataPlatform:s3,test-platform-instance)"
+            }
+        },
+        "systemMetadata": {
+            "lastObserved": 1615443388097,
+            "runId": "multiple_files.json"
+        }
+    },
+    {
+        "entityType": "container",
+        "entityUrn": "urn:li:container:de5780654849d6a18b66df2f9cb8e8d9",
+        "changeType": "UPSERT",
+        "aspectName": "subTypes",
+        "aspect": {
+            "json": {
+                "typeNames": [
+                    "Folder"
+                ]
+            }
+        },
+        "systemMetadata": {
+            "lastObserved": 1615443388097,
+            "runId": "multiple_files.json"
+        }
+    },
+    {
+        "entityType": "container",
+        "entityUrn": "urn:li:container:de5780654849d6a18b66df2f9cb8e8d9",
+        "changeType": "UPSERT",
+        "aspectName": "container",
+        "aspect": {
+            "json": {
+                "container": "urn:li:container:b0037296cdd497e3137aa0628b8687bc"
+            }
+        },
+        "systemMetadata": {
+            "lastObserved": 1615443388097,
+            "runId": "multiple_files.json"
+        }
+    },
+    {
+        "entityType": "dataset",
+        "entityUrn": "urn:li:dataset:(urn:li:dataPlatform:s3,test-platform-instance.my-test-bucket/folder_a/folder_aa/folder_aaa/NPS.7.1.package_data_NPS.6.1_ARCN_Lakes_ChemistryData_v1_csv.csv,DEV)",
+        "changeType": "UPSERT",
+        "aspectName": "container",
+        "aspect": {
+            "json": {
+                "container": "urn:li:container:de5780654849d6a18b66df2f9cb8e8d9"
+            }
+        },
+        "systemMetadata": {
+            "lastObserved": 1615443388097,
+            "runId": "multiple_files.json"
+        }
+    },
+    {
+        "entityType": "dataset",
+        "entityUrn": "urn:li:dataset:(urn:li:dataPlatform:s3,test-platform-instance.my-test-bucket/folder_a/folder_aa/folder_aaa/chord_progressions_avro.avro,DEV)",
+        "changeType": "UPSERT",
+        "aspectName": "datasetProperties",
+        "aspect": {
+            "json": {
+                "customProperties": {
+                    "schema_inferred_from": "s3://my-test-bucket/folder_a/folder_aa/folder_aaa/chord_progressions_avro.avro",
+                    "number_of_files": "1",
+                    "size_in_bytes": "1024"
+                },
+                "name": "chord_progressions_avro.avro",
+                "description": "",
+                "tags": []
+            }
+        },
+        "systemMetadata": {
+            "lastObserved": 1615443388097,
+            "runId": "multiple_files.json"
+        }
+    },
+    {
+        "entityType": "dataset",
+        "entityUrn": "urn:li:dataset:(urn:li:dataPlatform:s3,test-platform-instance.my-test-bucket/folder_a/folder_aa/folder_aaa/chord_progressions_avro.avro,DEV)",
+        "changeType": "UPSERT",
+        "aspectName": "schemaMetadata",
+        "aspect": {
+            "json": {
+                "schemaName": "chord_progressions_avro.avro",
+                "platform": "urn:li:dataPlatform:s3",
+                "version": 0,
+                "created": {
+                    "time": 0,
+                    "actor": "urn:li:corpuser:unknown"
+                },
+                "lastModified": {
+                    "time": 0,
+                    "actor": "urn:li:corpuser:unknown"
+                },
+                "hash": "",
+                "platformSchema": {
+                    "com.linkedin.schema.OtherSchema": {
+                        "rawSchema": ""
+                    }
+                },
+                "fields": [
+                    {
+                        "fieldPath": "[version=2.0].[type=Root].[type=double].Progression Quality",
+                        "nullable": true,
+                        "type": {
+                            "type": {
+                                "com.linkedin.schema.NumberType": {}
+                            }
+                        },
+                        "nativeDataType": "double",
+                        "recursive": false,
+                        "isPartOfKey": false
+                    },
+                    {
+                        "fieldPath": "[version=2.0].[type=Root].[type=long].1st chord",
+                        "nullable": true,
+                        "type": {
+                            "type": {
+                                "com.linkedin.schema.NumberType": {}
+                            }
+                        },
+                        "nativeDataType": "long",
+                        "recursive": false,
+                        "isPartOfKey": false
+                    },
+                    {
+                        "fieldPath": "[version=2.0].[type=Root].[type=long].2nd chord",
+                        "nullable": true,
+                        "type": {
+                            "type": {
+                                "com.linkedin.schema.NumberType": {}
+                            }
+                        },
+                        "nativeDataType": "long",
+                        "recursive": false,
+                        "isPartOfKey": false
+                    },
+                    {
+                        "fieldPath": "[version=2.0].[type=Root].[type=long].3rd chord",
+                        "nullable": true,
+                        "type": {
+                            "type": {
+                                "com.linkedin.schema.NumberType": {}
+                            }
+                        },
+                        "nativeDataType": "long",
+                        "recursive": false,
+                        "isPartOfKey": false
+                    },
+                    {
+                        "fieldPath": "[version=2.0].[type=Root].[type=string].4th chord",
+                        "nullable": true,
+                        "type": {
+                            "type": {
+                                "com.linkedin.schema.StringType": {}
+                            }
+                        },
+                        "nativeDataType": "string",
+                        "recursive": false,
+                        "isPartOfKey": false
+                    }
+                ]
+            }
+        },
+        "systemMetadata": {
+            "lastObserved": 1615443388097,
+            "runId": "multiple_files.json"
+        }
+    },
+    {
+        "entityType": "dataset",
+        "entityUrn": "urn:li:dataset:(urn:li:dataPlatform:s3,test-platform-instance.my-test-bucket/folder_a/folder_aa/folder_aaa/chord_progressions_avro.avro,DEV)",
+        "changeType": "UPSERT",
+        "aspectName": "operation",
+        "aspect": {
+            "json": {
+                "timestampMillis": 1615443388097,
+                "partitionSpec": {
+                    "type": "FULL_TABLE",
+                    "partition": "FULL_TABLE_SNAPSHOT"
+                },
+                "operationType": "UPDATE",
+                "lastUpdatedTimestamp": 1684552113000
+            }
+        },
+        "systemMetadata": {
+            "lastObserved": 1615443388097,
+            "runId": "multiple_files.json"
+        }
+    },
+    {
+        "entityType": "dataset",
+        "entityUrn": "urn:li:dataset:(urn:li:dataPlatform:s3,test-platform-instance.my-test-bucket/folder_a/folder_aa/folder_aaa/chord_progressions_avro.avro,DEV)",
+        "changeType": "UPSERT",
+        "aspectName": "container",
+        "aspect": {
+            "json": {
+                "container": "urn:li:container:de5780654849d6a18b66df2f9cb8e8d9"
+            }
+        },
+        "systemMetadata": {
+            "lastObserved": 1615443388097,
+            "runId": "multiple_files.json"
+        }
+    },
+    {
+        "entityType": "dataset",
+        "entityUrn": "urn:li:dataset:(urn:li:dataPlatform:s3,test-platform-instance.my-test-bucket/folder_a/folder_aa/folder_aaa/chord_progressions_csv.csv,DEV)",
+        "changeType": "UPSERT",
+        "aspectName": "datasetProperties",
+        "aspect": {
+            "json": {
+                "customProperties": {
+                    "schema_inferred_from": "s3://my-test-bucket/folder_a/folder_aa/folder_aaa/chord_progressions_csv.csv",
+                    "number_of_files": "1",
+                    "size_in_bytes": "604"
+                },
+                "name": "chord_progressions_csv.csv",
+                "description": "",
+                "tags": []
+            }
+        },
+        "systemMetadata": {
+            "lastObserved": 1615443388097,
+            "runId": "multiple_files.json"
+        }
+    },
+    {
+        "entityType": "dataset",
+        "entityUrn": "urn:li:dataset:(urn:li:dataPlatform:s3,test-platform-instance.my-test-bucket/folder_a/folder_aa/folder_aaa/chord_progressions_csv.csv,DEV)",
+        "changeType": "UPSERT",
+        "aspectName": "schemaMetadata",
+        "aspect": {
+            "json": {
+                "schemaName": "chord_progressions_csv.csv",
+                "platform": "urn:li:dataPlatform:s3",
+                "version": 0,
+                "created": {
+                    "time": 0,
+                    "actor": "urn:li:corpuser:unknown"
+                },
+                "lastModified": {
+                    "time": 0,
+                    "actor": "urn:li:corpuser:unknown"
+                },
+                "hash": "",
+                "platformSchema": {
+                    "com.linkedin.schema.OtherSchema": {
+                        "rawSchema": ""
+                    }
+                },
+                "fields": [
+                    {
+                        "fieldPath": "1st chord",
+                        "nullable": false,
+                        "type": {
+                            "type": {
+                                "com.linkedin.schema.NumberType": {}
+                            }
+                        },
+                        "nativeDataType": "integer",
+                        "recursive": false,
+                        "isPartOfKey": false
+                    },
+                    {
+                        "fieldPath": "2nd chord",
+                        "nullable": false,
+                        "type": {
+                            "type": {
+                                "com.linkedin.schema.NumberType": {}
+                            }
+                        },
+                        "nativeDataType": "integer",
+                        "recursive": false,
+                        "isPartOfKey": false
+                    },
+                    {
+                        "fieldPath": "3rd chord",
+                        "nullable": false,
+                        "type": {
+                            "type": {
+                                "com.linkedin.schema.NumberType": {}
+                            }
+                        },
+                        "nativeDataType": "integer",
+                        "recursive": false,
+                        "isPartOfKey": false
+                    },
+                    {
+                        "fieldPath": "4th chord",
+                        "nullable": false,
+                        "type": {
+                            "type": {
+                                "com.linkedin.schema.NumberType": {}
+                            }
+                        },
+                        "nativeDataType": "integer",
+                        "recursive": false,
+                        "isPartOfKey": false
+                    },
+                    {
+                        "fieldPath": "Progression Quality",
+                        "nullable": false,
+                        "type": {
+                            "type": {
+                                "com.linkedin.schema.StringType": {}
+                            }
+                        },
+                        "nativeDataType": "string",
+                        "recursive": false,
+                        "isPartOfKey": false
+                    }
+                ]
+            }
+        },
+        "systemMetadata": {
+            "lastObserved": 1615443388097,
+            "runId": "multiple_files.json"
+        }
+    },
+    {
+        "entityType": "dataset",
+        "entityUrn": "urn:li:dataset:(urn:li:dataPlatform:s3,test-platform-instance.my-test-bucket/folder_a/folder_aa/folder_aaa/chord_progressions_csv.csv,DEV)",
+        "changeType": "UPSERT",
+        "aspectName": "operation",
+        "aspect": {
+            "json": {
+                "timestampMillis": 1615443388097,
+                "partitionSpec": {
+                    "type": "FULL_TABLE",
+                    "partition": "FULL_TABLE_SNAPSHOT"
+                },
+                "operationType": "UPDATE",
+                "lastUpdatedTimestamp": 1684552113000
+            }
+        },
+        "systemMetadata": {
+            "lastObserved": 1615443388097,
+            "runId": "multiple_files.json"
+        }
+    },
+    {
+        "entityType": "dataset",
+        "entityUrn": "urn:li:dataset:(urn:li:dataPlatform:s3,test-platform-instance.my-test-bucket/folder_a/folder_aa/folder_aaa/chord_progressions_csv.csv,DEV)",
+        "changeType": "UPSERT",
+        "aspectName": "container",
+        "aspect": {
+            "json": {
+                "container": "urn:li:container:de5780654849d6a18b66df2f9cb8e8d9"
+            }
+        },
+        "systemMetadata": {
+            "lastObserved": 1615443388097,
+            "runId": "multiple_files.json"
+        }
+    },
+    {
+        "entityType": "dataset",
+        "entityUrn": "urn:li:dataset:(urn:li:dataPlatform:s3,test-platform-instance.my-test-bucket/folder_a/folder_aa/folder_aaa/countries_json.json,DEV)",
+        "changeType": "UPSERT",
+        "aspectName": "datasetProperties",
+        "aspect": {
+            "json": {
+                "customProperties": {
+                    "schema_inferred_from": "s3://my-test-bucket/folder_a/folder_aa/folder_aaa/countries_json.json",
+                    "number_of_files": "1",
+                    "size_in_bytes": "4646"
+                },
+                "name": "countries_json.json",
+                "description": "",
+                "tags": []
+            }
+        },
+        "systemMetadata": {
+            "lastObserved": 1615443388097,
+            "runId": "multiple_files.json"
+        }
+    },
+    {
+        "entityType": "dataset",
+        "entityUrn": "urn:li:dataset:(urn:li:dataPlatform:s3,test-platform-instance.my-test-bucket/folder_a/folder_aa/folder_aaa/countries_json.json,DEV)",
+        "changeType": "UPSERT",
+        "aspectName": "schemaMetadata",
+        "aspect": {
+            "json": {
+                "schemaName": "countries_json.json",
+                "platform": "urn:li:dataPlatform:s3",
+                "version": 0,
+                "created": {
+                    "time": 0,
+                    "actor": "urn:li:corpuser:unknown"
+                },
+                "lastModified": {
+                    "time": 0,
+                    "actor": "urn:li:corpuser:unknown"
+                },
+                "hash": "",
+                "platformSchema": {
+                    "com.linkedin.schema.OtherSchema": {
+                        "rawSchema": ""
+                    }
+                },
+                "fields": [
+                    {
+                        "fieldPath": "countries",
+                        "nullable": false,
+                        "type": {
+                            "type": {
+                                "com.linkedin.schema.ArrayType": {}
+                            }
+                        },
+                        "nativeDataType": "list",
+                        "recursive": false,
+                        "isPartOfKey": false
+                    },
+                    {
+                        "fieldPath": "countries.code",
+                        "nullable": true,
+                        "type": {
+                            "type": {
+                                "com.linkedin.schema.StringType": {}
+                            }
+                        },
+                        "nativeDataType": "str",
+                        "recursive": false,
+                        "isPartOfKey": false
+                    },
+                    {
+                        "fieldPath": "countries.name",
+                        "nullable": false,
+                        "type": {
+                            "type": {
+                                "com.linkedin.schema.StringType": {}
+                            }
+                        },
+                        "nativeDataType": "str",
+                        "recursive": false,
+                        "isPartOfKey": false
+                    }
+                ]
+            }
+        },
+        "systemMetadata": {
+            "lastObserved": 1615443388097,
+            "runId": "multiple_files.json"
+        }
+    },
+    {
+        "entityType": "dataset",
+        "entityUrn": "urn:li:dataset:(urn:li:dataPlatform:s3,test-platform-instance.my-test-bucket/folder_a/folder_aa/folder_aaa/countries_json.json,DEV)",
+        "changeType": "UPSERT",
+        "aspectName": "operation",
+        "aspect": {
+            "json": {
+                "timestampMillis": 1615443388097,
+                "partitionSpec": {
+                    "type": "FULL_TABLE",
+                    "partition": "FULL_TABLE_SNAPSHOT"
+                },
+                "operationType": "UPDATE",
+                "lastUpdatedTimestamp": 1684552113000
+            }
+        },
+        "systemMetadata": {
+            "lastObserved": 1615443388097,
+            "runId": "multiple_files.json"
+        }
+    },
+    {
+        "entityType": "dataset",
+        "entityUrn": "urn:li:dataset:(urn:li:dataPlatform:s3,test-platform-instance.my-test-bucket/folder_a/folder_aa/folder_aaa/countries_json.json,DEV)",
+        "changeType": "UPSERT",
+        "aspectName": "container",
+        "aspect": {
+            "json": {
+                "container": "urn:li:container:de5780654849d6a18b66df2f9cb8e8d9"
+            }
+        },
+        "systemMetadata": {
+            "lastObserved": 1615443388097,
+            "runId": "multiple_files.json"
+        }
+    },
+    {
+        "entityType": "dataset",
+        "entityUrn": "urn:li:dataset:(urn:li:dataPlatform:s3,test-platform-instance.my-test-bucket/folder_a/folder_aa/folder_aaa/food_parquet.parquet,DEV)",
+        "changeType": "UPSERT",
+        "aspectName": "datasetProperties",
+        "aspect": {
+            "json": {
+                "customProperties": {
+                    "schema_inferred_from": "s3://my-test-bucket/folder_a/folder_aa/folder_aaa/food_parquet.parquet",
+                    "number_of_files": "1",
+                    "size_in_bytes": "4206"
+                },
+                "name": "food_parquet.parquet",
+                "description": "",
+                "tags": []
+            }
+        },
+        "systemMetadata": {
+            "lastObserved": 1615443388097,
+            "runId": "multiple_files.json"
+        }
+    },
+    {
+        "entityType": "dataset",
+        "entityUrn": "urn:li:dataset:(urn:li:dataPlatform:s3,test-platform-instance.my-test-bucket/folder_a/folder_aa/folder_aaa/food_parquet.parquet,DEV)",
+        "changeType": "UPSERT",
+        "aspectName": "schemaMetadata",
+        "aspect": {
+            "json": {
+                "schemaName": "food_parquet.parquet",
+                "platform": "urn:li:dataPlatform:s3",
+                "version": 0,
+                "created": {
+                    "time": 0,
+                    "actor": "urn:li:corpuser:unknown"
+                },
+                "lastModified": {
+                    "time": 0,
+                    "actor": "urn:li:corpuser:unknown"
+                },
+                "hash": "",
+                "platformSchema": {
+                    "com.linkedin.schema.OtherSchema": {
+                        "rawSchema": ""
+                    }
+                },
+                "fields": [
+                    {
+                        "fieldPath": "color",
+                        "nullable": false,
+                        "type": {
+                            "type": {
+                                "com.linkedin.schema.StringType": {}
+                            }
+                        },
+                        "nativeDataType": "string",
+                        "recursive": false,
+                        "isPartOfKey": false
+                    },
+                    {
+                        "fieldPath": "healthy",
+                        "nullable": false,
+                        "type": {
+                            "type": {
+                                "com.linkedin.schema.BooleanType": {}
+                            }
+                        },
+                        "nativeDataType": "bool",
+                        "recursive": false,
+                        "isPartOfKey": false
+                    },
+                    {
+                        "fieldPath": "height",
+                        "nullable": false,
+                        "type": {
+                            "type": {
+                                "com.linkedin.schema.NumberType": {}
+                            }
+                        },
+                        "nativeDataType": "int64",
+                        "recursive": false,
+                        "isPartOfKey": false
+                    },
+                    {
+                        "fieldPath": "name",
+                        "nullable": false,
+                        "type": {
+                            "type": {
+                                "com.linkedin.schema.StringType": {}
+                            }
+                        },
+                        "nativeDataType": "string",
+                        "recursive": false,
+                        "isPartOfKey": false
+                    },
+                    {
+                        "fieldPath": "weight",
+                        "nullable": false,
+                        "type": {
+                            "type": {
+                                "com.linkedin.schema.NumberType": {}
+                            }
+                        },
+                        "nativeDataType": "int64",
+                        "recursive": false,
+                        "isPartOfKey": false
+                    }
+                ]
+            }
+        },
+        "systemMetadata": {
+            "lastObserved": 1615443388097,
+            "runId": "multiple_files.json"
+        }
+    },
+    {
+        "entityType": "dataset",
+        "entityUrn": "urn:li:dataset:(urn:li:dataPlatform:s3,test-platform-instance.my-test-bucket/folder_a/folder_aa/folder_aaa/food_parquet.parquet,DEV)",
+        "changeType": "UPSERT",
+        "aspectName": "operation",
+        "aspect": {
+            "json": {
+                "timestampMillis": 1615443388097,
+                "partitionSpec": {
+                    "type": "FULL_TABLE",
+                    "partition": "FULL_TABLE_SNAPSHOT"
+                },
+                "operationType": "UPDATE",
+                "lastUpdatedTimestamp": 1684552113000
+            }
+        },
+        "systemMetadata": {
+            "lastObserved": 1615443388097,
+            "runId": "multiple_files.json"
+        }
+    },
+    {
+        "entityType": "dataset",
+        "entityUrn": "urn:li:dataset:(urn:li:dataPlatform:s3,test-platform-instance.my-test-bucket/folder_a/folder_aa/folder_aaa/food_parquet.parquet,DEV)",
+        "changeType": "UPSERT",
+        "aspectName": "container",
+        "aspect": {
+            "json": {
+                "container": "urn:li:container:de5780654849d6a18b66df2f9cb8e8d9"
+            }
+        },
+        "systemMetadata": {
+            "lastObserved": 1615443388097,
+            "runId": "multiple_files.json"
+        }
+    },
+    {
+        "entityType": "dataset",
+        "entityUrn": "urn:li:dataset:(urn:li:dataPlatform:s3,test-platform-instance.my-test-bucket/folder_a/folder_aa/folder_aaa/small.csv,DEV)",
+        "changeType": "UPSERT",
+        "aspectName": "datasetProperties",
+        "aspect": {
+            "json": {
+                "customProperties": {
+                    "schema_inferred_from": "s3://my-test-bucket/folder_a/folder_aa/folder_aaa/small.csv",
+                    "number_of_files": "1",
+                    "size_in_bytes": "172"
+                },
+                "name": "small.csv",
+                "description": "",
+                "tags": []
+            }
+        },
+        "systemMetadata": {
+            "lastObserved": 1615443388097,
+            "runId": "multiple_files.json"
+        }
+    },
+    {
+        "entityType": "dataset",
+        "entityUrn": "urn:li:dataset:(urn:li:dataPlatform:s3,test-platform-instance.my-test-bucket/folder_a/folder_aa/folder_aaa/small.csv,DEV)",
+        "changeType": "UPSERT",
+        "aspectName": "schemaMetadata",
+        "aspect": {
+            "json": {
+                "schemaName": "small.csv",
+                "platform": "urn:li:dataPlatform:s3",
+                "version": 0,
+                "created": {
+                    "time": 0,
+                    "actor": "urn:li:corpuser:unknown"
+                },
+                "lastModified": {
+                    "time": 0,
+                    "actor": "urn:li:corpuser:unknown"
+                },
+                "hash": "",
+                "platformSchema": {
+                    "com.linkedin.schema.OtherSchema": {
+                        "rawSchema": ""
+                    }
+                },
+                "fields": [
+                    {
+                        "fieldPath": "1st chord",
+                        "nullable": false,
+                        "type": {
+                            "type": {
+                                "com.linkedin.schema.NumberType": {}
+                            }
+                        },
+                        "nativeDataType": "integer",
+                        "recursive": false,
+                        "isPartOfKey": false
+                    },
+                    {
+                        "fieldPath": "2nd chord",
+                        "nullable": false,
+                        "type": {
+                            "type": {
+                                "com.linkedin.schema.NumberType": {}
+                            }
+                        },
+                        "nativeDataType": "integer",
+                        "recursive": false,
+                        "isPartOfKey": false
+                    },
+                    {
+                        "fieldPath": "3rd chord",
+                        "nullable": false,
+                        "type": {
+                            "type": {
+                                "com.linkedin.schema.NumberType": {}
+                            }
+                        },
+                        "nativeDataType": "integer",
+                        "recursive": false,
+                        "isPartOfKey": false
+                    },
+                    {
+                        "fieldPath": "4th chord",
+                        "nullable": false,
+                        "type": {
+                            "type": {
+                                "com.linkedin.schema.NumberType": {}
+                            }
+                        },
+                        "nativeDataType": "integer",
+                        "recursive": false,
+                        "isPartOfKey": false
+                    },
+                    {
+                        "fieldPath": "Progression Quality",
+                        "nullable": false,
+                        "type": {
+                            "type": {
+                                "com.linkedin.schema.StringType": {}
+                            }
+                        },
+                        "nativeDataType": "string",
+                        "recursive": false,
+                        "isPartOfKey": false
+                    }
+                ]
+            }
+        },
+        "systemMetadata": {
+            "lastObserved": 1615443388097,
+            "runId": "multiple_files.json"
+        }
+    },
+    {
+        "entityType": "dataset",
+        "entityUrn": "urn:li:dataset:(urn:li:dataPlatform:s3,test-platform-instance.my-test-bucket/folder_a/folder_aa/folder_aaa/small.csv,DEV)",
+        "changeType": "UPSERT",
+        "aspectName": "operation",
+        "aspect": {
+            "json": {
+                "timestampMillis": 1615443388097,
+                "partitionSpec": {
+                    "type": "FULL_TABLE",
+                    "partition": "FULL_TABLE_SNAPSHOT"
+                },
+                "operationType": "UPDATE",
+                "lastUpdatedTimestamp": 1684552113000
+            }
+        },
+        "systemMetadata": {
+            "lastObserved": 1615443388097,
+            "runId": "multiple_files.json"
+        }
+    },
+    {
+        "entityType": "dataset",
+        "entityUrn": "urn:li:dataset:(urn:li:dataPlatform:s3,test-platform-instance.my-test-bucket/folder_a/folder_aa/folder_aaa/small.csv,DEV)",
+        "changeType": "UPSERT",
+        "aspectName": "container",
+        "aspect": {
+            "json": {
+                "container": "urn:li:container:de5780654849d6a18b66df2f9cb8e8d9"
+            }
+        },
+        "systemMetadata": {
+            "lastObserved": 1615443388097,
+            "runId": "multiple_files.json"
+        }
+    },
+    {
+        "entityType": "dataset",
+        "entityUrn": "urn:li:dataset:(urn:li:dataPlatform:s3,test-platform-instance.my-test-bucket/folder_a/folder_aa/folder_aaa/wa_fn_usec_hr_employee_attrition_csv.csv,DEV)",
+        "changeType": "UPSERT",
+        "aspectName": "datasetProperties",
+        "aspect": {
+            "json": {
+                "customProperties": {
+                    "schema_inferred_from": "s3://my-test-bucket/folder_a/folder_aa/folder_aaa/wa_fn_usec_hr_employee_attrition_csv.csv",
+                    "number_of_files": "1",
+                    "size_in_bytes": "34056"
+                },
+                "name": "wa_fn_usec_hr_employee_attrition_csv.csv",
+                "description": "",
+                "tags": []
+            }
+        },
+        "systemMetadata": {
+            "lastObserved": 1615443388097,
+            "runId": "multiple_files.json"
+        }
+    },
+    {
+        "entityType": "dataset",
+        "entityUrn": "urn:li:dataset:(urn:li:dataPlatform:s3,test-platform-instance.my-test-bucket/folder_a/folder_aa/folder_aaa/wa_fn_usec_hr_employee_attrition_csv.csv,DEV)",
+        "changeType": "UPSERT",
+        "aspectName": "schemaMetadata",
+        "aspect": {
+            "json": {
+                "schemaName": "wa_fn_usec_hr_employee_attrition_csv.csv",
+                "platform": "urn:li:dataPlatform:s3",
+                "version": 0,
+                "created": {
+                    "time": 0,
+                    "actor": "urn:li:corpuser:unknown"
+                },
+                "lastModified": {
+                    "time": 0,
+                    "actor": "urn:li:corpuser:unknown"
+                },
+                "hash": "",
+                "platformSchema": {
+                    "com.linkedin.schema.OtherSchema": {
+                        "rawSchema": ""
+                    }
+                },
+                "fields": [
+                    {
+                        "fieldPath": "age",
+                        "nullable": false,
+                        "type": {
+                            "type": {
+                                "com.linkedin.schema.NumberType": {}
+                            }
+                        },
+                        "nativeDataType": "integer",
+                        "recursive": false,
+                        "isPartOfKey": false
+                    },
+                    {
+                        "fieldPath": "attrition",
+                        "nullable": false,
+                        "type": {
+                            "type": {
+                                "com.linkedin.schema.StringType": {}
+                            }
+                        },
+                        "nativeDataType": "string",
+                        "recursive": false,
+                        "isPartOfKey": false
+                    },
+                    {
+                        "fieldPath": "businesstravel",
+                        "nullable": false,
+                        "type": {
+                            "type": {
+                                "com.linkedin.schema.StringType": {}
+                            }
+                        },
+                        "nativeDataType": "string",
+                        "recursive": false,
+                        "isPartOfKey": false
+                    },
+                    {
+                        "fieldPath": "dailyrate",
+                        "nullable": false,
+                        "type": {
+                            "type": {
+                                "com.linkedin.schema.NumberType": {}
+                            }
+                        },
+                        "nativeDataType": "integer",
+                        "recursive": false,
+                        "isPartOfKey": false
+                    },
+                    {
+                        "fieldPath": "department",
+                        "nullable": false,
+                        "type": {
+                            "type": {
+                                "com.linkedin.schema.StringType": {}
+                            }
+                        },
+                        "nativeDataType": "string",
+                        "recursive": false,
+                        "isPartOfKey": false
+                    },
+                    {
+                        "fieldPath": "distancefromhome",
+                        "nullable": false,
+                        "type": {
+                            "type": {
+                                "com.linkedin.schema.NumberType": {}
+                            }
+                        },
+                        "nativeDataType": "integer",
+                        "recursive": false,
+                        "isPartOfKey": false
+                    },
+                    {
+                        "fieldPath": "education",
+                        "nullable": false,
+                        "type": {
+                            "type": {
+                                "com.linkedin.schema.NumberType": {}
+                            }
+                        },
+                        "nativeDataType": "integer",
+                        "recursive": false,
+                        "isPartOfKey": false
+                    },
+                    {
+                        "fieldPath": "educationfield",
+                        "nullable": false,
+                        "type": {
+                            "type": {
+                                "com.linkedin.schema.StringType": {}
+                            }
+                        },
+                        "nativeDataType": "string",
+                        "recursive": false,
+                        "isPartOfKey": false
+                    },
+                    {
+                        "fieldPath": "employeecount",
+                        "nullable": false,
+                        "type": {
+                            "type": {
+                                "com.linkedin.schema.NumberType": {}
+                            }
+                        },
+                        "nativeDataType": "integer",
+                        "recursive": false,
+                        "isPartOfKey": false
+                    },
+                    {
+                        "fieldPath": "environmentsatisfaction",
+                        "nullable": false,
+                        "type": {
+                            "type": {
+                                "com.linkedin.schema.NumberType": {}
+                            }
+                        },
+                        "nativeDataType": "integer",
+                        "recursive": false,
+                        "isPartOfKey": false
+                    },
+                    {
+                        "fieldPath": "gender",
+                        "nullable": false,
+                        "type": {
+                            "type": {
+                                "com.linkedin.schema.StringType": {}
+                            }
+                        },
+                        "nativeDataType": "string",
+                        "recursive": false,
+                        "isPartOfKey": false
+                    },
+                    {
+                        "fieldPath": "jobinvolvement",
+                        "nullable": false,
+                        "type": {
+                            "type": {
+                                "com.linkedin.schema.NumberType": {}
+                            }
+                        },
+                        "nativeDataType": "integer",
+                        "recursive": false,
+                        "isPartOfKey": false
+                    },
+                    {
+                        "fieldPath": "joblevel",
+                        "nullable": false,
+                        "type": {
+                            "type": {
+                                "com.linkedin.schema.NumberType": {}
+                            }
+                        },
+                        "nativeDataType": "integer",
+                        "recursive": false,
+                        "isPartOfKey": false
+                    },
+                    {
+                        "fieldPath": "jobrole",
+                        "nullable": false,
+                        "type": {
+                            "type": {
+                                "com.linkedin.schema.StringType": {}
+                            }
+                        },
+                        "nativeDataType": "string",
+                        "recursive": false,
+                        "isPartOfKey": false
+                    },
+                    {
+                        "fieldPath": "jobsatisfaction",
+                        "nullable": false,
+                        "type": {
+                            "type": {
+                                "com.linkedin.schema.NumberType": {}
+                            }
+                        },
+                        "nativeDataType": "integer",
+                        "recursive": false,
+                        "isPartOfKey": false
+                    },
+                    {
+                        "fieldPath": "maritalstatus",
+                        "nullable": false,
+                        "type": {
+                            "type": {
+                                "com.linkedin.schema.StringType": {}
+                            }
+                        },
+                        "nativeDataType": "string",
+                        "recursive": false,
+                        "isPartOfKey": false
+                    },
+                    {
+                        "fieldPath": "numcompaniesworked",
+                        "nullable": false,
+                        "type": {
+                            "type": {
+                                "com.linkedin.schema.NumberType": {}
+                            }
+                        },
+                        "nativeDataType": "integer",
+                        "recursive": false,
+                        "isPartOfKey": false
+                    },
+                    {
+                        "fieldPath": "over18",
+                        "nullable": false,
+                        "type": {
+                            "type": {
+                                "com.linkedin.schema.StringType": {}
+                            }
+                        },
+                        "nativeDataType": "string",
+                        "recursive": false,
+                        "isPartOfKey": false
+                    },
+                    {
+                        "fieldPath": "overtime",
+                        "nullable": false,
+                        "type": {
+                            "type": {
+                                "com.linkedin.schema.StringType": {}
+                            }
+                        },
+                        "nativeDataType": "string",
+                        "recursive": false,
+                        "isPartOfKey": false
+                    },
+                    {
+                        "fieldPath": "percentsalaryhike",
+                        "nullable": false,
+                        "type": {
+                            "type": {
+                                "com.linkedin.schema.NumberType": {}
+                            }
+                        },
+                        "nativeDataType": "integer",
+                        "recursive": false,
+                        "isPartOfKey": false
+                    },
+                    {
+                        "fieldPath": "performancerating",
+                        "nullable": false,
+                        "type": {
+                            "type": {
+                                "com.linkedin.schema.NumberType": {}
+                            }
+                        },
+                        "nativeDataType": "integer",
+                        "recursive": false,
+                        "isPartOfKey": false
+                    },
+                    {
+                        "fieldPath": "relationshipsatisfaction",
+                        "nullable": false,
+                        "type": {
+                            "type": {
+                                "com.linkedin.schema.NumberType": {}
+                            }
+                        },
+                        "nativeDataType": "integer",
+                        "recursive": false,
+                        "isPartOfKey": false
+                    },
+                    {
+                        "fieldPath": "standardhours",
+                        "nullable": false,
+                        "type": {
+                            "type": {
+                                "com.linkedin.schema.NumberType": {}
+                            }
+                        },
+                        "nativeDataType": "integer",
+                        "recursive": false,
+                        "isPartOfKey": false
+                    },
+                    {
+                        "fieldPath": "stockoptionlevel",
+                        "nullable": false,
+                        "type": {
+                            "type": {
+                                "com.linkedin.schema.NumberType": {}
+                            }
+                        },
+                        "nativeDataType": "integer",
+                        "recursive": false,
+                        "isPartOfKey": false
+                    },
+                    {
+                        "fieldPath": "totalworkingyears",
+                        "nullable": false,
+                        "type": {
+                            "type": {
+                                "com.linkedin.schema.NumberType": {}
+                            }
+                        },
+                        "nativeDataType": "integer",
+                        "recursive": false,
+                        "isPartOfKey": false
+                    },
+                    {
+                        "fieldPath": "trainingtimeslastyear",
+                        "nullable": false,
+                        "type": {
+                            "type": {
+                                "com.linkedin.schema.NumberType": {}
+                            }
+                        },
+                        "nativeDataType": "integer",
+                        "recursive": false,
+                        "isPartOfKey": false
+                    },
+                    {
+                        "fieldPath": "worklifebalance",
+                        "nullable": false,
+                        "type": {
+                            "type": {
+                                "com.linkedin.schema.NumberType": {}
+                            }
+                        },
+                        "nativeDataType": "integer",
+                        "recursive": false,
+                        "isPartOfKey": false
+                    },
+                    {
+                        "fieldPath": "yearsatcompany",
+                        "nullable": false,
+                        "type": {
+                            "type": {
+                                "com.linkedin.schema.NumberType": {}
+                            }
+                        },
+                        "nativeDataType": "integer",
+                        "recursive": false,
+                        "isPartOfKey": false
+                    },
+                    {
+                        "fieldPath": "yearsincurrentrole",
+                        "nullable": false,
+                        "type": {
+                            "type": {
+                                "com.linkedin.schema.NumberType": {}
+                            }
+                        },
+                        "nativeDataType": "integer",
+                        "recursive": false,
+                        "isPartOfKey": false
+                    },
+                    {
+                        "fieldPath": "yearssincelastpromotion",
+                        "nullable": false,
+                        "type": {
+                            "type": {
+                                "com.linkedin.schema.NumberType": {}
+                            }
+                        },
+                        "nativeDataType": "integer",
+                        "recursive": false,
+                        "isPartOfKey": false
+                    },
+                    {
+                        "fieldPath": "yearswithcurrmanager",
+                        "nullable": false,
+                        "type": {
+                            "type": {
+                                "com.linkedin.schema.NumberType": {}
+                            }
+                        },
+                        "nativeDataType": "integer",
+                        "recursive": false,
+                        "isPartOfKey": false
+                    }
+                ]
+            }
+        },
+        "systemMetadata": {
+            "lastObserved": 1615443388097,
+            "runId": "multiple_files.json"
+        }
+    },
+    {
+        "entityType": "dataset",
+        "entityUrn": "urn:li:dataset:(urn:li:dataPlatform:s3,test-platform-instance.my-test-bucket/folder_a/folder_aa/folder_aaa/wa_fn_usec_hr_employee_attrition_csv.csv,DEV)",
+        "changeType": "UPSERT",
+        "aspectName": "operation",
+        "aspect": {
+            "json": {
+                "timestampMillis": 1615443388097,
+                "partitionSpec": {
+                    "type": "FULL_TABLE",
+                    "partition": "FULL_TABLE_SNAPSHOT"
+                },
+                "operationType": "UPDATE",
+                "lastUpdatedTimestamp": 1684552113000
+            }
+        },
+        "systemMetadata": {
+            "lastObserved": 1615443388097,
+            "runId": "multiple_files.json"
+        }
+    },
+    {
+        "entityType": "dataset",
+        "entityUrn": "urn:li:dataset:(urn:li:dataPlatform:s3,test-platform-instance.my-test-bucket/folder_a/folder_aa/folder_aaa/wa_fn_usec_hr_employee_attrition_csv.csv,DEV)",
+        "changeType": "UPSERT",
+        "aspectName": "container",
+        "aspect": {
+            "json": {
+                "container": "urn:li:container:de5780654849d6a18b66df2f9cb8e8d9"
+            }
+        },
+        "systemMetadata": {
+            "lastObserved": 1615443388097,
+            "runId": "multiple_files.json"
+        }
+    },
+    {
+        "entityType": "dataset",
+        "entityUrn": "urn:li:dataset:(urn:li:dataPlatform:s3,test-platform-instance.my-test-bucket/folder_a/folder_aa/folder_aaa/NPS.7.1.package_data_NPS.6.1_ARCN_Lakes_ChemistryData_v1_csv.csv,DEV)",
+        "changeType": "UPSERT",
+        "aspectName": "status",
+        "aspect": {
+            "json": {
+                "removed": false
+            }
+        },
+        "systemMetadata": {
+            "lastObserved": 1615443388097,
+            "runId": "multiple_files.json"
+        }
+    },
+    {
+        "entityType": "dataset",
+        "entityUrn": "urn:li:dataset:(urn:li:dataPlatform:s3,test-platform-instance.my-test-bucket/folder_a/folder_aa/folder_aaa/chord_progressions_avro.avro,DEV)",
+        "changeType": "UPSERT",
+        "aspectName": "status",
+        "aspect": {
+            "json": {
+                "removed": false
+            }
+        },
+        "systemMetadata": {
+            "lastObserved": 1615443388097,
+            "runId": "multiple_files.json"
+        }
+    },
+    {
+        "entityType": "dataset",
+        "entityUrn": "urn:li:dataset:(urn:li:dataPlatform:s3,test-platform-instance.my-test-bucket/folder_a/folder_aa/folder_aaa/chord_progressions_csv.csv,DEV)",
+        "changeType": "UPSERT",
+        "aspectName": "status",
+        "aspect": {
+            "json": {
+                "removed": false
+            }
+        },
+        "systemMetadata": {
+            "lastObserved": 1615443388097,
+            "runId": "multiple_files.json"
+        }
+    },
+    {
+        "entityType": "dataset",
+        "entityUrn": "urn:li:dataset:(urn:li:dataPlatform:s3,test-platform-instance.my-test-bucket/folder_a/folder_aa/folder_aaa/countries_json.json,DEV)",
+        "changeType": "UPSERT",
+        "aspectName": "status",
+        "aspect": {
+            "json": {
+                "removed": false
+            }
+        },
+        "systemMetadata": {
+            "lastObserved": 1615443388097,
+            "runId": "multiple_files.json"
+        }
+    },
+    {
+        "entityType": "dataset",
+        "entityUrn": "urn:li:dataset:(urn:li:dataPlatform:s3,test-platform-instance.my-test-bucket/folder_a/folder_aa/folder_aaa/food_parquet.parquet,DEV)",
+        "changeType": "UPSERT",
+        "aspectName": "status",
+        "aspect": {
+            "json": {
+                "removed": false
+            }
+        },
+        "systemMetadata": {
+            "lastObserved": 1615443388097,
+            "runId": "multiple_files.json"
+        }
+    },
+    {
+        "entityType": "dataset",
+        "entityUrn": "urn:li:dataset:(urn:li:dataPlatform:s3,test-platform-instance.my-test-bucket/folder_a/folder_aa/folder_aaa/small.csv,DEV)",
+        "changeType": "UPSERT",
+        "aspectName": "status",
+        "aspect": {
+            "json": {
+                "removed": false
+            }
+        },
+        "systemMetadata": {
+            "lastObserved": 1615443388097,
+            "runId": "multiple_files.json"
+        }
+    },
+    {
+        "entityType": "dataset",
+        "entityUrn": "urn:li:dataset:(urn:li:dataPlatform:s3,test-platform-instance.my-test-bucket/folder_a/folder_aa/folder_aaa/wa_fn_usec_hr_employee_attrition_csv.csv,DEV)",
+        "changeType": "UPSERT",
+        "aspectName": "status",
+        "aspect": {
+            "json": {
+                "removed": false
+            }
+        },
+        "systemMetadata": {
+            "lastObserved": 1615443388097,
+            "runId": "multiple_files.json"
+        }
     }
-},
-{
-    "entityType": "dataset",
-    "entityUrn": "urn:li:dataset:(urn:li:dataPlatform:s3,test-platform-instance.my-test-bucket/folder_a/folder_aa/folder_aaa/NPS.7.1.package_data_NPS.6.1_ARCN_Lakes_ChemistryData_v1_csv.csv,DEV)",
-    "changeType": "UPSERT",
-    "aspectName": "schemaMetadata",
-    "aspect": {
-        "json": {
-            "schemaName": "NPS.7.1.package_data_NPS.6.1_ARCN_Lakes_ChemistryData_v1_csv.csv",
-            "platform": "urn:li:dataPlatform:s3",
-            "version": 0,
-            "created": {
-                "time": 0,
-                "actor": "urn:li:corpuser:unknown"
-            },
-            "lastModified": {
-                "time": 0,
-                "actor": "urn:li:corpuser:unknown"
-            },
-            "hash": "",
-            "platformSchema": {
-                "com.linkedin.schema.OtherSchema": {
-                    "rawSchema": ""
-                }
-            },
-            "fields": [
-                {
-                    "fieldPath": "2",
-                    "nullable": false,
-                    "type": {
-                        "type": {
-                            "com.linkedin.schema.StringType": {}
-                        }
-                    },
-                    "nativeDataType": "string",
-                    "recursive": false,
-                    "isPartOfKey": false
-                },
-                {
-                    "fieldPath": "3",
-                    "nullable": false,
-                    "type": {
-                        "type": {
-                            "com.linkedin.schema.StringType": {}
-                        }
-                    },
-                    "nativeDataType": "string",
-                    "recursive": false,
-                    "isPartOfKey": false
-                },
-                {
-                    "fieldPath": "Br \n(mg/L)",
-                    "nullable": false,
-                    "type": {
-                        "type": {
-                            "com.linkedin.schema.StringType": {}
-                        }
-                    },
-                    "nativeDataType": "string",
-                    "recursive": false,
-                    "isPartOfKey": false
-                },
-                {
-                    "fieldPath": "Ca \n(mg/L)",
-                    "nullable": false,
-                    "type": {
-                        "type": {
-                            "com.linkedin.schema.NumberType": {}
-                        }
-                    },
-                    "nativeDataType": "number",
-                    "recursive": false,
-                    "isPartOfKey": false
-                },
-                {
-                    "fieldPath": "Cl \n(mg/L)",
-                    "nullable": false,
-                    "type": {
-                        "type": {
-                            "com.linkedin.schema.NumberType": {}
-                        }
-                    },
-                    "nativeDataType": "number",
-                    "recursive": false,
-                    "isPartOfKey": false
-                },
-                {
-                    "fieldPath": "Cond (\u00b5S/cm)",
-                    "nullable": false,
-                    "type": {
-                        "type": {
-                            "com.linkedin.schema.NumberType": {}
-                        }
-                    },
-                    "nativeDataType": "number",
-                    "recursive": false,
-                    "isPartOfKey": false
-                },
-                {
-                    "fieldPath": "DO (mg/L)",
-                    "nullable": false,
-                    "type": {
-                        "type": {
-                            "com.linkedin.schema.StringType": {}
-                        }
-                    },
-                    "nativeDataType": "string",
-                    "recursive": false,
-                    "isPartOfKey": false
-                },
-                {
-                    "fieldPath": "DOC [mg/L C]",
-                    "nullable": false,
-                    "type": {
-                        "type": {
-                            "com.linkedin.schema.NumberType": {}
-                        }
-                    },
-                    "nativeDataType": "number",
-                    "recursive": false,
-                    "isPartOfKey": false
-                },
-                {
-                    "fieldPath": "F \n(mg/L)",
-                    "nullable": false,
-                    "type": {
-                        "type": {
-                            "com.linkedin.schema.StringType": {}
-                        }
-                    },
-                    "nativeDataType": "string",
-                    "recursive": false,
-                    "isPartOfKey": false
-                },
-                {
-                    "fieldPath": "K \n(mg/L)",
-                    "nullable": false,
-                    "type": {
-                        "type": {
-                            "com.linkedin.schema.NumberType": {}
-                        }
-                    },
-                    "nativeDataType": "number",
-                    "recursive": false,
-                    "isPartOfKey": false
-                },
-                {
-                    "fieldPath": "Lat (\u00b0N)",
-                    "nullable": false,
-                    "type": {
-                        "type": {
-                            "com.linkedin.schema.NumberType": {}
-                        }
-                    },
-                    "nativeDataType": "number",
-                    "recursive": false,
-                    "isPartOfKey": false
-                },
-                {
-                    "fieldPath": "Long (\u00b0W)",
-                    "nullable": false,
-                    "type": {
-                        "type": {
-                            "com.linkedin.schema.NumberType": {}
-                        }
-                    },
-                    "nativeDataType": "number",
-                    "recursive": false,
-                    "isPartOfKey": false
-                },
-                {
-                    "fieldPath": "Mg \n(mg/L)",
-                    "nullable": false,
-                    "type": {
-                        "type": {
-                            "com.linkedin.schema.NumberType": {}
-                        }
-                    },
-                    "nativeDataType": "number",
-                    "recursive": false,
-                    "isPartOfKey": false
-                },
-                {
-                    "fieldPath": "NH3-N \n(mg N/L)",
-                    "nullable": false,
-                    "type": {
-                        "type": {
-                            "com.linkedin.schema.StringType": {}
-                        }
-                    },
-                    "nativeDataType": "string",
-                    "recursive": false,
-                    "isPartOfKey": false
-                },
-                {
-                    "fieldPath": "NO3-N+NO2-N \n(mg N/L)",
-                    "nullable": false,
-                    "type": {
-                        "type": {
-                            "com.linkedin.schema.NumberType": {}
-                        }
-                    },
-                    "nativeDataType": "number",
-                    "recursive": false,
-                    "isPartOfKey": false
-                },
-                {
-                    "fieldPath": "Na \n(mg/L)",
-                    "nullable": false,
-                    "type": {
-                        "type": {
-                            "com.linkedin.schema.NumberType": {}
-                        }
-                    },
-                    "nativeDataType": "number",
-                    "recursive": false,
-                    "isPartOfKey": false
-                },
-                {
-                    "fieldPath": "PO4-P \n(mg P/L)",
-                    "nullable": false,
-                    "type": {
-                        "type": {
-                            "com.linkedin.schema.StringType": {}
-                        }
-                    },
-                    "nativeDataType": "string",
-                    "recursive": false,
-                    "isPartOfKey": false
-                },
-                {
-                    "fieldPath": "Park ID",
-                    "nullable": false,
-                    "type": {
-                        "type": {
-                            "com.linkedin.schema.StringType": {}
-                        }
-                    },
-                    "nativeDataType": "string",
-                    "recursive": false,
-                    "isPartOfKey": false
-                },
-                {
-                    "fieldPath": "SO4-S \n(mg/L)",
-                    "nullable": false,
-                    "type": {
-                        "type": {
-                            "com.linkedin.schema.NumberType": {}
-                        }
-                    },
-                    "nativeDataType": "number",
-                    "recursive": false,
-                    "isPartOfKey": false
-                },
-                {
-                    "fieldPath": "SUVA, 254nm",
-                    "nullable": false,
-                    "type": {
-                        "type": {
-                            "com.linkedin.schema.NumberType": {}
-                        }
-                    },
-                    "nativeDataType": "number",
-                    "recursive": false,
-                    "isPartOfKey": false
-                },
-                {
-                    "fieldPath": "Sampling Date",
-                    "nullable": false,
-                    "type": {
-                        "type": {
-                            "com.linkedin.schema.StringType": {}
-                        }
-                    },
-                    "nativeDataType": "string",
-                    "recursive": false,
-                    "isPartOfKey": false
-                },
-                {
-                    "fieldPath": "Secchi Depth (m)",
-                    "nullable": false,
-                    "type": {
-                        "type": {
-                            "com.linkedin.schema.StringType": {}
-                        }
-                    },
-                    "nativeDataType": "string",
-                    "recursive": false,
-                    "isPartOfKey": false
-                },
-                {
-                    "fieldPath": "Site ID",
-                    "nullable": false,
-                    "type": {
-                        "type": {
-                            "com.linkedin.schema.StringType": {}
-                        }
-                    },
-                    "nativeDataType": "string",
-                    "recursive": false,
-                    "isPartOfKey": false
-                },
-                {
-                    "fieldPath": "TDN \n(mg N/L)",
-                    "nullable": false,
-                    "type": {
-                        "type": {
-                            "com.linkedin.schema.NumberType": {}
-                        }
-                    },
-                    "nativeDataType": "number",
-                    "recursive": false,
-                    "isPartOfKey": false
-                },
-                {
-                    "fieldPath": "TDP \n(mg P/L)",
-                    "nullable": false,
-                    "type": {
-                        "type": {
-                            "com.linkedin.schema.StringType": {}
-                        }
-                    },
-                    "nativeDataType": "string",
-                    "recursive": false,
-                    "isPartOfKey": false
-                },
-                {
-                    "fieldPath": "UV Absorbance, 254nm",
-                    "nullable": false,
-                    "type": {
-                        "type": {
-                            "com.linkedin.schema.NumberType": {}
-                        }
-                    },
-                    "nativeDataType": "number",
-                    "recursive": false,
-                    "isPartOfKey": false
-                },
-                {
-                    "fieldPath": "Water Temp (\u00b0C)",
-                    "nullable": false,
-                    "type": {
-                        "type": {
-                            "com.linkedin.schema.NumberType": {}
-                        }
-                    },
-                    "nativeDataType": "number",
-                    "recursive": false,
-                    "isPartOfKey": false
-                },
-                {
-                    "fieldPath": "d18O",
-                    "nullable": false,
-                    "type": {
-                        "type": {
-                            "com.linkedin.schema.StringType": {}
-                        }
-                    },
-                    "nativeDataType": "string",
-                    "recursive": false,
-                    "isPartOfKey": false
-                },
-                {
-                    "fieldPath": "dD",
-                    "nullable": false,
-                    "type": {
-                        "type": {
-                            "com.linkedin.schema.StringType": {}
-                        }
-                    },
-                    "nativeDataType": "string",
-                    "recursive": false,
-                    "isPartOfKey": false
-                },
-                {
-                    "fieldPath": "field29",
-                    "nullable": false,
-                    "type": {
-                        "type": {
-                            "com.linkedin.schema.StringType": {}
-                        }
-                    },
-                    "nativeDataType": "string",
-                    "recursive": false,
-                    "isPartOfKey": false
-                },
-                {
-                    "fieldPath": "pH",
-                    "nullable": false,
-                    "type": {
-                        "type": {
-                            "com.linkedin.schema.StringType": {}
-                        }
-                    },
-                    "nativeDataType": "string",
-                    "recursive": false,
-                    "isPartOfKey": false
-                }
-            ]
-        }
-    },
-    "systemMetadata": {
-        "lastObserved": 1615443388097,
-        "runId": "multiple_files.json"
-    }
-},
-{
-    "entityType": "dataset",
-    "entityUrn": "urn:li:dataset:(urn:li:dataPlatform:s3,test-platform-instance.my-test-bucket/folder_a/folder_aa/folder_aaa/NPS.7.1.package_data_NPS.6.1_ARCN_Lakes_ChemistryData_v1_csv.csv,DEV)",
-    "changeType": "UPSERT",
-    "aspectName": "operation",
-    "aspect": {
-        "json": {
-            "timestampMillis": 1615443388097,
-            "partitionSpec": {
-                "type": "FULL_TABLE",
-                "partition": "FULL_TABLE_SNAPSHOT"
-            },
-            "operationType": "UPDATE",
-            "lastUpdatedTimestamp": 1684552113000
-        }
-    },
-    "systemMetadata": {
-        "lastObserved": 1615443388097,
-        "runId": "multiple_files.json"
-    }
-},
-{
-    "entityType": "container",
-    "entityUrn": "urn:li:container:647eefb4dfda8695baf1aa0775d78689",
-    "changeType": "UPSERT",
-    "aspectName": "containerProperties",
-    "aspect": {
-        "json": {
-            "customProperties": {
-                "platform": "s3",
-                "instance": "test-platform-instance",
-                "env": "DEV",
-                "bucket_name": "my-test-bucket"
-            },
-            "name": "my-test-bucket"
-        }
-    },
-    "systemMetadata": {
-        "lastObserved": 1615443388097,
-        "runId": "multiple_files.json"
-    }
-},
-{
-    "entityType": "container",
-    "entityUrn": "urn:li:container:647eefb4dfda8695baf1aa0775d78689",
-    "changeType": "UPSERT",
-    "aspectName": "status",
-    "aspect": {
-        "json": {
-            "removed": false
-        }
-    },
-    "systemMetadata": {
-        "lastObserved": 1615443388097,
-        "runId": "multiple_files.json"
-    }
-},
-{
-    "entityType": "container",
-    "entityUrn": "urn:li:container:647eefb4dfda8695baf1aa0775d78689",
-    "changeType": "UPSERT",
-    "aspectName": "dataPlatformInstance",
-    "aspect": {
-<<<<<<< HEAD
-        "value": "{\"platform\": \"urn:li:dataPlatform:s3\", \"instance\": \"urn:li:dataPlatformInstance:(urn:li:dataPlatform:s3,test-platform-instance)\"}",
-        "contentType": "application/json"
-=======
-        "json": {
-            "platform": "urn:li:dataPlatform:s3",
-            "instance": "urn:li:dataPlatformInstance:(urn:li:dataPlatform:s3,test-platform-instance)"
-        }
->>>>>>> 5fc6601d
-    },
-    "systemMetadata": {
-        "lastObserved": 1615443388097,
-        "runId": "multiple_files.json"
-    }
-},
-{
-    "entityType": "container",
-    "entityUrn": "urn:li:container:647eefb4dfda8695baf1aa0775d78689",
-    "changeType": "UPSERT",
-    "aspectName": "subTypes",
-    "aspect": {
-        "json": {
-            "typeNames": [
-                "S3 bucket"
-            ]
-        }
-    },
-    "systemMetadata": {
-        "lastObserved": 1615443388097,
-        "runId": "multiple_files.json"
-    }
-},
-{
-    "entityType": "container",
-    "entityUrn": "urn:li:container:c8d940d2010edd365619411b385b11e4",
-    "changeType": "UPSERT",
-    "aspectName": "containerProperties",
-    "aspect": {
-        "json": {
-            "customProperties": {
-                "platform": "s3",
-                "instance": "test-platform-instance",
-                "env": "DEV",
-                "folder_abs_path": "my-test-bucket/folder_a"
-            },
-            "name": "folder_a"
-        }
-    },
-    "systemMetadata": {
-        "lastObserved": 1615443388097,
-        "runId": "multiple_files.json"
-    }
-},
-{
-    "entityType": "container",
-    "entityUrn": "urn:li:container:c8d940d2010edd365619411b385b11e4",
-    "changeType": "UPSERT",
-    "aspectName": "status",
-    "aspect": {
-        "json": {
-            "removed": false
-        }
-    },
-    "systemMetadata": {
-        "lastObserved": 1615443388097,
-        "runId": "multiple_files.json"
-    }
-},
-{
-    "entityType": "container",
-    "entityUrn": "urn:li:container:c8d940d2010edd365619411b385b11e4",
-    "changeType": "UPSERT",
-    "aspectName": "dataPlatformInstance",
-    "aspect": {
-<<<<<<< HEAD
-        "value": "{\"platform\": \"urn:li:dataPlatform:s3\", \"instance\": \"urn:li:dataPlatformInstance:(urn:li:dataPlatform:s3,test-platform-instance)\"}",
-        "contentType": "application/json"
-=======
-        "json": {
-            "platform": "urn:li:dataPlatform:s3",
-            "instance": "urn:li:dataPlatformInstance:(urn:li:dataPlatform:s3,test-platform-instance)"
-        }
->>>>>>> 5fc6601d
-    },
-    "systemMetadata": {
-        "lastObserved": 1615443388097,
-        "runId": "multiple_files.json"
-    }
-},
-{
-    "entityType": "container",
-    "entityUrn": "urn:li:container:c8d940d2010edd365619411b385b11e4",
-    "changeType": "UPSERT",
-    "aspectName": "subTypes",
-    "aspect": {
-        "json": {
-            "typeNames": [
-                "Folder"
-            ]
-        }
-    },
-    "systemMetadata": {
-        "lastObserved": 1615443388097,
-        "runId": "multiple_files.json"
-    }
-},
-{
-    "entityType": "container",
-    "entityUrn": "urn:li:container:c8d940d2010edd365619411b385b11e4",
-    "changeType": "UPSERT",
-    "aspectName": "container",
-    "aspect": {
-        "json": {
-            "container": "urn:li:container:647eefb4dfda8695baf1aa0775d78689"
-        }
-    },
-    "systemMetadata": {
-        "lastObserved": 1615443388097,
-        "runId": "multiple_files.json"
-    }
-},
-{
-    "entityType": "container",
-    "entityUrn": "urn:li:container:b0037296cdd497e3137aa0628b8687bc",
-    "changeType": "UPSERT",
-    "aspectName": "containerProperties",
-    "aspect": {
-        "json": {
-            "customProperties": {
-                "platform": "s3",
-                "instance": "test-platform-instance",
-                "env": "DEV",
-                "folder_abs_path": "my-test-bucket/folder_a/folder_aa"
-            },
-            "name": "folder_aa"
-        }
-    },
-    "systemMetadata": {
-        "lastObserved": 1615443388097,
-        "runId": "multiple_files.json"
-    }
-},
-{
-    "entityType": "container",
-    "entityUrn": "urn:li:container:b0037296cdd497e3137aa0628b8687bc",
-    "changeType": "UPSERT",
-    "aspectName": "status",
-    "aspect": {
-        "json": {
-            "removed": false
-        }
-    },
-    "systemMetadata": {
-        "lastObserved": 1615443388097,
-        "runId": "multiple_files.json"
-    }
-},
-{
-    "entityType": "container",
-    "entityUrn": "urn:li:container:b0037296cdd497e3137aa0628b8687bc",
-    "changeType": "UPSERT",
-    "aspectName": "dataPlatformInstance",
-    "aspect": {
-<<<<<<< HEAD
-        "value": "{\"platform\": \"urn:li:dataPlatform:s3\", \"instance\": \"urn:li:dataPlatformInstance:(urn:li:dataPlatform:s3,test-platform-instance)\"}",
-        "contentType": "application/json"
-=======
-        "json": {
-            "platform": "urn:li:dataPlatform:s3",
-            "instance": "urn:li:dataPlatformInstance:(urn:li:dataPlatform:s3,test-platform-instance)"
-        }
->>>>>>> 5fc6601d
-    },
-    "systemMetadata": {
-        "lastObserved": 1615443388097,
-        "runId": "multiple_files.json"
-    }
-},
-{
-    "entityType": "container",
-    "entityUrn": "urn:li:container:b0037296cdd497e3137aa0628b8687bc",
-    "changeType": "UPSERT",
-    "aspectName": "subTypes",
-    "aspect": {
-        "json": {
-            "typeNames": [
-                "Folder"
-            ]
-        }
-    },
-    "systemMetadata": {
-        "lastObserved": 1615443388097,
-        "runId": "multiple_files.json"
-    }
-},
-{
-    "entityType": "container",
-    "entityUrn": "urn:li:container:b0037296cdd497e3137aa0628b8687bc",
-    "changeType": "UPSERT",
-    "aspectName": "container",
-    "aspect": {
-        "json": {
-            "container": "urn:li:container:c8d940d2010edd365619411b385b11e4"
-        }
-    },
-    "systemMetadata": {
-        "lastObserved": 1615443388097,
-        "runId": "multiple_files.json"
-    }
-},
-{
-    "entityType": "container",
-    "entityUrn": "urn:li:container:de5780654849d6a18b66df2f9cb8e8d9",
-    "changeType": "UPSERT",
-    "aspectName": "containerProperties",
-    "aspect": {
-        "json": {
-            "customProperties": {
-                "platform": "s3",
-                "instance": "test-platform-instance",
-                "env": "DEV",
-                "folder_abs_path": "my-test-bucket/folder_a/folder_aa/folder_aaa"
-            },
-            "name": "folder_aaa"
-        }
-    },
-    "systemMetadata": {
-        "lastObserved": 1615443388097,
-        "runId": "multiple_files.json"
-    }
-},
-{
-    "entityType": "container",
-    "entityUrn": "urn:li:container:de5780654849d6a18b66df2f9cb8e8d9",
-    "changeType": "UPSERT",
-    "aspectName": "status",
-    "aspect": {
-        "json": {
-            "removed": false
-        }
-    },
-    "systemMetadata": {
-        "lastObserved": 1615443388097,
-        "runId": "multiple_files.json"
-    }
-},
-{
-    "entityType": "container",
-    "entityUrn": "urn:li:container:de5780654849d6a18b66df2f9cb8e8d9",
-    "changeType": "UPSERT",
-    "aspectName": "dataPlatformInstance",
-    "aspect": {
-<<<<<<< HEAD
-        "value": "{\"platform\": \"urn:li:dataPlatform:s3\", \"instance\": \"urn:li:dataPlatformInstance:(urn:li:dataPlatform:s3,test-platform-instance)\"}",
-        "contentType": "application/json"
-=======
-        "json": {
-            "platform": "urn:li:dataPlatform:s3",
-            "instance": "urn:li:dataPlatformInstance:(urn:li:dataPlatform:s3,test-platform-instance)"
-        }
->>>>>>> 5fc6601d
-    },
-    "systemMetadata": {
-        "lastObserved": 1615443388097,
-        "runId": "multiple_files.json"
-    }
-},
-{
-    "entityType": "container",
-    "entityUrn": "urn:li:container:de5780654849d6a18b66df2f9cb8e8d9",
-    "changeType": "UPSERT",
-    "aspectName": "subTypes",
-    "aspect": {
-        "json": {
-            "typeNames": [
-                "Folder"
-            ]
-        }
-    },
-    "systemMetadata": {
-        "lastObserved": 1615443388097,
-        "runId": "multiple_files.json"
-    }
-},
-{
-    "entityType": "container",
-    "entityUrn": "urn:li:container:de5780654849d6a18b66df2f9cb8e8d9",
-    "changeType": "UPSERT",
-    "aspectName": "container",
-    "aspect": {
-        "json": {
-            "container": "urn:li:container:b0037296cdd497e3137aa0628b8687bc"
-        }
-    },
-    "systemMetadata": {
-        "lastObserved": 1615443388097,
-        "runId": "multiple_files.json"
-    }
-},
-{
-    "entityType": "dataset",
-    "entityUrn": "urn:li:dataset:(urn:li:dataPlatform:s3,test-platform-instance.my-test-bucket/folder_a/folder_aa/folder_aaa/NPS.7.1.package_data_NPS.6.1_ARCN_Lakes_ChemistryData_v1_csv.csv,DEV)",
-    "changeType": "UPSERT",
-    "aspectName": "container",
-    "aspect": {
-        "json": {
-            "container": "urn:li:container:de5780654849d6a18b66df2f9cb8e8d9"
-        }
-    },
-    "systemMetadata": {
-        "lastObserved": 1615443388097,
-        "runId": "multiple_files.json"
-    }
-},
-{
-    "entityType": "dataset",
-    "entityUrn": "urn:li:dataset:(urn:li:dataPlatform:s3,test-platform-instance.my-test-bucket/folder_a/folder_aa/folder_aaa/chord_progressions_avro.avro,DEV)",
-    "changeType": "UPSERT",
-    "aspectName": "datasetProperties",
-    "aspect": {
-        "json": {
-            "customProperties": {
-                "schema_inferred_from": "s3://my-test-bucket/folder_a/folder_aa/folder_aaa/chord_progressions_avro.avro",
-                "number_of_files": "1",
-                "size_in_bytes": "1024"
-            },
-            "name": "chord_progressions_avro.avro",
-            "description": "",
-            "tags": []
-        }
-    },
-    "systemMetadata": {
-        "lastObserved": 1615443388097,
-        "runId": "multiple_files.json"
-    }
-},
-{
-    "entityType": "dataset",
-    "entityUrn": "urn:li:dataset:(urn:li:dataPlatform:s3,test-platform-instance.my-test-bucket/folder_a/folder_aa/folder_aaa/chord_progressions_avro.avro,DEV)",
-    "changeType": "UPSERT",
-    "aspectName": "schemaMetadata",
-    "aspect": {
-        "json": {
-            "schemaName": "chord_progressions_avro.avro",
-            "platform": "urn:li:dataPlatform:s3",
-            "version": 0,
-            "created": {
-                "time": 0,
-                "actor": "urn:li:corpuser:unknown"
-            },
-            "lastModified": {
-                "time": 0,
-                "actor": "urn:li:corpuser:unknown"
-            },
-            "hash": "",
-            "platformSchema": {
-                "com.linkedin.schema.OtherSchema": {
-                    "rawSchema": ""
-                }
-            },
-            "fields": [
-                {
-                    "fieldPath": "[version=2.0].[type=Root].[type=double].Progression Quality",
-                    "nullable": true,
-                    "type": {
-                        "type": {
-                            "com.linkedin.schema.NumberType": {}
-                        }
-                    },
-                    "nativeDataType": "double",
-                    "recursive": false,
-                    "isPartOfKey": false
-                },
-                {
-                    "fieldPath": "[version=2.0].[type=Root].[type=long].1st chord",
-                    "nullable": true,
-                    "type": {
-                        "type": {
-                            "com.linkedin.schema.NumberType": {}
-                        }
-                    },
-                    "nativeDataType": "long",
-                    "recursive": false,
-                    "isPartOfKey": false
-                },
-                {
-                    "fieldPath": "[version=2.0].[type=Root].[type=long].2nd chord",
-                    "nullable": true,
-                    "type": {
-                        "type": {
-                            "com.linkedin.schema.NumberType": {}
-                        }
-                    },
-                    "nativeDataType": "long",
-                    "recursive": false,
-                    "isPartOfKey": false
-                },
-                {
-                    "fieldPath": "[version=2.0].[type=Root].[type=long].3rd chord",
-                    "nullable": true,
-                    "type": {
-                        "type": {
-                            "com.linkedin.schema.NumberType": {}
-                        }
-                    },
-                    "nativeDataType": "long",
-                    "recursive": false,
-                    "isPartOfKey": false
-                },
-                {
-                    "fieldPath": "[version=2.0].[type=Root].[type=string].4th chord",
-                    "nullable": true,
-                    "type": {
-                        "type": {
-                            "com.linkedin.schema.StringType": {}
-                        }
-                    },
-                    "nativeDataType": "string",
-                    "recursive": false,
-                    "isPartOfKey": false
-                }
-            ]
-        }
-    },
-    "systemMetadata": {
-        "lastObserved": 1615443388097,
-        "runId": "multiple_files.json"
-    }
-},
-{
-    "entityType": "dataset",
-    "entityUrn": "urn:li:dataset:(urn:li:dataPlatform:s3,test-platform-instance.my-test-bucket/folder_a/folder_aa/folder_aaa/chord_progressions_avro.avro,DEV)",
-    "changeType": "UPSERT",
-    "aspectName": "operation",
-    "aspect": {
-        "json": {
-            "timestampMillis": 1615443388097,
-            "partitionSpec": {
-                "type": "FULL_TABLE",
-                "partition": "FULL_TABLE_SNAPSHOT"
-            },
-            "operationType": "UPDATE",
-            "lastUpdatedTimestamp": 1684552113000
-        }
-    },
-    "systemMetadata": {
-        "lastObserved": 1615443388097,
-        "runId": "multiple_files.json"
-    }
-},
-{
-    "entityType": "dataset",
-    "entityUrn": "urn:li:dataset:(urn:li:dataPlatform:s3,test-platform-instance.my-test-bucket/folder_a/folder_aa/folder_aaa/chord_progressions_avro.avro,DEV)",
-    "changeType": "UPSERT",
-    "aspectName": "container",
-    "aspect": {
-        "json": {
-            "container": "urn:li:container:de5780654849d6a18b66df2f9cb8e8d9"
-        }
-    },
-    "systemMetadata": {
-        "lastObserved": 1615443388097,
-        "runId": "multiple_files.json"
-    }
-},
-{
-    "entityType": "dataset",
-    "entityUrn": "urn:li:dataset:(urn:li:dataPlatform:s3,test-platform-instance.my-test-bucket/folder_a/folder_aa/folder_aaa/chord_progressions_csv.csv,DEV)",
-    "changeType": "UPSERT",
-    "aspectName": "datasetProperties",
-    "aspect": {
-        "json": {
-            "customProperties": {
-                "schema_inferred_from": "s3://my-test-bucket/folder_a/folder_aa/folder_aaa/chord_progressions_csv.csv",
-                "number_of_files": "1",
-                "size_in_bytes": "604"
-            },
-            "name": "chord_progressions_csv.csv",
-            "description": "",
-            "tags": []
-        }
-    },
-    "systemMetadata": {
-        "lastObserved": 1615443388097,
-        "runId": "multiple_files.json"
-    }
-},
-{
-    "entityType": "dataset",
-    "entityUrn": "urn:li:dataset:(urn:li:dataPlatform:s3,test-platform-instance.my-test-bucket/folder_a/folder_aa/folder_aaa/chord_progressions_csv.csv,DEV)",
-    "changeType": "UPSERT",
-    "aspectName": "schemaMetadata",
-    "aspect": {
-        "json": {
-            "schemaName": "chord_progressions_csv.csv",
-            "platform": "urn:li:dataPlatform:s3",
-            "version": 0,
-            "created": {
-                "time": 0,
-                "actor": "urn:li:corpuser:unknown"
-            },
-            "lastModified": {
-                "time": 0,
-                "actor": "urn:li:corpuser:unknown"
-            },
-            "hash": "",
-            "platformSchema": {
-                "com.linkedin.schema.OtherSchema": {
-                    "rawSchema": ""
-                }
-            },
-            "fields": [
-                {
-                    "fieldPath": "1st chord",
-                    "nullable": false,
-                    "type": {
-                        "type": {
-                            "com.linkedin.schema.NumberType": {}
-                        }
-                    },
-                    "nativeDataType": "integer",
-                    "recursive": false,
-                    "isPartOfKey": false
-                },
-                {
-                    "fieldPath": "2nd chord",
-                    "nullable": false,
-                    "type": {
-                        "type": {
-                            "com.linkedin.schema.NumberType": {}
-                        }
-                    },
-                    "nativeDataType": "integer",
-                    "recursive": false,
-                    "isPartOfKey": false
-                },
-                {
-                    "fieldPath": "3rd chord",
-                    "nullable": false,
-                    "type": {
-                        "type": {
-                            "com.linkedin.schema.NumberType": {}
-                        }
-                    },
-                    "nativeDataType": "integer",
-                    "recursive": false,
-                    "isPartOfKey": false
-                },
-                {
-                    "fieldPath": "4th chord",
-                    "nullable": false,
-                    "type": {
-                        "type": {
-                            "com.linkedin.schema.NumberType": {}
-                        }
-                    },
-                    "nativeDataType": "integer",
-                    "recursive": false,
-                    "isPartOfKey": false
-                },
-                {
-                    "fieldPath": "Progression Quality",
-                    "nullable": false,
-                    "type": {
-                        "type": {
-                            "com.linkedin.schema.StringType": {}
-                        }
-                    },
-                    "nativeDataType": "string",
-                    "recursive": false,
-                    "isPartOfKey": false
-                }
-            ]
-        }
-    },
-    "systemMetadata": {
-        "lastObserved": 1615443388097,
-        "runId": "multiple_files.json"
-    }
-},
-{
-    "entityType": "dataset",
-    "entityUrn": "urn:li:dataset:(urn:li:dataPlatform:s3,test-platform-instance.my-test-bucket/folder_a/folder_aa/folder_aaa/chord_progressions_csv.csv,DEV)",
-    "changeType": "UPSERT",
-    "aspectName": "operation",
-    "aspect": {
-        "json": {
-            "timestampMillis": 1615443388097,
-            "partitionSpec": {
-                "type": "FULL_TABLE",
-                "partition": "FULL_TABLE_SNAPSHOT"
-            },
-            "operationType": "UPDATE",
-            "lastUpdatedTimestamp": 1684552113000
-        }
-    },
-    "systemMetadata": {
-        "lastObserved": 1615443388097,
-        "runId": "multiple_files.json"
-    }
-},
-{
-    "entityType": "dataset",
-    "entityUrn": "urn:li:dataset:(urn:li:dataPlatform:s3,test-platform-instance.my-test-bucket/folder_a/folder_aa/folder_aaa/chord_progressions_csv.csv,DEV)",
-    "changeType": "UPSERT",
-    "aspectName": "container",
-    "aspect": {
-        "json": {
-            "container": "urn:li:container:de5780654849d6a18b66df2f9cb8e8d9"
-        }
-    },
-    "systemMetadata": {
-        "lastObserved": 1615443388097,
-        "runId": "multiple_files.json"
-    }
-},
-{
-    "entityType": "dataset",
-    "entityUrn": "urn:li:dataset:(urn:li:dataPlatform:s3,test-platform-instance.my-test-bucket/folder_a/folder_aa/folder_aaa/countries_json.json,DEV)",
-    "changeType": "UPSERT",
-    "aspectName": "datasetProperties",
-    "aspect": {
-        "json": {
-            "customProperties": {
-                "schema_inferred_from": "s3://my-test-bucket/folder_a/folder_aa/folder_aaa/countries_json.json",
-                "number_of_files": "1",
-                "size_in_bytes": "4646"
-            },
-            "name": "countries_json.json",
-            "description": "",
-            "tags": []
-        }
-    },
-    "systemMetadata": {
-        "lastObserved": 1615443388097,
-        "runId": "multiple_files.json"
-    }
-},
-{
-    "entityType": "dataset",
-    "entityUrn": "urn:li:dataset:(urn:li:dataPlatform:s3,test-platform-instance.my-test-bucket/folder_a/folder_aa/folder_aaa/countries_json.json,DEV)",
-    "changeType": "UPSERT",
-    "aspectName": "schemaMetadata",
-    "aspect": {
-        "json": {
-            "schemaName": "countries_json.json",
-            "platform": "urn:li:dataPlatform:s3",
-            "version": 0,
-            "created": {
-                "time": 0,
-                "actor": "urn:li:corpuser:unknown"
-            },
-            "lastModified": {
-                "time": 0,
-                "actor": "urn:li:corpuser:unknown"
-            },
-            "hash": "",
-            "platformSchema": {
-                "com.linkedin.schema.OtherSchema": {
-                    "rawSchema": ""
-                }
-            },
-            "fields": [
-                {
-                    "fieldPath": "countries",
-                    "nullable": false,
-                    "type": {
-                        "type": {
-                            "com.linkedin.schema.ArrayType": {}
-                        }
-                    },
-                    "nativeDataType": "list",
-                    "recursive": false,
-                    "isPartOfKey": false
-                },
-                {
-                    "fieldPath": "countries.code",
-                    "nullable": true,
-                    "type": {
-                        "type": {
-                            "com.linkedin.schema.StringType": {}
-                        }
-                    },
-                    "nativeDataType": "str",
-                    "recursive": false,
-                    "isPartOfKey": false
-                },
-                {
-                    "fieldPath": "countries.name",
-                    "nullable": false,
-                    "type": {
-                        "type": {
-                            "com.linkedin.schema.StringType": {}
-                        }
-                    },
-                    "nativeDataType": "str",
-                    "recursive": false,
-                    "isPartOfKey": false
-                }
-            ]
-        }
-    },
-    "systemMetadata": {
-        "lastObserved": 1615443388097,
-        "runId": "multiple_files.json"
-    }
-},
-{
-    "entityType": "dataset",
-    "entityUrn": "urn:li:dataset:(urn:li:dataPlatform:s3,test-platform-instance.my-test-bucket/folder_a/folder_aa/folder_aaa/countries_json.json,DEV)",
-    "changeType": "UPSERT",
-    "aspectName": "operation",
-    "aspect": {
-        "json": {
-            "timestampMillis": 1615443388097,
-            "partitionSpec": {
-                "type": "FULL_TABLE",
-                "partition": "FULL_TABLE_SNAPSHOT"
-            },
-            "operationType": "UPDATE",
-            "lastUpdatedTimestamp": 1684552113000
-        }
-    },
-    "systemMetadata": {
-        "lastObserved": 1615443388097,
-        "runId": "multiple_files.json"
-    }
-},
-{
-    "entityType": "dataset",
-    "entityUrn": "urn:li:dataset:(urn:li:dataPlatform:s3,test-platform-instance.my-test-bucket/folder_a/folder_aa/folder_aaa/countries_json.json,DEV)",
-    "changeType": "UPSERT",
-    "aspectName": "container",
-    "aspect": {
-        "json": {
-            "container": "urn:li:container:de5780654849d6a18b66df2f9cb8e8d9"
-        }
-    },
-    "systemMetadata": {
-        "lastObserved": 1615443388097,
-        "runId": "multiple_files.json"
-    }
-},
-{
-    "entityType": "dataset",
-    "entityUrn": "urn:li:dataset:(urn:li:dataPlatform:s3,test-platform-instance.my-test-bucket/folder_a/folder_aa/folder_aaa/food_parquet.parquet,DEV)",
-    "changeType": "UPSERT",
-    "aspectName": "datasetProperties",
-    "aspect": {
-        "json": {
-            "customProperties": {
-                "schema_inferred_from": "s3://my-test-bucket/folder_a/folder_aa/folder_aaa/food_parquet.parquet",
-                "number_of_files": "1",
-                "size_in_bytes": "4206"
-            },
-            "name": "food_parquet.parquet",
-            "description": "",
-            "tags": []
-        }
-    },
-    "systemMetadata": {
-        "lastObserved": 1615443388097,
-        "runId": "multiple_files.json"
-    }
-},
-{
-    "entityType": "dataset",
-    "entityUrn": "urn:li:dataset:(urn:li:dataPlatform:s3,test-platform-instance.my-test-bucket/folder_a/folder_aa/folder_aaa/food_parquet.parquet,DEV)",
-    "changeType": "UPSERT",
-    "aspectName": "schemaMetadata",
-    "aspect": {
-        "json": {
-            "schemaName": "food_parquet.parquet",
-            "platform": "urn:li:dataPlatform:s3",
-            "version": 0,
-            "created": {
-                "time": 0,
-                "actor": "urn:li:corpuser:unknown"
-            },
-            "lastModified": {
-                "time": 0,
-                "actor": "urn:li:corpuser:unknown"
-            },
-            "hash": "",
-            "platformSchema": {
-                "com.linkedin.schema.OtherSchema": {
-                    "rawSchema": ""
-                }
-            },
-            "fields": [
-                {
-                    "fieldPath": "color",
-                    "nullable": false,
-                    "type": {
-                        "type": {
-                            "com.linkedin.schema.StringType": {}
-                        }
-                    },
-                    "nativeDataType": "string",
-                    "recursive": false,
-                    "isPartOfKey": false
-                },
-                {
-                    "fieldPath": "healthy",
-                    "nullable": false,
-                    "type": {
-                        "type": {
-                            "com.linkedin.schema.BooleanType": {}
-                        }
-                    },
-                    "nativeDataType": "bool",
-                    "recursive": false,
-                    "isPartOfKey": false
-                },
-                {
-                    "fieldPath": "height",
-                    "nullable": false,
-                    "type": {
-                        "type": {
-                            "com.linkedin.schema.NumberType": {}
-                        }
-                    },
-                    "nativeDataType": "int64",
-                    "recursive": false,
-                    "isPartOfKey": false
-                },
-                {
-                    "fieldPath": "name",
-                    "nullable": false,
-                    "type": {
-                        "type": {
-                            "com.linkedin.schema.StringType": {}
-                        }
-                    },
-                    "nativeDataType": "string",
-                    "recursive": false,
-                    "isPartOfKey": false
-                },
-                {
-                    "fieldPath": "weight",
-                    "nullable": false,
-                    "type": {
-                        "type": {
-                            "com.linkedin.schema.NumberType": {}
-                        }
-                    },
-                    "nativeDataType": "int64",
-                    "recursive": false,
-                    "isPartOfKey": false
-                }
-            ]
-        }
-    },
-    "systemMetadata": {
-        "lastObserved": 1615443388097,
-        "runId": "multiple_files.json"
-    }
-},
-{
-    "entityType": "dataset",
-    "entityUrn": "urn:li:dataset:(urn:li:dataPlatform:s3,test-platform-instance.my-test-bucket/folder_a/folder_aa/folder_aaa/food_parquet.parquet,DEV)",
-    "changeType": "UPSERT",
-    "aspectName": "operation",
-    "aspect": {
-        "json": {
-            "timestampMillis": 1615443388097,
-            "partitionSpec": {
-                "type": "FULL_TABLE",
-                "partition": "FULL_TABLE_SNAPSHOT"
-            },
-            "operationType": "UPDATE",
-            "lastUpdatedTimestamp": 1684552113000
-        }
-    },
-    "systemMetadata": {
-        "lastObserved": 1615443388097,
-        "runId": "multiple_files.json"
-    }
-},
-{
-    "entityType": "dataset",
-    "entityUrn": "urn:li:dataset:(urn:li:dataPlatform:s3,test-platform-instance.my-test-bucket/folder_a/folder_aa/folder_aaa/food_parquet.parquet,DEV)",
-    "changeType": "UPSERT",
-    "aspectName": "container",
-    "aspect": {
-        "json": {
-            "container": "urn:li:container:de5780654849d6a18b66df2f9cb8e8d9"
-        }
-    },
-    "systemMetadata": {
-        "lastObserved": 1615443388097,
-        "runId": "multiple_files.json"
-    }
-},
-{
-    "entityType": "dataset",
-    "entityUrn": "urn:li:dataset:(urn:li:dataPlatform:s3,test-platform-instance.my-test-bucket/folder_a/folder_aa/folder_aaa/small.csv,DEV)",
-    "changeType": "UPSERT",
-    "aspectName": "datasetProperties",
-    "aspect": {
-        "json": {
-            "customProperties": {
-                "schema_inferred_from": "s3://my-test-bucket/folder_a/folder_aa/folder_aaa/small.csv",
-                "number_of_files": "1",
-                "size_in_bytes": "172"
-            },
-            "name": "small.csv",
-            "description": "",
-            "tags": []
-        }
-    },
-    "systemMetadata": {
-        "lastObserved": 1615443388097,
-        "runId": "multiple_files.json"
-    }
-},
-{
-    "entityType": "dataset",
-    "entityUrn": "urn:li:dataset:(urn:li:dataPlatform:s3,test-platform-instance.my-test-bucket/folder_a/folder_aa/folder_aaa/small.csv,DEV)",
-    "changeType": "UPSERT",
-    "aspectName": "schemaMetadata",
-    "aspect": {
-        "json": {
-            "schemaName": "small.csv",
-            "platform": "urn:li:dataPlatform:s3",
-            "version": 0,
-            "created": {
-                "time": 0,
-                "actor": "urn:li:corpuser:unknown"
-            },
-            "lastModified": {
-                "time": 0,
-                "actor": "urn:li:corpuser:unknown"
-            },
-            "hash": "",
-            "platformSchema": {
-                "com.linkedin.schema.OtherSchema": {
-                    "rawSchema": ""
-                }
-            },
-            "fields": [
-                {
-                    "fieldPath": "1st chord",
-                    "nullable": false,
-                    "type": {
-                        "type": {
-                            "com.linkedin.schema.NumberType": {}
-                        }
-                    },
-                    "nativeDataType": "integer",
-                    "recursive": false,
-                    "isPartOfKey": false
-                },
-                {
-                    "fieldPath": "2nd chord",
-                    "nullable": false,
-                    "type": {
-                        "type": {
-                            "com.linkedin.schema.NumberType": {}
-                        }
-                    },
-                    "nativeDataType": "integer",
-                    "recursive": false,
-                    "isPartOfKey": false
-                },
-                {
-                    "fieldPath": "3rd chord",
-                    "nullable": false,
-                    "type": {
-                        "type": {
-                            "com.linkedin.schema.NumberType": {}
-                        }
-                    },
-                    "nativeDataType": "integer",
-                    "recursive": false,
-                    "isPartOfKey": false
-                },
-                {
-                    "fieldPath": "4th chord",
-                    "nullable": false,
-                    "type": {
-                        "type": {
-                            "com.linkedin.schema.NumberType": {}
-                        }
-                    },
-                    "nativeDataType": "integer",
-                    "recursive": false,
-                    "isPartOfKey": false
-                },
-                {
-                    "fieldPath": "Progression Quality",
-                    "nullable": false,
-                    "type": {
-                        "type": {
-                            "com.linkedin.schema.StringType": {}
-                        }
-                    },
-                    "nativeDataType": "string",
-                    "recursive": false,
-                    "isPartOfKey": false
-                }
-            ]
-        }
-    },
-    "systemMetadata": {
-        "lastObserved": 1615443388097,
-        "runId": "multiple_files.json"
-    }
-},
-{
-    "entityType": "dataset",
-    "entityUrn": "urn:li:dataset:(urn:li:dataPlatform:s3,test-platform-instance.my-test-bucket/folder_a/folder_aa/folder_aaa/small.csv,DEV)",
-    "changeType": "UPSERT",
-    "aspectName": "operation",
-    "aspect": {
-        "json": {
-            "timestampMillis": 1615443388097,
-            "partitionSpec": {
-                "type": "FULL_TABLE",
-                "partition": "FULL_TABLE_SNAPSHOT"
-            },
-            "operationType": "UPDATE",
-            "lastUpdatedTimestamp": 1684552113000
-        }
-    },
-    "systemMetadata": {
-        "lastObserved": 1615443388097,
-        "runId": "multiple_files.json"
-    }
-},
-{
-    "entityType": "dataset",
-    "entityUrn": "urn:li:dataset:(urn:li:dataPlatform:s3,test-platform-instance.my-test-bucket/folder_a/folder_aa/folder_aaa/small.csv,DEV)",
-    "changeType": "UPSERT",
-    "aspectName": "container",
-    "aspect": {
-        "json": {
-            "container": "urn:li:container:de5780654849d6a18b66df2f9cb8e8d9"
-        }
-    },
-    "systemMetadata": {
-        "lastObserved": 1615443388097,
-        "runId": "multiple_files.json"
-    }
-},
-{
-    "entityType": "dataset",
-    "entityUrn": "urn:li:dataset:(urn:li:dataPlatform:s3,test-platform-instance.my-test-bucket/folder_a/folder_aa/folder_aaa/wa_fn_usec_hr_employee_attrition_csv.csv,DEV)",
-    "changeType": "UPSERT",
-    "aspectName": "datasetProperties",
-    "aspect": {
-        "json": {
-            "customProperties": {
-                "schema_inferred_from": "s3://my-test-bucket/folder_a/folder_aa/folder_aaa/wa_fn_usec_hr_employee_attrition_csv.csv",
-                "number_of_files": "1",
-                "size_in_bytes": "34056"
-            },
-            "name": "wa_fn_usec_hr_employee_attrition_csv.csv",
-            "description": "",
-            "tags": []
-        }
-    },
-    "systemMetadata": {
-        "lastObserved": 1615443388097,
-        "runId": "multiple_files.json"
-    }
-},
-{
-    "entityType": "dataset",
-    "entityUrn": "urn:li:dataset:(urn:li:dataPlatform:s3,test-platform-instance.my-test-bucket/folder_a/folder_aa/folder_aaa/wa_fn_usec_hr_employee_attrition_csv.csv,DEV)",
-    "changeType": "UPSERT",
-    "aspectName": "schemaMetadata",
-    "aspect": {
-        "json": {
-            "schemaName": "wa_fn_usec_hr_employee_attrition_csv.csv",
-            "platform": "urn:li:dataPlatform:s3",
-            "version": 0,
-            "created": {
-                "time": 0,
-                "actor": "urn:li:corpuser:unknown"
-            },
-            "lastModified": {
-                "time": 0,
-                "actor": "urn:li:corpuser:unknown"
-            },
-            "hash": "",
-            "platformSchema": {
-                "com.linkedin.schema.OtherSchema": {
-                    "rawSchema": ""
-                }
-            },
-            "fields": [
-                {
-                    "fieldPath": "age",
-                    "nullable": false,
-                    "type": {
-                        "type": {
-                            "com.linkedin.schema.NumberType": {}
-                        }
-                    },
-                    "nativeDataType": "integer",
-                    "recursive": false,
-                    "isPartOfKey": false
-                },
-                {
-                    "fieldPath": "attrition",
-                    "nullable": false,
-                    "type": {
-                        "type": {
-                            "com.linkedin.schema.StringType": {}
-                        }
-                    },
-                    "nativeDataType": "string",
-                    "recursive": false,
-                    "isPartOfKey": false
-                },
-                {
-                    "fieldPath": "businesstravel",
-                    "nullable": false,
-                    "type": {
-                        "type": {
-                            "com.linkedin.schema.StringType": {}
-                        }
-                    },
-                    "nativeDataType": "string",
-                    "recursive": false,
-                    "isPartOfKey": false
-                },
-                {
-                    "fieldPath": "dailyrate",
-                    "nullable": false,
-                    "type": {
-                        "type": {
-                            "com.linkedin.schema.NumberType": {}
-                        }
-                    },
-                    "nativeDataType": "integer",
-                    "recursive": false,
-                    "isPartOfKey": false
-                },
-                {
-                    "fieldPath": "department",
-                    "nullable": false,
-                    "type": {
-                        "type": {
-                            "com.linkedin.schema.StringType": {}
-                        }
-                    },
-                    "nativeDataType": "string",
-                    "recursive": false,
-                    "isPartOfKey": false
-                },
-                {
-                    "fieldPath": "distancefromhome",
-                    "nullable": false,
-                    "type": {
-                        "type": {
-                            "com.linkedin.schema.NumberType": {}
-                        }
-                    },
-                    "nativeDataType": "integer",
-                    "recursive": false,
-                    "isPartOfKey": false
-                },
-                {
-                    "fieldPath": "education",
-                    "nullable": false,
-                    "type": {
-                        "type": {
-                            "com.linkedin.schema.NumberType": {}
-                        }
-                    },
-                    "nativeDataType": "integer",
-                    "recursive": false,
-                    "isPartOfKey": false
-                },
-                {
-                    "fieldPath": "educationfield",
-                    "nullable": false,
-                    "type": {
-                        "type": {
-                            "com.linkedin.schema.StringType": {}
-                        }
-                    },
-                    "nativeDataType": "string",
-                    "recursive": false,
-                    "isPartOfKey": false
-                },
-                {
-                    "fieldPath": "employeecount",
-                    "nullable": false,
-                    "type": {
-                        "type": {
-                            "com.linkedin.schema.NumberType": {}
-                        }
-                    },
-                    "nativeDataType": "integer",
-                    "recursive": false,
-                    "isPartOfKey": false
-                },
-                {
-                    "fieldPath": "environmentsatisfaction",
-                    "nullable": false,
-                    "type": {
-                        "type": {
-                            "com.linkedin.schema.NumberType": {}
-                        }
-                    },
-                    "nativeDataType": "integer",
-                    "recursive": false,
-                    "isPartOfKey": false
-                },
-                {
-                    "fieldPath": "gender",
-                    "nullable": false,
-                    "type": {
-                        "type": {
-                            "com.linkedin.schema.StringType": {}
-                        }
-                    },
-                    "nativeDataType": "string",
-                    "recursive": false,
-                    "isPartOfKey": false
-                },
-                {
-                    "fieldPath": "jobinvolvement",
-                    "nullable": false,
-                    "type": {
-                        "type": {
-                            "com.linkedin.schema.NumberType": {}
-                        }
-                    },
-                    "nativeDataType": "integer",
-                    "recursive": false,
-                    "isPartOfKey": false
-                },
-                {
-                    "fieldPath": "joblevel",
-                    "nullable": false,
-                    "type": {
-                        "type": {
-                            "com.linkedin.schema.NumberType": {}
-                        }
-                    },
-                    "nativeDataType": "integer",
-                    "recursive": false,
-                    "isPartOfKey": false
-                },
-                {
-                    "fieldPath": "jobrole",
-                    "nullable": false,
-                    "type": {
-                        "type": {
-                            "com.linkedin.schema.StringType": {}
-                        }
-                    },
-                    "nativeDataType": "string",
-                    "recursive": false,
-                    "isPartOfKey": false
-                },
-                {
-                    "fieldPath": "jobsatisfaction",
-                    "nullable": false,
-                    "type": {
-                        "type": {
-                            "com.linkedin.schema.NumberType": {}
-                        }
-                    },
-                    "nativeDataType": "integer",
-                    "recursive": false,
-                    "isPartOfKey": false
-                },
-                {
-                    "fieldPath": "maritalstatus",
-                    "nullable": false,
-                    "type": {
-                        "type": {
-                            "com.linkedin.schema.StringType": {}
-                        }
-                    },
-                    "nativeDataType": "string",
-                    "recursive": false,
-                    "isPartOfKey": false
-                },
-                {
-                    "fieldPath": "numcompaniesworked",
-                    "nullable": false,
-                    "type": {
-                        "type": {
-                            "com.linkedin.schema.NumberType": {}
-                        }
-                    },
-                    "nativeDataType": "integer",
-                    "recursive": false,
-                    "isPartOfKey": false
-                },
-                {
-                    "fieldPath": "over18",
-                    "nullable": false,
-                    "type": {
-                        "type": {
-                            "com.linkedin.schema.StringType": {}
-                        }
-                    },
-                    "nativeDataType": "string",
-                    "recursive": false,
-                    "isPartOfKey": false
-                },
-                {
-                    "fieldPath": "overtime",
-                    "nullable": false,
-                    "type": {
-                        "type": {
-                            "com.linkedin.schema.StringType": {}
-                        }
-                    },
-                    "nativeDataType": "string",
-                    "recursive": false,
-                    "isPartOfKey": false
-                },
-                {
-                    "fieldPath": "percentsalaryhike",
-                    "nullable": false,
-                    "type": {
-                        "type": {
-                            "com.linkedin.schema.NumberType": {}
-                        }
-                    },
-                    "nativeDataType": "integer",
-                    "recursive": false,
-                    "isPartOfKey": false
-                },
-                {
-                    "fieldPath": "performancerating",
-                    "nullable": false,
-                    "type": {
-                        "type": {
-                            "com.linkedin.schema.NumberType": {}
-                        }
-                    },
-                    "nativeDataType": "integer",
-                    "recursive": false,
-                    "isPartOfKey": false
-                },
-                {
-                    "fieldPath": "relationshipsatisfaction",
-                    "nullable": false,
-                    "type": {
-                        "type": {
-                            "com.linkedin.schema.NumberType": {}
-                        }
-                    },
-                    "nativeDataType": "integer",
-                    "recursive": false,
-                    "isPartOfKey": false
-                },
-                {
-                    "fieldPath": "standardhours",
-                    "nullable": false,
-                    "type": {
-                        "type": {
-                            "com.linkedin.schema.NumberType": {}
-                        }
-                    },
-                    "nativeDataType": "integer",
-                    "recursive": false,
-                    "isPartOfKey": false
-                },
-                {
-                    "fieldPath": "stockoptionlevel",
-                    "nullable": false,
-                    "type": {
-                        "type": {
-                            "com.linkedin.schema.NumberType": {}
-                        }
-                    },
-                    "nativeDataType": "integer",
-                    "recursive": false,
-                    "isPartOfKey": false
-                },
-                {
-                    "fieldPath": "totalworkingyears",
-                    "nullable": false,
-                    "type": {
-                        "type": {
-                            "com.linkedin.schema.NumberType": {}
-                        }
-                    },
-                    "nativeDataType": "integer",
-                    "recursive": false,
-                    "isPartOfKey": false
-                },
-                {
-                    "fieldPath": "trainingtimeslastyear",
-                    "nullable": false,
-                    "type": {
-                        "type": {
-                            "com.linkedin.schema.NumberType": {}
-                        }
-                    },
-                    "nativeDataType": "integer",
-                    "recursive": false,
-                    "isPartOfKey": false
-                },
-                {
-                    "fieldPath": "worklifebalance",
-                    "nullable": false,
-                    "type": {
-                        "type": {
-                            "com.linkedin.schema.NumberType": {}
-                        }
-                    },
-                    "nativeDataType": "integer",
-                    "recursive": false,
-                    "isPartOfKey": false
-                },
-                {
-                    "fieldPath": "yearsatcompany",
-                    "nullable": false,
-                    "type": {
-                        "type": {
-                            "com.linkedin.schema.NumberType": {}
-                        }
-                    },
-                    "nativeDataType": "integer",
-                    "recursive": false,
-                    "isPartOfKey": false
-                },
-                {
-                    "fieldPath": "yearsincurrentrole",
-                    "nullable": false,
-                    "type": {
-                        "type": {
-                            "com.linkedin.schema.NumberType": {}
-                        }
-                    },
-                    "nativeDataType": "integer",
-                    "recursive": false,
-                    "isPartOfKey": false
-                },
-                {
-                    "fieldPath": "yearssincelastpromotion",
-                    "nullable": false,
-                    "type": {
-                        "type": {
-                            "com.linkedin.schema.NumberType": {}
-                        }
-                    },
-                    "nativeDataType": "integer",
-                    "recursive": false,
-                    "isPartOfKey": false
-                },
-                {
-                    "fieldPath": "yearswithcurrmanager",
-                    "nullable": false,
-                    "type": {
-                        "type": {
-                            "com.linkedin.schema.NumberType": {}
-                        }
-                    },
-                    "nativeDataType": "integer",
-                    "recursive": false,
-                    "isPartOfKey": false
-                }
-            ]
-        }
-    },
-    "systemMetadata": {
-        "lastObserved": 1615443388097,
-        "runId": "multiple_files.json"
-    }
-},
-{
-    "entityType": "dataset",
-    "entityUrn": "urn:li:dataset:(urn:li:dataPlatform:s3,test-platform-instance.my-test-bucket/folder_a/folder_aa/folder_aaa/wa_fn_usec_hr_employee_attrition_csv.csv,DEV)",
-    "changeType": "UPSERT",
-    "aspectName": "operation",
-    "aspect": {
-        "json": {
-            "timestampMillis": 1615443388097,
-            "partitionSpec": {
-                "type": "FULL_TABLE",
-                "partition": "FULL_TABLE_SNAPSHOT"
-            },
-            "operationType": "UPDATE",
-            "lastUpdatedTimestamp": 1684552113000
-        }
-    },
-    "systemMetadata": {
-        "lastObserved": 1615443388097,
-        "runId": "multiple_files.json"
-    }
-},
-{
-    "entityType": "dataset",
-    "entityUrn": "urn:li:dataset:(urn:li:dataPlatform:s3,test-platform-instance.my-test-bucket/folder_a/folder_aa/folder_aaa/wa_fn_usec_hr_employee_attrition_csv.csv,DEV)",
-    "changeType": "UPSERT",
-    "aspectName": "container",
-    "aspect": {
-        "json": {
-            "container": "urn:li:container:de5780654849d6a18b66df2f9cb8e8d9"
-        }
-    },
-    "systemMetadata": {
-        "lastObserved": 1615443388097,
-        "runId": "multiple_files.json"
-    }
-},
-{
-    "entityType": "dataset",
-    "entityUrn": "urn:li:dataset:(urn:li:dataPlatform:s3,test-platform-instance.my-test-bucket/folder_a/folder_aa/folder_aaa/NPS.7.1.package_data_NPS.6.1_ARCN_Lakes_ChemistryData_v1_csv.csv,DEV)",
-    "changeType": "UPSERT",
-    "aspectName": "status",
-    "aspect": {
-        "json": {
-            "removed": false
-        }
-    },
-    "systemMetadata": {
-        "lastObserved": 1615443388097,
-        "runId": "multiple_files.json"
-    }
-},
-{
-    "entityType": "dataset",
-    "entityUrn": "urn:li:dataset:(urn:li:dataPlatform:s3,test-platform-instance.my-test-bucket/folder_a/folder_aa/folder_aaa/chord_progressions_avro.avro,DEV)",
-    "changeType": "UPSERT",
-    "aspectName": "status",
-    "aspect": {
-        "json": {
-            "removed": false
-        }
-    },
-    "systemMetadata": {
-        "lastObserved": 1615443388097,
-        "runId": "multiple_files.json"
-    }
-},
-{
-    "entityType": "dataset",
-    "entityUrn": "urn:li:dataset:(urn:li:dataPlatform:s3,test-platform-instance.my-test-bucket/folder_a/folder_aa/folder_aaa/chord_progressions_csv.csv,DEV)",
-    "changeType": "UPSERT",
-    "aspectName": "status",
-    "aspect": {
-        "json": {
-            "removed": false
-        }
-    },
-    "systemMetadata": {
-        "lastObserved": 1615443388097,
-        "runId": "multiple_files.json"
-    }
-},
-{
-    "entityType": "dataset",
-    "entityUrn": "urn:li:dataset:(urn:li:dataPlatform:s3,test-platform-instance.my-test-bucket/folder_a/folder_aa/folder_aaa/countries_json.json,DEV)",
-    "changeType": "UPSERT",
-    "aspectName": "status",
-    "aspect": {
-        "json": {
-            "removed": false
-        }
-    },
-    "systemMetadata": {
-        "lastObserved": 1615443388097,
-        "runId": "multiple_files.json"
-    }
-},
-{
-    "entityType": "dataset",
-    "entityUrn": "urn:li:dataset:(urn:li:dataPlatform:s3,test-platform-instance.my-test-bucket/folder_a/folder_aa/folder_aaa/food_parquet.parquet,DEV)",
-    "changeType": "UPSERT",
-    "aspectName": "status",
-    "aspect": {
-        "json": {
-            "removed": false
-        }
-    },
-    "systemMetadata": {
-        "lastObserved": 1615443388097,
-        "runId": "multiple_files.json"
-    }
-},
-{
-    "entityType": "dataset",
-    "entityUrn": "urn:li:dataset:(urn:li:dataPlatform:s3,test-platform-instance.my-test-bucket/folder_a/folder_aa/folder_aaa/small.csv,DEV)",
-    "changeType": "UPSERT",
-    "aspectName": "status",
-    "aspect": {
-        "json": {
-            "removed": false
-        }
-    },
-    "systemMetadata": {
-        "lastObserved": 1615443388097,
-        "runId": "multiple_files.json"
-    }
-},
-{
-    "entityType": "dataset",
-    "entityUrn": "urn:li:dataset:(urn:li:dataPlatform:s3,test-platform-instance.my-test-bucket/folder_a/folder_aa/folder_aaa/wa_fn_usec_hr_employee_attrition_csv.csv,DEV)",
-    "changeType": "UPSERT",
-    "aspectName": "status",
-    "aspect": {
-        "json": {
-            "removed": false
-        }
-    },
-    "systemMetadata": {
-        "lastObserved": 1615443388097,
-        "runId": "multiple_files.json"
-    }
-}
 ]