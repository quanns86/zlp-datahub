[
{
    "entityType": "container",
    "entityUrn": "urn:li:container:ab016b94aa0d75c5b9205c33260e989c",
    "changeType": "UPSERT",
    "aspectName": "containerProperties",
    "aspect": {
        "json": {
            "customProperties": {
                "platform": "clickhouse",
                "instance": "clickhousetestserver",
                "env": "PROD",
                "database": "clickhousedb"
            },
            "name": "clickhousedb"
        }
    },
    "systemMetadata": {
        "lastObserved": 1586847600000,
        "runId": "clickhouse-test"
    }
},
{
    "entityType": "container",
    "entityUrn": "urn:li:container:ab016b94aa0d75c5b9205c33260e989c",
    "changeType": "UPSERT",
    "aspectName": "status",
    "aspect": {
        "json": {
            "removed": false
        }
    },
    "systemMetadata": {
        "lastObserved": 1586847600000,
        "runId": "clickhouse-test"
    }
},
{
    "entityType": "container",
    "entityUrn": "urn:li:container:ab016b94aa0d75c5b9205c33260e989c",
    "changeType": "UPSERT",
    "aspectName": "dataPlatformInstance",
    "aspect": {
<<<<<<< HEAD
        "value": "{\"platform\": \"urn:li:dataPlatform:clickhouse\", \"instance\": \"urn:li:dataPlatformInstance:(urn:li:dataPlatform:clickhouse,clickhousetestserver)\"}",
        "contentType": "application/json"
=======
        "json": {
            "platform": "urn:li:dataPlatform:clickhouse",
            "instance": "urn:li:dataPlatformInstance:(urn:li:dataPlatform:clickhouse,clickhousetestserver)"
        }
>>>>>>> 5fc6601d
    },
    "systemMetadata": {
        "lastObserved": 1586847600000,
        "runId": "clickhouse-test"
    }
},
{
    "entityType": "container",
    "entityUrn": "urn:li:container:ab016b94aa0d75c5b9205c33260e989c",
    "changeType": "UPSERT",
    "aspectName": "subTypes",
    "aspect": {
        "json": {
            "typeNames": [
                "Database"
            ]
        }
    },
    "systemMetadata": {
        "lastObserved": 1586847600000,
        "runId": "clickhouse-test"
    }
},
{
    "entityType": "container",
    "entityUrn": "urn:li:container:1154d1da73a95376c9f33f47694cf1de",
    "changeType": "UPSERT",
    "aspectName": "containerProperties",
    "aspect": {
        "json": {
            "customProperties": {
                "platform": "clickhouse",
                "instance": "clickhousetestserver",
                "env": "PROD",
                "database": "clickhousedb",
                "schema": "db1"
            },
            "name": "db1"
        }
    },
    "systemMetadata": {
        "lastObserved": 1586847600000,
        "runId": "clickhouse-test"
    }
},
{
    "entityType": "container",
    "entityUrn": "urn:li:container:1154d1da73a95376c9f33f47694cf1de",
    "changeType": "UPSERT",
    "aspectName": "status",
    "aspect": {
        "json": {
            "removed": false
        }
    },
    "systemMetadata": {
        "lastObserved": 1586847600000,
        "runId": "clickhouse-test"
    }
},
{
    "entityType": "container",
    "entityUrn": "urn:li:container:1154d1da73a95376c9f33f47694cf1de",
    "changeType": "UPSERT",
    "aspectName": "dataPlatformInstance",
    "aspect": {
<<<<<<< HEAD
        "value": "{\"platform\": \"urn:li:dataPlatform:clickhouse\", \"instance\": \"urn:li:dataPlatformInstance:(urn:li:dataPlatform:clickhouse,clickhousetestserver)\"}",
        "contentType": "application/json"
=======
        "json": {
            "platform": "urn:li:dataPlatform:clickhouse",
            "instance": "urn:li:dataPlatformInstance:(urn:li:dataPlatform:clickhouse,clickhousetestserver)"
        }
>>>>>>> 5fc6601d
    },
    "systemMetadata": {
        "lastObserved": 1586847600000,
        "runId": "clickhouse-test"
    }
},
{
    "entityType": "container",
    "entityUrn": "urn:li:container:1154d1da73a95376c9f33f47694cf1de",
    "changeType": "UPSERT",
    "aspectName": "subTypes",
    "aspect": {
        "json": {
            "typeNames": [
                "Schema"
            ]
        }
    },
    "systemMetadata": {
        "lastObserved": 1586847600000,
        "runId": "clickhouse-test"
    }
},
{
    "entityType": "container",
    "entityUrn": "urn:li:container:1154d1da73a95376c9f33f47694cf1de",
    "changeType": "UPSERT",
    "aspectName": "container",
    "aspect": {
        "json": {
            "container": "urn:li:container:ab016b94aa0d75c5b9205c33260e989c"
        }
    },
    "systemMetadata": {
        "lastObserved": 1586847600000,
        "runId": "clickhouse-test"
    }
},
{
    "entityType": "dataset",
    "entityUrn": "urn:li:dataset:(urn:li:dataPlatform:clickhouse,clickhousetestserver.db1.mv_target_table,PROD)",
    "changeType": "UPSERT",
    "aspectName": "container",
    "aspect": {
        "json": {
            "container": "urn:li:container:1154d1da73a95376c9f33f47694cf1de"
        }
    },
    "systemMetadata": {
        "lastObserved": 1586847600000,
        "runId": "clickhouse-test"
    }
},
{
    "entityType": "dataset",
    "entityUrn": "urn:li:dataset:(urn:li:dataPlatform:clickhouse,clickhousetestserver.db1.mv_target_table,PROD)",
    "changeType": "UPSERT",
    "aspectName": "upstreamLineage",
    "aspect": {
        "json": {
            "upstreams": [
                {
                    "auditStamp": {
                        "time": 0,
                        "actor": "urn:li:corpuser:unknown"
                    },
                    "dataset": "urn:li:dataset:(urn:li:dataPlatform:clickhouse,clickhousetestserver.db1.mv_with_target_table,PROD)",
                    "type": "TRANSFORMED"
                }
            ]
        }
    },
    "systemMetadata": {
        "lastObserved": 1586847600000,
        "runId": "clickhouse-test"
    }
},
{
    "proposedSnapshot": {
        "com.linkedin.pegasus2avro.metadata.snapshot.DatasetSnapshot": {
            "urn": "urn:li:dataset:(urn:li:dataPlatform:clickhouse,clickhousetestserver.db1.mv_target_table,PROD)",
            "aspects": [
                {
                    "com.linkedin.pegasus2avro.common.Status": {
                        "removed": false
                    }
                },
                {
                    "com.linkedin.pegasus2avro.dataset.DatasetProperties": {
                        "customProperties": {
                            "engine": "MergeTree",
                            "partition_key": "",
                            "sorting_key": "col_Int64",
                            "primary_key": "col_Int64",
                            "sampling_key": "",
                            "storage_policy": "default",
<<<<<<< HEAD
                            "metadata_modification_time": "2022-10-13 04:56:28",
                            "total_rows": "10",
                            "total_bytes": "671",
                            "data_paths": "['/var/lib/clickhouse/store/f12/f12ef1cd-d030-4ce1-aa00-2abe38a0af22/']",
                            "metadata_path": "/var/lib/clickhouse/store/1df/1df0ba79-5a9d-4f93-8462-1e7056c3aea5/mv_target_table.sql"
=======
                            "metadata_modification_time": "2023-05-11 23:34:18",
                            "total_rows": "10",
                            "total_bytes": "671",
                            "data_paths": "['/var/lib/clickhouse/store/689/689251e9-d514-4a89-ac7b-14857a8a395a/']",
                            "metadata_path": "/var/lib/clickhouse/store/bf5/bf553974-954c-4cca-8a8f-c56557cdcfe0/mv_target_table.sql"
>>>>>>> 5fc6601d
                        },
                        "name": "mv_target_table",
                        "description": "This is target table for materialized view",
                        "tags": []
                    }
                },
                {
                    "com.linkedin.pegasus2avro.schema.SchemaMetadata": {
                        "schemaName": "db1.mv_target_table",
                        "platform": "urn:li:dataPlatform:clickhouse",
                        "version": 0,
                        "created": {
                            "time": 0,
                            "actor": "urn:li:corpuser:unknown"
                        },
                        "lastModified": {
                            "time": 0,
                            "actor": "urn:li:corpuser:unknown"
                        },
                        "hash": "",
                        "platformSchema": {
                            "com.linkedin.pegasus2avro.schema.MySqlDDL": {
                                "tableSchema": ""
                            }
                        },
                        "fields": [
                            {
                                "fieldPath": "col_DateTime",
                                "nullable": false,
                                "description": "",
                                "type": {
                                    "type": {
                                        "com.linkedin.pegasus2avro.schema.TimeType": {}
                                    }
                                },
                                "nativeDataType": "DateTime",
                                "recursive": false,
                                "isPartOfKey": false
                            },
                            {
                                "fieldPath": "col_Int64",
                                "nullable": false,
                                "description": "",
                                "type": {
                                    "type": {
                                        "com.linkedin.pegasus2avro.schema.NumberType": {}
                                    }
                                },
                                "nativeDataType": "Int64",
                                "recursive": false,
                                "isPartOfKey": false
                            },
                            {
                                "fieldPath": "col_Float64",
                                "nullable": false,
                                "description": "",
                                "type": {
                                    "type": {
                                        "com.linkedin.pegasus2avro.schema.NumberType": {}
                                    }
                                },
                                "nativeDataType": "Float64",
                                "recursive": false,
                                "isPartOfKey": false
                            },
                            {
                                "fieldPath": "col_Decimal64",
                                "nullable": false,
                                "description": "",
                                "type": {
                                    "type": {
                                        "com.linkedin.pegasus2avro.schema.NumberType": {}
                                    }
                                },
                                "nativeDataType": "Decimal(18, 5)",
                                "recursive": false,
                                "isPartOfKey": false
                            },
                            {
                                "fieldPath": "col_String",
                                "nullable": true,
                                "description": "",
                                "type": {
                                    "type": {
                                        "com.linkedin.pegasus2avro.schema.StringType": {}
                                    }
                                },
                                "nativeDataType": "Nullable(String)",
                                "recursive": false,
                                "isPartOfKey": false
                            }
                        ]
                    }
                }
            ]
        }
    },
    "systemMetadata": {
        "lastObserved": 1586847600000,
        "runId": "clickhouse-test"
    }
},
{
    "entityType": "dataset",
    "entityUrn": "urn:li:dataset:(urn:li:dataPlatform:clickhouse,clickhousetestserver.db1.mv_target_table,PROD)",
    "changeType": "UPSERT",
    "aspectName": "dataPlatformInstance",
    "aspect": {
        "json": {
            "platform": "urn:li:dataPlatform:clickhouse",
            "instance": "urn:li:dataPlatformInstance:(urn:li:dataPlatform:clickhouse,clickhousetestserver)"
        }
    },
    "systemMetadata": {
        "lastObserved": 1586847600000,
        "runId": "clickhouse-test"
    }
},
{
    "entityType": "dataset",
    "entityUrn": "urn:li:dataset:(urn:li:dataPlatform:clickhouse,clickhousetestserver.db1.mv_target_table,PROD)",
    "changeType": "UPSERT",
    "aspectName": "subTypes",
    "aspect": {
        "json": {
            "typeNames": [
                "Table"
            ]
        }
    },
    "systemMetadata": {
        "lastObserved": 1586847600000,
        "runId": "clickhouse-test"
    }
},
{
    "entityType": "dataset",
    "entityUrn": "urn:li:dataset:(urn:li:dataPlatform:clickhouse,clickhousetestserver.db1.test_data_types,PROD)",
    "changeType": "UPSERT",
    "aspectName": "container",
    "aspect": {
        "json": {
            "container": "urn:li:container:1154d1da73a95376c9f33f47694cf1de"
        }
    },
    "systemMetadata": {
        "lastObserved": 1586847600000,
        "runId": "clickhouse-test"
    }
},
{
    "proposedSnapshot": {
        "com.linkedin.pegasus2avro.metadata.snapshot.DatasetSnapshot": {
            "urn": "urn:li:dataset:(urn:li:dataPlatform:clickhouse,clickhousetestserver.db1.test_data_types,PROD)",
            "aspects": [
                {
                    "com.linkedin.pegasus2avro.common.Status": {
                        "removed": false
                    }
                },
                {
                    "com.linkedin.pegasus2avro.dataset.DatasetProperties": {
                        "customProperties": {
                            "engine": "MergeTree",
                            "partition_key": "",
                            "sorting_key": "",
                            "primary_key": "",
                            "sampling_key": "",
                            "storage_policy": "default",
<<<<<<< HEAD
                            "metadata_modification_time": "2022-10-13 04:56:28",
                            "total_rows": "0",
                            "total_bytes": "0",
                            "data_paths": "['/var/lib/clickhouse/store/938/9383ca3f-c98e-4240-9e0d-0f32939d170b/']",
                            "metadata_path": "/var/lib/clickhouse/store/1df/1df0ba79-5a9d-4f93-8462-1e7056c3aea5/test_data_types.sql"
=======
                            "metadata_modification_time": "2023-05-11 23:34:18",
                            "total_rows": "0",
                            "total_bytes": "0",
                            "data_paths": "['/var/lib/clickhouse/store/1bb/1bb7aa71-5c5e-426b-ba29-a12b800e6dcf/']",
                            "metadata_path": "/var/lib/clickhouse/store/bf5/bf553974-954c-4cca-8a8f-c56557cdcfe0/test_data_types.sql"
>>>>>>> 5fc6601d
                        },
                        "name": "test_data_types",
                        "description": "This table has basic types",
                        "tags": []
                    }
                },
                {
                    "com.linkedin.pegasus2avro.schema.SchemaMetadata": {
                        "schemaName": "db1.test_data_types",
                        "platform": "urn:li:dataPlatform:clickhouse",
                        "version": 0,
                        "created": {
                            "time": 0,
                            "actor": "urn:li:corpuser:unknown"
                        },
                        "lastModified": {
                            "time": 0,
                            "actor": "urn:li:corpuser:unknown"
                        },
                        "hash": "",
                        "platformSchema": {
                            "com.linkedin.pegasus2avro.schema.MySqlDDL": {
                                "tableSchema": ""
                            }
                        },
                        "fields": [
                            {
                                "fieldPath": "col_Array",
                                "nullable": false,
                                "description": "",
                                "type": {
                                    "type": {
                                        "com.linkedin.pegasus2avro.schema.ArrayType": {}
                                    }
                                },
                                "nativeDataType": "Array(String)",
                                "recursive": false,
                                "isPartOfKey": false
                            },
                            {
                                "fieldPath": "col_Bool",
                                "nullable": false,
                                "description": "https://github.com/ClickHouse/ClickHouse/pull/31072",
                                "type": {
                                    "type": {
                                        "com.linkedin.pegasus2avro.schema.BooleanType": {}
                                    }
                                },
                                "nativeDataType": "Bool",
                                "recursive": false,
                                "isPartOfKey": false
                            },
                            {
                                "fieldPath": "col_Date",
                                "nullable": false,
                                "description": "",
                                "type": {
                                    "type": {
                                        "com.linkedin.pegasus2avro.schema.DateType": {}
                                    }
                                },
                                "nativeDataType": "Date",
                                "recursive": false,
                                "isPartOfKey": false
                            },
                            {
                                "fieldPath": "col_Date32",
                                "nullable": false,
                                "description": "this type was added in ClickHouse v21.9",
                                "type": {
                                    "type": {
                                        "com.linkedin.pegasus2avro.schema.DateType": {}
                                    }
                                },
                                "nativeDataType": "Date32",
                                "recursive": false,
                                "isPartOfKey": false
                            },
                            {
                                "fieldPath": "col_DateTime",
                                "nullable": false,
                                "description": "",
                                "type": {
                                    "type": {
                                        "com.linkedin.pegasus2avro.schema.TimeType": {}
                                    }
                                },
                                "nativeDataType": "DateTime",
                                "recursive": false,
                                "isPartOfKey": false
                            },
                            {
                                "fieldPath": "col_DatetimeTZ",
                                "nullable": false,
                                "description": "",
                                "type": {
                                    "type": {
                                        "com.linkedin.pegasus2avro.schema.NullType": {}
                                    }
                                },
                                "nativeDataType": "DateTime('Europe/Berlin')",
                                "recursive": false,
                                "isPartOfKey": false
                            },
                            {
                                "fieldPath": "col_DateTime32",
                                "nullable": false,
                                "description": "",
                                "type": {
                                    "type": {
                                        "com.linkedin.pegasus2avro.schema.TimeType": {}
                                    }
                                },
                                "nativeDataType": "DateTime",
                                "recursive": false,
                                "isPartOfKey": false
                            },
                            {
                                "fieldPath": "col_DateTime64",
                                "nullable": false,
                                "description": "",
                                "type": {
                                    "type": {
                                        "com.linkedin.pegasus2avro.schema.TimeType": {}
                                    }
                                },
                                "nativeDataType": "DateTime64(3)",
                                "recursive": false,
                                "isPartOfKey": false
                            },
                            {
                                "fieldPath": "col_DateTime64TZ",
                                "nullable": false,
                                "description": "",
                                "type": {
                                    "type": {
                                        "com.linkedin.pegasus2avro.schema.NullType": {}
                                    }
                                },
                                "nativeDataType": "DateTime64(2, 'Europe/Berlin')",
                                "recursive": false,
                                "isPartOfKey": false
                            },
                            {
                                "fieldPath": "col_Decimal",
                                "nullable": false,
                                "description": "",
                                "type": {
                                    "type": {
                                        "com.linkedin.pegasus2avro.schema.NumberType": {}
                                    }
                                },
                                "nativeDataType": "Decimal(2, 1)",
                                "recursive": false,
                                "isPartOfKey": false
                            },
                            {
                                "fieldPath": "col_Decimal128",
                                "nullable": false,
                                "description": "",
                                "type": {
                                    "type": {
                                        "com.linkedin.pegasus2avro.schema.NumberType": {}
                                    }
                                },
                                "nativeDataType": "Decimal(38, 2)",
                                "recursive": false,
                                "isPartOfKey": false
                            },
                            {
                                "fieldPath": "col_Decimal256",
                                "nullable": false,
                                "description": "",
                                "type": {
                                    "type": {
                                        "com.linkedin.pegasus2avro.schema.NumberType": {}
                                    }
                                },
                                "nativeDataType": "Decimal(76, 3)",
                                "recursive": false,
                                "isPartOfKey": false
                            },
                            {
                                "fieldPath": "col_Decimal32",
                                "nullable": false,
                                "description": "",
                                "type": {
                                    "type": {
                                        "com.linkedin.pegasus2avro.schema.NumberType": {}
                                    }
                                },
                                "nativeDataType": "Decimal(9, 4)",
                                "recursive": false,
                                "isPartOfKey": false
                            },
                            {
                                "fieldPath": "col_Decimal64",
                                "nullable": false,
                                "description": "",
                                "type": {
                                    "type": {
                                        "com.linkedin.pegasus2avro.schema.NumberType": {}
                                    }
                                },
                                "nativeDataType": "Decimal(18, 5)",
                                "recursive": false,
                                "isPartOfKey": false
                            },
                            {
                                "fieldPath": "col_Enum",
                                "nullable": false,
                                "description": "",
                                "type": {
                                    "type": {
                                        "com.linkedin.pegasus2avro.schema.EnumType": {}
                                    }
                                },
                                "nativeDataType": "Enum8('hello' = 1, 'world' = 2)",
                                "recursive": false,
                                "isPartOfKey": false
                            },
                            {
                                "fieldPath": "col_Enum16",
                                "nullable": false,
                                "description": "",
                                "type": {
                                    "type": {
                                        "com.linkedin.pegasus2avro.schema.EnumType": {}
                                    }
                                },
                                "nativeDataType": "Enum16('hello' = 1, 'world' = 2)",
                                "recursive": false,
                                "isPartOfKey": false
                            },
                            {
                                "fieldPath": "col_Enum8",
                                "nullable": false,
                                "description": "",
                                "type": {
                                    "type": {
                                        "com.linkedin.pegasus2avro.schema.EnumType": {}
                                    }
                                },
                                "nativeDataType": "Enum8('hello' = 1, 'world' = 2)",
                                "recursive": false,
                                "isPartOfKey": false
                            },
                            {
                                "fieldPath": "col_FixedString",
                                "nullable": false,
                                "description": "",
                                "type": {
                                    "type": {
                                        "com.linkedin.pegasus2avro.schema.StringType": {}
                                    }
                                },
                                "nativeDataType": "FixedString(128)",
                                "recursive": false,
                                "isPartOfKey": false
                            },
                            {
                                "fieldPath": "col_Float32",
                                "nullable": false,
                                "description": "",
                                "type": {
                                    "type": {
                                        "com.linkedin.pegasus2avro.schema.NumberType": {}
                                    }
                                },
                                "nativeDataType": "Float32",
                                "recursive": false,
                                "isPartOfKey": false
                            },
                            {
                                "fieldPath": "col_Float64",
                                "nullable": false,
                                "description": "",
                                "type": {
                                    "type": {
                                        "com.linkedin.pegasus2avro.schema.NumberType": {}
                                    }
                                },
                                "nativeDataType": "Float64",
                                "recursive": false,
                                "isPartOfKey": false
                            },
                            {
                                "fieldPath": "col_IPv4",
                                "nullable": false,
                                "description": "",
                                "type": {
                                    "type": {
                                        "com.linkedin.pegasus2avro.schema.NumberType": {}
                                    }
                                },
                                "nativeDataType": "IPv4",
                                "recursive": false,
                                "isPartOfKey": false
                            },
                            {
                                "fieldPath": "col_IPv6",
                                "nullable": false,
                                "description": "",
                                "type": {
                                    "type": {
                                        "com.linkedin.pegasus2avro.schema.StringType": {}
                                    }
                                },
                                "nativeDataType": "IPv6",
                                "recursive": false,
                                "isPartOfKey": false
                            },
                            {
                                "fieldPath": "col_Int128",
                                "nullable": false,
                                "description": "",
                                "type": {
                                    "type": {
                                        "com.linkedin.pegasus2avro.schema.NumberType": {}
                                    }
                                },
                                "nativeDataType": "Int128",
                                "recursive": false,
                                "isPartOfKey": false
                            },
                            {
                                "fieldPath": "col_Int16",
                                "nullable": false,
                                "description": "",
                                "type": {
                                    "type": {
                                        "com.linkedin.pegasus2avro.schema.NumberType": {}
                                    }
                                },
                                "nativeDataType": "Int16",
                                "recursive": false,
                                "isPartOfKey": false
                            },
                            {
                                "fieldPath": "col_Int256",
                                "nullable": false,
                                "description": "",
                                "type": {
                                    "type": {
                                        "com.linkedin.pegasus2avro.schema.NumberType": {}
                                    }
                                },
                                "nativeDataType": "Int256",
                                "recursive": false,
                                "isPartOfKey": false
                            },
                            {
                                "fieldPath": "col_Int32",
                                "nullable": false,
                                "description": "",
                                "type": {
                                    "type": {
                                        "com.linkedin.pegasus2avro.schema.NumberType": {}
                                    }
                                },
                                "nativeDataType": "Int32",
                                "recursive": false,
                                "isPartOfKey": false
                            },
                            {
                                "fieldPath": "col_Int64",
                                "nullable": false,
                                "description": "",
                                "type": {
                                    "type": {
                                        "com.linkedin.pegasus2avro.schema.NumberType": {}
                                    }
                                },
                                "nativeDataType": "Int64",
                                "recursive": false,
                                "isPartOfKey": false
                            },
                            {
                                "fieldPath": "col_Int8",
                                "nullable": false,
                                "description": "",
                                "type": {
                                    "type": {
                                        "com.linkedin.pegasus2avro.schema.NumberType": {}
                                    }
                                },
                                "nativeDataType": "Int8",
                                "recursive": false,
                                "isPartOfKey": false
                            },
                            {
                                "fieldPath": "col_Map",
                                "nullable": false,
                                "description": "",
                                "type": {
                                    "type": {
                                        "com.linkedin.pegasus2avro.schema.MapType": {}
                                    }
                                },
                                "nativeDataType": "Map(String, Nullable(UInt64))",
                                "recursive": false,
                                "isPartOfKey": false
                            },
                            {
                                "fieldPath": "col_String",
                                "nullable": false,
                                "description": "",
                                "type": {
                                    "type": {
                                        "com.linkedin.pegasus2avro.schema.StringType": {}
                                    }
                                },
                                "nativeDataType": "String",
                                "recursive": false,
                                "isPartOfKey": false
                            },
                            {
                                "fieldPath": "col_Tuple",
                                "nullable": false,
                                "description": "",
                                "type": {
                                    "type": {
                                        "com.linkedin.pegasus2avro.schema.UnionType": {}
                                    }
                                },
                                "nativeDataType": "Tuple(UInt8, Array(String))",
                                "recursive": false,
                                "isPartOfKey": false
                            },
                            {
                                "fieldPath": "col_UInt128",
                                "nullable": false,
                                "description": "",
                                "type": {
                                    "type": {
                                        "com.linkedin.pegasus2avro.schema.NumberType": {}
                                    }
                                },
                                "nativeDataType": "UInt128",
                                "recursive": false,
                                "isPartOfKey": false
                            },
                            {
                                "fieldPath": "col_UInt16",
                                "nullable": false,
                                "description": "",
                                "type": {
                                    "type": {
                                        "com.linkedin.pegasus2avro.schema.NumberType": {}
                                    }
                                },
                                "nativeDataType": "UInt16",
                                "recursive": false,
                                "isPartOfKey": false
                            },
                            {
                                "fieldPath": "col_UInt256",
                                "nullable": false,
                                "description": "",
                                "type": {
                                    "type": {
                                        "com.linkedin.pegasus2avro.schema.NumberType": {}
                                    }
                                },
                                "nativeDataType": "UInt256",
                                "recursive": false,
                                "isPartOfKey": false
                            },
                            {
                                "fieldPath": "col_UInt32",
                                "nullable": false,
                                "description": "",
                                "type": {
                                    "type": {
                                        "com.linkedin.pegasus2avro.schema.NumberType": {}
                                    }
                                },
                                "nativeDataType": "UInt32",
                                "recursive": false,
                                "isPartOfKey": false
                            },
                            {
                                "fieldPath": "col_UInt64",
                                "nullable": false,
                                "description": "",
                                "type": {
                                    "type": {
                                        "com.linkedin.pegasus2avro.schema.NumberType": {}
                                    }
                                },
                                "nativeDataType": "UInt64",
                                "recursive": false,
                                "isPartOfKey": false
                            },
                            {
                                "fieldPath": "col_UInt8",
                                "nullable": false,
                                "description": "",
                                "type": {
                                    "type": {
                                        "com.linkedin.pegasus2avro.schema.NumberType": {}
                                    }
                                },
                                "nativeDataType": "UInt8",
                                "recursive": false,
                                "isPartOfKey": false
                            },
                            {
                                "fieldPath": "col_UUID",
                                "nullable": false,
                                "description": "",
                                "type": {
                                    "type": {
                                        "com.linkedin.pegasus2avro.schema.StringType": {}
                                    }
                                },
                                "nativeDataType": "UUID",
                                "recursive": false,
                                "isPartOfKey": false
                            }
                        ]
                    }
                }
            ]
        }
    },
    "systemMetadata": {
        "lastObserved": 1586847600000,
        "runId": "clickhouse-test"
    }
},
{
    "entityType": "dataset",
    "entityUrn": "urn:li:dataset:(urn:li:dataPlatform:clickhouse,clickhousetestserver.db1.test_data_types,PROD)",
    "changeType": "UPSERT",
    "aspectName": "dataPlatformInstance",
    "aspect": {
        "json": {
            "platform": "urn:li:dataPlatform:clickhouse",
            "instance": "urn:li:dataPlatformInstance:(urn:li:dataPlatform:clickhouse,clickhousetestserver)"
        }
    },
    "systemMetadata": {
        "lastObserved": 1586847600000,
        "runId": "clickhouse-test"
    }
},
{
    "entityType": "dataset",
    "entityUrn": "urn:li:dataset:(urn:li:dataPlatform:clickhouse,clickhousetestserver.db1.test_data_types,PROD)",
    "changeType": "UPSERT",
    "aspectName": "subTypes",
    "aspect": {
        "json": {
            "typeNames": [
                "Table"
            ]
        }
    },
    "systemMetadata": {
        "lastObserved": 1586847600000,
        "runId": "clickhouse-test"
    }
},
{
    "entityType": "dataset",
    "entityUrn": "urn:li:dataset:(urn:li:dataPlatform:clickhouse,clickhousetestserver.db1.test_dict,PROD)",
    "changeType": "UPSERT",
    "aspectName": "container",
    "aspect": {
        "json": {
            "container": "urn:li:container:1154d1da73a95376c9f33f47694cf1de"
        }
    },
    "systemMetadata": {
        "lastObserved": 1586847600000,
        "runId": "clickhouse-test"
    }
},
{
    "entityType": "dataset",
    "entityUrn": "urn:li:dataset:(urn:li:dataPlatform:clickhouse,clickhousetestserver.db1.test_dict,PROD)",
    "changeType": "UPSERT",
    "aspectName": "upstreamLineage",
    "aspect": {
        "json": {
            "upstreams": [
                {
                    "auditStamp": {
                        "time": 0,
                        "actor": "urn:li:corpuser:unknown"
                    },
                    "dataset": "urn:li:dataset:(urn:li:dataPlatform:clickhouse,clickhousetestserver.db1.test_data_types,PROD)",
                    "type": "COPY"
                }
            ]
        }
    },
    "systemMetadata": {
        "lastObserved": 1586847600000,
        "runId": "clickhouse-test"
    }
},
{
    "proposedSnapshot": {
        "com.linkedin.pegasus2avro.metadata.snapshot.DatasetSnapshot": {
            "urn": "urn:li:dataset:(urn:li:dataPlatform:clickhouse,clickhousetestserver.db1.test_dict,PROD)",
            "aspects": [
                {
                    "com.linkedin.pegasus2avro.common.Status": {
                        "removed": false
                    }
                },
                {
                    "com.linkedin.pegasus2avro.dataset.DatasetProperties": {
                        "customProperties": {
                            "engine": "Dictionary",
                            "partition_key": "",
                            "sorting_key": "",
                            "primary_key": "",
                            "sampling_key": "",
                            "storage_policy": "",
<<<<<<< HEAD
                            "metadata_modification_time": "2022-10-13 04:56:28",
                            "total_rows": "None",
                            "total_bytes": "None",
                            "data_paths": "[]",
                            "metadata_path": "/var/lib/clickhouse/store/1df/1df0ba79-5a9d-4f93-8462-1e7056c3aea5/test_dict.sql"
=======
                            "metadata_modification_time": "2023-05-11 23:34:18",
                            "total_rows": "None",
                            "total_bytes": "None",
                            "data_paths": "[]",
                            "metadata_path": "/var/lib/clickhouse/store/bf5/bf553974-954c-4cca-8a8f-c56557cdcfe0/test_dict.sql"
>>>>>>> 5fc6601d
                        },
                        "name": "test_dict",
                        "description": "",
                        "tags": []
                    }
                },
                {
                    "com.linkedin.pegasus2avro.schema.SchemaMetadata": {
                        "schemaName": "db1.test_dict",
                        "platform": "urn:li:dataPlatform:clickhouse",
                        "version": 0,
                        "created": {
                            "time": 0,
                            "actor": "urn:li:corpuser:unknown"
                        },
                        "lastModified": {
                            "time": 0,
                            "actor": "urn:li:corpuser:unknown"
                        },
                        "hash": "",
                        "platformSchema": {
                            "com.linkedin.pegasus2avro.schema.MySqlDDL": {
                                "tableSchema": ""
                            }
                        },
                        "fields": [
                            {
                                "fieldPath": "col_Int64",
                                "nullable": false,
                                "description": "",
                                "type": {
                                    "type": {
                                        "com.linkedin.pegasus2avro.schema.NumberType": {}
                                    }
                                },
                                "nativeDataType": "UInt64",
                                "recursive": false,
                                "isPartOfKey": false
                            },
                            {
                                "fieldPath": "col_String",
                                "nullable": false,
                                "description": "",
                                "type": {
                                    "type": {
                                        "com.linkedin.pegasus2avro.schema.StringType": {}
                                    }
                                },
                                "nativeDataType": "String",
                                "recursive": false,
                                "isPartOfKey": false
                            }
                        ]
                    }
                }
            ]
        }
    },
    "systemMetadata": {
        "lastObserved": 1586847600000,
        "runId": "clickhouse-test"
    }
},
{
    "entityType": "dataset",
    "entityUrn": "urn:li:dataset:(urn:li:dataPlatform:clickhouse,clickhousetestserver.db1.test_dict,PROD)",
    "changeType": "UPSERT",
    "aspectName": "dataPlatformInstance",
    "aspect": {
        "json": {
            "platform": "urn:li:dataPlatform:clickhouse",
            "instance": "urn:li:dataPlatformInstance:(urn:li:dataPlatform:clickhouse,clickhousetestserver)"
        }
    },
    "systemMetadata": {
        "lastObserved": 1586847600000,
        "runId": "clickhouse-test"
    }
},
{
    "entityType": "dataset",
    "entityUrn": "urn:li:dataset:(urn:li:dataPlatform:clickhouse,clickhousetestserver.db1.test_dict,PROD)",
    "changeType": "UPSERT",
    "aspectName": "subTypes",
    "aspect": {
        "json": {
            "typeNames": [
                "Table"
            ]
        }
    },
    "systemMetadata": {
        "lastObserved": 1586847600000,
        "runId": "clickhouse-test"
    }
},
{
    "entityType": "dataset",
    "entityUrn": "urn:li:dataset:(urn:li:dataPlatform:clickhouse,clickhousetestserver.db1.test_nested_data_types,PROD)",
    "changeType": "UPSERT",
    "aspectName": "container",
    "aspect": {
        "json": {
            "container": "urn:li:container:1154d1da73a95376c9f33f47694cf1de"
        }
    },
    "systemMetadata": {
        "lastObserved": 1586847600000,
        "runId": "clickhouse-test"
    }
},
{
    "proposedSnapshot": {
        "com.linkedin.pegasus2avro.metadata.snapshot.DatasetSnapshot": {
            "urn": "urn:li:dataset:(urn:li:dataPlatform:clickhouse,clickhousetestserver.db1.test_nested_data_types,PROD)",
            "aspects": [
                {
                    "com.linkedin.pegasus2avro.common.Status": {
                        "removed": false
                    }
                },
                {
                    "com.linkedin.pegasus2avro.dataset.DatasetProperties": {
                        "customProperties": {
                            "engine": "MergeTree",
                            "partition_key": "",
                            "sorting_key": "",
                            "primary_key": "",
                            "sampling_key": "",
                            "storage_policy": "default",
<<<<<<< HEAD
                            "metadata_modification_time": "2022-10-13 04:56:28",
                            "total_rows": "0",
                            "total_bytes": "0",
                            "data_paths": "['/var/lib/clickhouse/store/f7f/f7f15fe6-10cc-45d6-928e-6eb4ecc7a502/']",
                            "metadata_path": "/var/lib/clickhouse/store/1df/1df0ba79-5a9d-4f93-8462-1e7056c3aea5/test_nested_data_types.sql"
=======
                            "metadata_modification_time": "2023-05-11 23:34:18",
                            "total_rows": "0",
                            "total_bytes": "0",
                            "data_paths": "['/var/lib/clickhouse/store/531/531fc424-a69b-4d7c-8b4c-a7dbbc2e919f/']",
                            "metadata_path": "/var/lib/clickhouse/store/bf5/bf553974-954c-4cca-8a8f-c56557cdcfe0/test_nested_data_types.sql"
>>>>>>> 5fc6601d
                        },
                        "name": "test_nested_data_types",
                        "description": "This table has nested types",
                        "tags": []
                    }
                },
                {
                    "com.linkedin.pegasus2avro.schema.SchemaMetadata": {
                        "schemaName": "db1.test_nested_data_types",
                        "platform": "urn:li:dataPlatform:clickhouse",
                        "version": 0,
                        "created": {
                            "time": 0,
                            "actor": "urn:li:corpuser:unknown"
                        },
                        "lastModified": {
                            "time": 0,
                            "actor": "urn:li:corpuser:unknown"
                        },
                        "hash": "",
                        "platformSchema": {
                            "com.linkedin.pegasus2avro.schema.MySqlDDL": {
                                "tableSchema": ""
                            }
                        },
                        "fields": [
                            {
                                "fieldPath": "col_ArrayArrayInt",
                                "nullable": false,
                                "description": "this is a comment",
                                "type": {
                                    "type": {
                                        "com.linkedin.pegasus2avro.schema.ArrayType": {}
                                    }
                                },
                                "nativeDataType": "Array(Array(Int8))",
                                "recursive": false,
                                "isPartOfKey": false
                            },
                            {
                                "fieldPath": "col_LowCardinality",
                                "nullable": false,
                                "description": "",
                                "type": {
                                    "type": {
                                        "com.linkedin.pegasus2avro.schema.StringType": {}
                                    }
                                },
                                "nativeDataType": "LowCardinality(String)",
                                "recursive": false,
                                "isPartOfKey": false
                            },
                            {
                                "fieldPath": "col_AggregateFunction",
                                "nullable": false,
                                "description": "",
                                "type": {
                                    "type": {
                                        "com.linkedin.pegasus2avro.schema.NullType": {}
                                    }
                                },
                                "nativeDataType": "AggregateFunction(avg, Float64)",
                                "recursive": false,
                                "isPartOfKey": false
                            },
                            {
                                "fieldPath": "col_SimpleAggregateFunction",
                                "nullable": false,
                                "description": "",
                                "type": {
                                    "type": {
                                        "com.linkedin.pegasus2avro.schema.NullType": {}
                                    }
                                },
                                "nativeDataType": "SimpleAggregateFunction(max, Decimal(38, 7))",
                                "recursive": false,
                                "isPartOfKey": false
                            },
                            {
                                "fieldPath": "col_Nested.c1",
                                "nullable": false,
                                "description": "",
                                "type": {
                                    "type": {
                                        "com.linkedin.pegasus2avro.schema.ArrayType": {}
                                    }
                                },
                                "nativeDataType": "Array(UInt32)",
                                "recursive": false,
                                "isPartOfKey": false
                            },
                            {
                                "fieldPath": "col_Nested.c2",
                                "nullable": false,
                                "description": "",
                                "type": {
                                    "type": {
                                        "com.linkedin.pegasus2avro.schema.ArrayType": {}
                                    }
                                },
                                "nativeDataType": "Array(UInt64)",
                                "recursive": false,
                                "isPartOfKey": false
                            },
                            {
                                "fieldPath": "col_Nested.c3.c4",
                                "nullable": false,
                                "description": "",
                                "type": {
                                    "type": {
                                        "com.linkedin.pegasus2avro.schema.ArrayType": {}
                                    }
                                },
                                "nativeDataType": "Array(UInt128)",
                                "recursive": false,
                                "isPartOfKey": false
                            },
                            {
                                "fieldPath": "col_Nullable",
                                "nullable": true,
                                "description": "",
                                "type": {
                                    "type": {
                                        "com.linkedin.pegasus2avro.schema.NumberType": {}
                                    }
                                },
                                "nativeDataType": "Nullable(Int8)",
                                "recursive": false,
                                "isPartOfKey": false
                            },
                            {
                                "fieldPath": "col_Array_Nullable_String",
                                "nullable": false,
                                "description": "",
                                "type": {
                                    "type": {
                                        "com.linkedin.pegasus2avro.schema.ArrayType": {}
                                    }
                                },
                                "nativeDataType": "Array(Nullable(String))",
                                "recursive": false,
                                "isPartOfKey": false
                            },
                            {
                                "fieldPath": "col_LowCardinality_Nullable_String",
                                "nullable": true,
                                "description": "",
                                "type": {
                                    "type": {
                                        "com.linkedin.pegasus2avro.schema.StringType": {}
                                    }
                                },
                                "nativeDataType": "LowCardinality(Nullable(String))",
                                "recursive": false,
                                "isPartOfKey": false
                            }
                        ]
                    }
                }
            ]
        }
    },
    "systemMetadata": {
        "lastObserved": 1586847600000,
        "runId": "clickhouse-test"
    }
},
{
    "entityType": "dataset",
    "entityUrn": "urn:li:dataset:(urn:li:dataPlatform:clickhouse,clickhousetestserver.db1.test_nested_data_types,PROD)",
    "changeType": "UPSERT",
    "aspectName": "dataPlatformInstance",
    "aspect": {
        "json": {
            "platform": "urn:li:dataPlatform:clickhouse",
            "instance": "urn:li:dataPlatformInstance:(urn:li:dataPlatform:clickhouse,clickhousetestserver)"
        }
    },
    "systemMetadata": {
        "lastObserved": 1586847600000,
        "runId": "clickhouse-test"
    }
},
{
    "entityType": "dataset",
    "entityUrn": "urn:li:dataset:(urn:li:dataPlatform:clickhouse,clickhousetestserver.db1.test_nested_data_types,PROD)",
    "changeType": "UPSERT",
    "aspectName": "subTypes",
    "aspect": {
        "json": {
            "typeNames": [
                "Table"
            ]
        }
    },
    "systemMetadata": {
        "lastObserved": 1586847600000,
        "runId": "clickhouse-test"
    }
},
{
    "entityType": "dataset",
    "entityUrn": "urn:li:dataset:(urn:li:dataPlatform:clickhouse,clickhousetestserver.db1.mv_with_target_table,PROD)",
    "changeType": "UPSERT",
    "aspectName": "container",
    "aspect": {
        "json": {
            "container": "urn:li:container:1154d1da73a95376c9f33f47694cf1de"
        }
    },
    "systemMetadata": {
        "lastObserved": 1586847600000,
        "runId": "clickhouse-test"
    }
},
{
    "entityType": "dataset",
    "entityUrn": "urn:li:dataset:(urn:li:dataPlatform:clickhouse,clickhousetestserver.db1.mv_with_target_table,PROD)",
    "changeType": "UPSERT",
    "aspectName": "upstreamLineage",
    "aspect": {
        "json": {
            "upstreams": [
                {
                    "auditStamp": {
                        "time": 0,
                        "actor": "urn:li:corpuser:unknown"
                    },
                    "dataset": "urn:li:dataset:(urn:li:dataPlatform:clickhouse,clickhousetestserver.db1.test_data_types,PROD)",
                    "type": "TRANSFORMED"
                }
            ]
        }
    },
    "systemMetadata": {
        "lastObserved": 1586847600000,
        "runId": "clickhouse-test"
    }
},
{
    "proposedSnapshot": {
        "com.linkedin.pegasus2avro.metadata.snapshot.DatasetSnapshot": {
            "urn": "urn:li:dataset:(urn:li:dataPlatform:clickhouse,clickhousetestserver.db1.mv_with_target_table,PROD)",
            "aspects": [
                {
                    "com.linkedin.pegasus2avro.common.Status": {
                        "removed": false
                    }
                },
                {
                    "com.linkedin.pegasus2avro.dataset.DatasetProperties": {
                        "customProperties": {
                            "engine": "MaterializedView",
                            "partition_key": "",
                            "sorting_key": "",
                            "primary_key": "",
                            "sampling_key": "",
                            "storage_policy": "",
<<<<<<< HEAD
                            "metadata_modification_time": "2022-10-13 04:56:28",
                            "total_rows": "None",
                            "total_bytes": "None",
                            "data_paths": "['/var/lib/clickhouse/store/f12/f12ef1cd-d030-4ce1-aa00-2abe38a0af22/']",
                            "metadata_path": "/var/lib/clickhouse/store/1df/1df0ba79-5a9d-4f93-8462-1e7056c3aea5/mv_with_target_table.sql",
=======
                            "metadata_modification_time": "2023-05-11 23:34:18",
                            "total_rows": "None",
                            "total_bytes": "None",
                            "data_paths": "['/var/lib/clickhouse/store/689/689251e9-d514-4a89-ac7b-14857a8a395a/']",
                            "metadata_path": "/var/lib/clickhouse/store/bf5/bf553974-954c-4cca-8a8f-c56557cdcfe0/mv_with_target_table.sql",
>>>>>>> 5fc6601d
                            "view_definition": "",
                            "is_view": "True"
                        },
                        "name": "mv_with_target_table",
                        "description": "",
                        "tags": []
                    }
                },
                {
                    "com.linkedin.pegasus2avro.schema.SchemaMetadata": {
                        "schemaName": "db1.mv_with_target_table",
                        "platform": "urn:li:dataPlatform:clickhouse",
                        "version": 0,
                        "created": {
                            "time": 0,
                            "actor": "urn:li:corpuser:unknown"
                        },
                        "lastModified": {
                            "time": 0,
                            "actor": "urn:li:corpuser:unknown"
                        },
                        "hash": "",
                        "platformSchema": {
                            "com.linkedin.pegasus2avro.schema.MySqlDDL": {
                                "tableSchema": ""
                            }
                        },
                        "fields": [
                            {
                                "fieldPath": "col_DateTime",
                                "nullable": false,
                                "description": "",
                                "type": {
                                    "type": {
                                        "com.linkedin.pegasus2avro.schema.TimeType": {}
                                    }
                                },
                                "nativeDataType": "DateTime",
                                "recursive": false,
                                "isPartOfKey": false
                            },
                            {
                                "fieldPath": "col_Int64",
                                "nullable": false,
                                "description": "",
                                "type": {
                                    "type": {
                                        "com.linkedin.pegasus2avro.schema.NumberType": {}
                                    }
                                },
                                "nativeDataType": "Int64",
                                "recursive": false,
                                "isPartOfKey": false
                            },
                            {
                                "fieldPath": "col_Float64",
                                "nullable": false,
                                "description": "",
                                "type": {
                                    "type": {
                                        "com.linkedin.pegasus2avro.schema.NumberType": {}
                                    }
                                },
                                "nativeDataType": "Float64",
                                "recursive": false,
                                "isPartOfKey": false
                            },
                            {
                                "fieldPath": "col_Decimal64",
                                "nullable": false,
                                "description": "",
                                "type": {
                                    "type": {
                                        "com.linkedin.pegasus2avro.schema.NumberType": {}
                                    }
                                },
                                "nativeDataType": "Decimal(18, 5)",
                                "recursive": false,
                                "isPartOfKey": false
                            },
                            {
                                "fieldPath": "col_String",
                                "nullable": false,
                                "description": "",
                                "type": {
                                    "type": {
                                        "com.linkedin.pegasus2avro.schema.StringType": {}
                                    }
                                },
                                "nativeDataType": "String",
                                "recursive": false,
                                "isPartOfKey": false
                            }
                        ]
                    }
                }
            ]
        }
    },
    "systemMetadata": {
        "lastObserved": 1586847600000,
        "runId": "clickhouse-test"
    }
},
{
    "entityType": "dataset",
    "entityUrn": "urn:li:dataset:(urn:li:dataPlatform:clickhouse,clickhousetestserver.db1.mv_with_target_table,PROD)",
    "changeType": "UPSERT",
    "aspectName": "dataPlatformInstance",
    "aspect": {
        "json": {
            "platform": "urn:li:dataPlatform:clickhouse",
            "instance": "urn:li:dataPlatformInstance:(urn:li:dataPlatform:clickhouse,clickhousetestserver)"
        }
    },
    "systemMetadata": {
        "lastObserved": 1586847600000,
        "runId": "clickhouse-test"
    }
},
{
    "entityType": "dataset",
    "entityUrn": "urn:li:dataset:(urn:li:dataPlatform:clickhouse,clickhousetestserver.db1.mv_with_target_table,PROD)",
    "changeType": "UPSERT",
    "aspectName": "subTypes",
    "aspect": {
        "json": {
            "typeNames": [
                "View"
            ]
        }
    },
    "systemMetadata": {
        "lastObserved": 1586847600000,
        "runId": "clickhouse-test"
    }
},
{
    "entityType": "dataset",
    "entityUrn": "urn:li:dataset:(urn:li:dataPlatform:clickhouse,clickhousetestserver.db1.mv_with_target_table,PROD)",
    "changeType": "UPSERT",
    "aspectName": "viewProperties",
    "aspect": {
        "json": {
            "materialized": false,
            "viewLogic": "",
            "viewLanguage": "SQL"
        }
    },
    "systemMetadata": {
        "lastObserved": 1586847600000,
        "runId": "clickhouse-test"
    }
},
{
    "entityType": "dataset",
    "entityUrn": "urn:li:dataset:(urn:li:dataPlatform:clickhouse,clickhousetestserver.db1.mv_without_target_table,PROD)",
    "changeType": "UPSERT",
    "aspectName": "container",
    "aspect": {
        "json": {
            "container": "urn:li:container:1154d1da73a95376c9f33f47694cf1de"
        }
    },
    "systemMetadata": {
        "lastObserved": 1586847600000,
        "runId": "clickhouse-test"
    }
},
{
    "entityType": "dataset",
    "entityUrn": "urn:li:dataset:(urn:li:dataPlatform:clickhouse,clickhousetestserver.db1.mv_without_target_table,PROD)",
    "changeType": "UPSERT",
    "aspectName": "upstreamLineage",
    "aspect": {
        "json": {
            "upstreams": [
                {
                    "auditStamp": {
                        "time": 0,
                        "actor": "urn:li:corpuser:unknown"
                    },
                    "dataset": "urn:li:dataset:(urn:li:dataPlatform:clickhouse,clickhousetestserver.db1.test_nested_data_types,PROD)",
                    "type": "TRANSFORMED"
                }
            ]
        }
    },
    "systemMetadata": {
        "lastObserved": 1586847600000,
        "runId": "clickhouse-test"
    }
},
{
    "proposedSnapshot": {
        "com.linkedin.pegasus2avro.metadata.snapshot.DatasetSnapshot": {
            "urn": "urn:li:dataset:(urn:li:dataPlatform:clickhouse,clickhousetestserver.db1.mv_without_target_table,PROD)",
            "aspects": [
                {
                    "com.linkedin.pegasus2avro.common.Status": {
                        "removed": false
                    }
                },
                {
                    "com.linkedin.pegasus2avro.dataset.DatasetProperties": {
                        "customProperties": {
                            "engine": "MaterializedView",
                            "partition_key": "",
                            "sorting_key": "",
                            "primary_key": "",
                            "sampling_key": "",
                            "storage_policy": "",
<<<<<<< HEAD
                            "metadata_modification_time": "2022-10-13 04:56:28",
                            "total_rows": "0",
                            "total_bytes": "0",
                            "data_paths": "['/var/lib/clickhouse/store/6f6/6f6a1b0a-8873-48b2-a370-1fbf5c04eea8/']",
                            "metadata_path": "/var/lib/clickhouse/store/1df/1df0ba79-5a9d-4f93-8462-1e7056c3aea5/mv_without_target_table.sql",
=======
                            "metadata_modification_time": "2023-05-11 23:34:18",
                            "total_rows": "0",
                            "total_bytes": "0",
                            "data_paths": "['/var/lib/clickhouse/store/42b/42b5020e-8007-4b11-b491-f4604a33d2e9/']",
                            "metadata_path": "/var/lib/clickhouse/store/bf5/bf553974-954c-4cca-8a8f-c56557cdcfe0/mv_without_target_table.sql",
>>>>>>> 5fc6601d
                            "view_definition": "",
                            "is_view": "True"
                        },
                        "name": "mv_without_target_table",
                        "description": "",
                        "tags": []
                    }
                },
                {
                    "com.linkedin.pegasus2avro.schema.SchemaMetadata": {
                        "schemaName": "db1.mv_without_target_table",
                        "platform": "urn:li:dataPlatform:clickhouse",
                        "version": 0,
                        "created": {
                            "time": 0,
                            "actor": "urn:li:corpuser:unknown"
                        },
                        "lastModified": {
                            "time": 0,
                            "actor": "urn:li:corpuser:unknown"
                        },
                        "hash": "",
                        "platformSchema": {
                            "com.linkedin.pegasus2avro.schema.MySqlDDL": {
                                "tableSchema": ""
                            }
                        },
                        "fields": [
                            {
                                "fieldPath": "col_ArrayArrayInt",
                                "nullable": false,
                                "description": "",
                                "type": {
                                    "type": {
                                        "com.linkedin.pegasus2avro.schema.ArrayType": {}
                                    }
                                },
                                "nativeDataType": "Array(Array(Int8))",
                                "recursive": false,
                                "isPartOfKey": false
                            },
                            {
                                "fieldPath": "col_LowCardinality",
                                "nullable": false,
                                "description": "",
                                "type": {
                                    "type": {
                                        "com.linkedin.pegasus2avro.schema.StringType": {}
                                    }
                                },
                                "nativeDataType": "LowCardinality(String)",
                                "recursive": false,
                                "isPartOfKey": false
                            },
                            {
                                "fieldPath": "col_Nullable",
                                "nullable": true,
                                "description": "",
                                "type": {
                                    "type": {
                                        "com.linkedin.pegasus2avro.schema.NumberType": {}
                                    }
                                },
                                "nativeDataType": "Nullable(Int8)",
                                "recursive": false,
                                "isPartOfKey": false
                            },
                            {
                                "fieldPath": "col_Array_Nullable_String",
                                "nullable": false,
                                "description": "",
                                "type": {
                                    "type": {
                                        "com.linkedin.pegasus2avro.schema.ArrayType": {}
                                    }
                                },
                                "nativeDataType": "Array(Nullable(String))",
                                "recursive": false,
                                "isPartOfKey": false
                            },
                            {
                                "fieldPath": "col_LowCardinality_Nullable_String",
                                "nullable": true,
                                "description": "",
                                "type": {
                                    "type": {
                                        "com.linkedin.pegasus2avro.schema.StringType": {}
                                    }
                                },
                                "nativeDataType": "LowCardinality(Nullable(String))",
                                "recursive": false,
                                "isPartOfKey": false
                            }
                        ]
                    }
                }
            ]
        }
    },
    "systemMetadata": {
        "lastObserved": 1586847600000,
        "runId": "clickhouse-test"
    }
},
{
    "entityType": "dataset",
    "entityUrn": "urn:li:dataset:(urn:li:dataPlatform:clickhouse,clickhousetestserver.db1.mv_without_target_table,PROD)",
    "changeType": "UPSERT",
    "aspectName": "dataPlatformInstance",
    "aspect": {
        "json": {
            "platform": "urn:li:dataPlatform:clickhouse",
            "instance": "urn:li:dataPlatformInstance:(urn:li:dataPlatform:clickhouse,clickhousetestserver)"
        }
    },
    "systemMetadata": {
        "lastObserved": 1586847600000,
        "runId": "clickhouse-test"
    }
},
{
    "entityType": "dataset",
    "entityUrn": "urn:li:dataset:(urn:li:dataPlatform:clickhouse,clickhousetestserver.db1.mv_without_target_table,PROD)",
    "changeType": "UPSERT",
    "aspectName": "subTypes",
    "aspect": {
        "json": {
            "typeNames": [
                "View"
            ]
        }
    },
    "systemMetadata": {
        "lastObserved": 1586847600000,
        "runId": "clickhouse-test"
    }
},
{
    "entityType": "dataset",
    "entityUrn": "urn:li:dataset:(urn:li:dataPlatform:clickhouse,clickhousetestserver.db1.mv_without_target_table,PROD)",
    "changeType": "UPSERT",
    "aspectName": "viewProperties",
    "aspect": {
        "json": {
            "materialized": false,
            "viewLogic": "",
            "viewLanguage": "SQL"
        }
    },
    "systemMetadata": {
        "lastObserved": 1586847600000,
        "runId": "clickhouse-test"
    }
},
{
    "entityType": "dataset",
    "entityUrn": "urn:li:dataset:(urn:li:dataPlatform:clickhouse,clickhousetestserver.db1.test_view,PROD)",
    "changeType": "UPSERT",
    "aspectName": "container",
    "aspect": {
        "json": {
            "container": "urn:li:container:1154d1da73a95376c9f33f47694cf1de"
        }
    },
    "systemMetadata": {
        "lastObserved": 1586847600000,
        "runId": "clickhouse-test"
    }
},
{
    "entityType": "dataset",
    "entityUrn": "urn:li:dataset:(urn:li:dataPlatform:clickhouse,clickhousetestserver.db1.test_view,PROD)",
    "changeType": "UPSERT",
    "aspectName": "upstreamLineage",
    "aspect": {
        "json": {
            "upstreams": [
                {
                    "auditStamp": {
                        "time": 0,
                        "actor": "urn:li:corpuser:unknown"
                    },
                    "dataset": "urn:li:dataset:(urn:li:dataPlatform:clickhouse,clickhousetestserver.db1.test_dict,PROD)",
                    "type": "VIEW"
                }
            ]
        }
    },
    "systemMetadata": {
        "lastObserved": 1586847600000,
        "runId": "clickhouse-test"
    }
},
{
    "proposedSnapshot": {
        "com.linkedin.pegasus2avro.metadata.snapshot.DatasetSnapshot": {
            "urn": "urn:li:dataset:(urn:li:dataPlatform:clickhouse,clickhousetestserver.db1.test_view,PROD)",
            "aspects": [
                {
                    "com.linkedin.pegasus2avro.common.Status": {
                        "removed": false
                    }
                },
                {
                    "com.linkedin.pegasus2avro.dataset.DatasetProperties": {
                        "customProperties": {
                            "engine": "View",
                            "partition_key": "",
                            "sorting_key": "",
                            "primary_key": "",
                            "sampling_key": "",
                            "storage_policy": "",
<<<<<<< HEAD
                            "metadata_modification_time": "2022-10-13 04:56:28",
                            "total_rows": "None",
                            "total_bytes": "None",
                            "data_paths": "[]",
                            "metadata_path": "/var/lib/clickhouse/store/1df/1df0ba79-5a9d-4f93-8462-1e7056c3aea5/test_view.sql",
=======
                            "metadata_modification_time": "2023-05-11 23:34:18",
                            "total_rows": "None",
                            "total_bytes": "None",
                            "data_paths": "[]",
                            "metadata_path": "/var/lib/clickhouse/store/bf5/bf553974-954c-4cca-8a8f-c56557cdcfe0/test_view.sql",
>>>>>>> 5fc6601d
                            "view_definition": "",
                            "is_view": "True"
                        },
                        "name": "test_view",
                        "description": "",
                        "tags": []
                    }
                },
                {
                    "com.linkedin.pegasus2avro.schema.SchemaMetadata": {
                        "schemaName": "db1.test_view",
                        "platform": "urn:li:dataPlatform:clickhouse",
                        "version": 0,
                        "created": {
                            "time": 0,
                            "actor": "urn:li:corpuser:unknown"
                        },
                        "lastModified": {
                            "time": 0,
                            "actor": "urn:li:corpuser:unknown"
                        },
                        "hash": "",
                        "platformSchema": {
                            "com.linkedin.pegasus2avro.schema.MySqlDDL": {
                                "tableSchema": ""
                            }
                        },
                        "fields": [
                            {
                                "fieldPath": "col_String",
                                "nullable": false,
                                "description": "",
                                "type": {
                                    "type": {
                                        "com.linkedin.pegasus2avro.schema.StringType": {}
                                    }
                                },
                                "nativeDataType": "String",
                                "recursive": false,
                                "isPartOfKey": false
                            }
                        ]
                    }
                }
            ]
        }
    },
    "systemMetadata": {
        "lastObserved": 1586847600000,
        "runId": "clickhouse-test"
    }
},
{
    "entityType": "dataset",
    "entityUrn": "urn:li:dataset:(urn:li:dataPlatform:clickhouse,clickhousetestserver.db1.test_view,PROD)",
    "changeType": "UPSERT",
    "aspectName": "dataPlatformInstance",
    "aspect": {
        "json": {
            "platform": "urn:li:dataPlatform:clickhouse",
            "instance": "urn:li:dataPlatformInstance:(urn:li:dataPlatform:clickhouse,clickhousetestserver)"
        }
    },
    "systemMetadata": {
        "lastObserved": 1586847600000,
        "runId": "clickhouse-test"
    }
},
{
    "entityType": "dataset",
    "entityUrn": "urn:li:dataset:(urn:li:dataPlatform:clickhouse,clickhousetestserver.db1.test_view,PROD)",
    "changeType": "UPSERT",
    "aspectName": "subTypes",
    "aspect": {
        "json": {
            "typeNames": [
                "View"
            ]
        }
    },
    "systemMetadata": {
        "lastObserved": 1586847600000,
        "runId": "clickhouse-test"
    }
},
{
    "entityType": "dataset",
    "entityUrn": "urn:li:dataset:(urn:li:dataPlatform:clickhouse,clickhousetestserver.db1.test_view,PROD)",
    "changeType": "UPSERT",
    "aspectName": "viewProperties",
    "aspect": {
        "json": {
            "materialized": false,
            "viewLogic": "",
            "viewLanguage": "SQL"
        }
    },
    "systemMetadata": {
        "lastObserved": 1586847600000,
        "runId": "clickhouse-test"
    }
}
]<|MERGE_RESOLUTION|>--- conflicted
+++ resolved
@@ -1,2020 +1,1954 @@
 [
-{
-    "entityType": "container",
-    "entityUrn": "urn:li:container:ab016b94aa0d75c5b9205c33260e989c",
-    "changeType": "UPSERT",
-    "aspectName": "containerProperties",
-    "aspect": {
-        "json": {
-            "customProperties": {
-                "platform": "clickhouse",
-                "instance": "clickhousetestserver",
-                "env": "PROD",
-                "database": "clickhousedb"
-            },
-            "name": "clickhousedb"
-        }
-    },
-    "systemMetadata": {
-        "lastObserved": 1586847600000,
-        "runId": "clickhouse-test"
-    }
-},
-{
-    "entityType": "container",
-    "entityUrn": "urn:li:container:ab016b94aa0d75c5b9205c33260e989c",
-    "changeType": "UPSERT",
-    "aspectName": "status",
-    "aspect": {
-        "json": {
-            "removed": false
-        }
-    },
-    "systemMetadata": {
-        "lastObserved": 1586847600000,
-        "runId": "clickhouse-test"
-    }
-},
-{
-    "entityType": "container",
-    "entityUrn": "urn:li:container:ab016b94aa0d75c5b9205c33260e989c",
-    "changeType": "UPSERT",
-    "aspectName": "dataPlatformInstance",
-    "aspect": {
-<<<<<<< HEAD
-        "value": "{\"platform\": \"urn:li:dataPlatform:clickhouse\", \"instance\": \"urn:li:dataPlatformInstance:(urn:li:dataPlatform:clickhouse,clickhousetestserver)\"}",
-        "contentType": "application/json"
-=======
-        "json": {
-            "platform": "urn:li:dataPlatform:clickhouse",
-            "instance": "urn:li:dataPlatformInstance:(urn:li:dataPlatform:clickhouse,clickhousetestserver)"
-        }
->>>>>>> 5fc6601d
-    },
-    "systemMetadata": {
-        "lastObserved": 1586847600000,
-        "runId": "clickhouse-test"
-    }
-},
-{
-    "entityType": "container",
-    "entityUrn": "urn:li:container:ab016b94aa0d75c5b9205c33260e989c",
-    "changeType": "UPSERT",
-    "aspectName": "subTypes",
-    "aspect": {
-        "json": {
-            "typeNames": [
-                "Database"
-            ]
-        }
-    },
-    "systemMetadata": {
-        "lastObserved": 1586847600000,
-        "runId": "clickhouse-test"
-    }
-},
-{
-    "entityType": "container",
-    "entityUrn": "urn:li:container:1154d1da73a95376c9f33f47694cf1de",
-    "changeType": "UPSERT",
-    "aspectName": "containerProperties",
-    "aspect": {
-        "json": {
-            "customProperties": {
-                "platform": "clickhouse",
-                "instance": "clickhousetestserver",
-                "env": "PROD",
-                "database": "clickhousedb",
-                "schema": "db1"
-            },
-            "name": "db1"
-        }
-    },
-    "systemMetadata": {
-        "lastObserved": 1586847600000,
-        "runId": "clickhouse-test"
-    }
-},
-{
-    "entityType": "container",
-    "entityUrn": "urn:li:container:1154d1da73a95376c9f33f47694cf1de",
-    "changeType": "UPSERT",
-    "aspectName": "status",
-    "aspect": {
-        "json": {
-            "removed": false
-        }
-    },
-    "systemMetadata": {
-        "lastObserved": 1586847600000,
-        "runId": "clickhouse-test"
-    }
-},
-{
-    "entityType": "container",
-    "entityUrn": "urn:li:container:1154d1da73a95376c9f33f47694cf1de",
-    "changeType": "UPSERT",
-    "aspectName": "dataPlatformInstance",
-    "aspect": {
-<<<<<<< HEAD
-        "value": "{\"platform\": \"urn:li:dataPlatform:clickhouse\", \"instance\": \"urn:li:dataPlatformInstance:(urn:li:dataPlatform:clickhouse,clickhousetestserver)\"}",
-        "contentType": "application/json"
-=======
-        "json": {
-            "platform": "urn:li:dataPlatform:clickhouse",
-            "instance": "urn:li:dataPlatformInstance:(urn:li:dataPlatform:clickhouse,clickhousetestserver)"
-        }
->>>>>>> 5fc6601d
-    },
-    "systemMetadata": {
-        "lastObserved": 1586847600000,
-        "runId": "clickhouse-test"
-    }
-},
-{
-    "entityType": "container",
-    "entityUrn": "urn:li:container:1154d1da73a95376c9f33f47694cf1de",
-    "changeType": "UPSERT",
-    "aspectName": "subTypes",
-    "aspect": {
-        "json": {
-            "typeNames": [
-                "Schema"
-            ]
-        }
-    },
-    "systemMetadata": {
-        "lastObserved": 1586847600000,
-        "runId": "clickhouse-test"
-    }
-},
-{
-    "entityType": "container",
-    "entityUrn": "urn:li:container:1154d1da73a95376c9f33f47694cf1de",
-    "changeType": "UPSERT",
-    "aspectName": "container",
-    "aspect": {
-        "json": {
-            "container": "urn:li:container:ab016b94aa0d75c5b9205c33260e989c"
-        }
-    },
-    "systemMetadata": {
-        "lastObserved": 1586847600000,
-        "runId": "clickhouse-test"
-    }
-},
-{
-    "entityType": "dataset",
-    "entityUrn": "urn:li:dataset:(urn:li:dataPlatform:clickhouse,clickhousetestserver.db1.mv_target_table,PROD)",
-    "changeType": "UPSERT",
-    "aspectName": "container",
-    "aspect": {
-        "json": {
-            "container": "urn:li:container:1154d1da73a95376c9f33f47694cf1de"
-        }
-    },
-    "systemMetadata": {
-        "lastObserved": 1586847600000,
-        "runId": "clickhouse-test"
-    }
-},
-{
-    "entityType": "dataset",
-    "entityUrn": "urn:li:dataset:(urn:li:dataPlatform:clickhouse,clickhousetestserver.db1.mv_target_table,PROD)",
-    "changeType": "UPSERT",
-    "aspectName": "upstreamLineage",
-    "aspect": {
-        "json": {
-            "upstreams": [
-                {
-                    "auditStamp": {
-                        "time": 0,
-                        "actor": "urn:li:corpuser:unknown"
-                    },
-                    "dataset": "urn:li:dataset:(urn:li:dataPlatform:clickhouse,clickhousetestserver.db1.mv_with_target_table,PROD)",
-                    "type": "TRANSFORMED"
-                }
-            ]
-        }
-    },
-    "systemMetadata": {
-        "lastObserved": 1586847600000,
-        "runId": "clickhouse-test"
-    }
-},
-{
-    "proposedSnapshot": {
-        "com.linkedin.pegasus2avro.metadata.snapshot.DatasetSnapshot": {
-            "urn": "urn:li:dataset:(urn:li:dataPlatform:clickhouse,clickhousetestserver.db1.mv_target_table,PROD)",
-            "aspects": [
-                {
-                    "com.linkedin.pegasus2avro.common.Status": {
-                        "removed": false
-                    }
+    {
+        "entityType": "container",
+        "entityUrn": "urn:li:container:ab016b94aa0d75c5b9205c33260e989c",
+        "changeType": "UPSERT",
+        "aspectName": "containerProperties",
+        "aspect": {
+            "json": {
+                "customProperties": {
+                    "platform": "clickhouse",
+                    "instance": "clickhousetestserver",
+                    "env": "PROD",
+                    "database": "clickhousedb"
                 },
-                {
-                    "com.linkedin.pegasus2avro.dataset.DatasetProperties": {
-                        "customProperties": {
-                            "engine": "MergeTree",
-                            "partition_key": "",
-                            "sorting_key": "col_Int64",
-                            "primary_key": "col_Int64",
-                            "sampling_key": "",
-                            "storage_policy": "default",
-<<<<<<< HEAD
-                            "metadata_modification_time": "2022-10-13 04:56:28",
-                            "total_rows": "10",
-                            "total_bytes": "671",
-                            "data_paths": "['/var/lib/clickhouse/store/f12/f12ef1cd-d030-4ce1-aa00-2abe38a0af22/']",
-                            "metadata_path": "/var/lib/clickhouse/store/1df/1df0ba79-5a9d-4f93-8462-1e7056c3aea5/mv_target_table.sql"
-=======
-                            "metadata_modification_time": "2023-05-11 23:34:18",
-                            "total_rows": "10",
-                            "total_bytes": "671",
-                            "data_paths": "['/var/lib/clickhouse/store/689/689251e9-d514-4a89-ac7b-14857a8a395a/']",
-                            "metadata_path": "/var/lib/clickhouse/store/bf5/bf553974-954c-4cca-8a8f-c56557cdcfe0/mv_target_table.sql"
->>>>>>> 5fc6601d
-                        },
-                        "name": "mv_target_table",
-                        "description": "This is target table for materialized view",
-                        "tags": []
-                    }
+                "name": "clickhousedb"
+            }
+        },
+        "systemMetadata": {
+            "lastObserved": 1586847600000,
+            "runId": "clickhouse-test"
+        }
+    },
+    {
+        "entityType": "container",
+        "entityUrn": "urn:li:container:ab016b94aa0d75c5b9205c33260e989c",
+        "changeType": "UPSERT",
+        "aspectName": "status",
+        "aspect": {
+            "json": {
+                "removed": false
+            }
+        },
+        "systemMetadata": {
+            "lastObserved": 1586847600000,
+            "runId": "clickhouse-test"
+        }
+    },
+    {
+        "entityType": "container",
+        "entityUrn": "urn:li:container:ab016b94aa0d75c5b9205c33260e989c",
+        "changeType": "UPSERT",
+        "aspectName": "dataPlatformInstance",
+        "aspect": {
+            "json": {
+                "platform": "urn:li:dataPlatform:clickhouse",
+                "instance": "urn:li:dataPlatformInstance:(urn:li:dataPlatform:clickhouse,clickhousetestserver)"
+            }
+        },
+        "systemMetadata": {
+            "lastObserved": 1586847600000,
+            "runId": "clickhouse-test"
+        }
+    },
+    {
+        "entityType": "container",
+        "entityUrn": "urn:li:container:ab016b94aa0d75c5b9205c33260e989c",
+        "changeType": "UPSERT",
+        "aspectName": "subTypes",
+        "aspect": {
+            "json": {
+                "typeNames": [
+                    "Database"
+                ]
+            }
+        },
+        "systemMetadata": {
+            "lastObserved": 1586847600000,
+            "runId": "clickhouse-test"
+        }
+    },
+    {
+        "entityType": "container",
+        "entityUrn": "urn:li:container:1154d1da73a95376c9f33f47694cf1de",
+        "changeType": "UPSERT",
+        "aspectName": "containerProperties",
+        "aspect": {
+            "json": {
+                "customProperties": {
+                    "platform": "clickhouse",
+                    "instance": "clickhousetestserver",
+                    "env": "PROD",
+                    "database": "clickhousedb",
+                    "schema": "db1"
                 },
-                {
-                    "com.linkedin.pegasus2avro.schema.SchemaMetadata": {
-                        "schemaName": "db1.mv_target_table",
-                        "platform": "urn:li:dataPlatform:clickhouse",
-                        "version": 0,
-                        "created": {
+                "name": "db1"
+            }
+        },
+        "systemMetadata": {
+            "lastObserved": 1586847600000,
+            "runId": "clickhouse-test"
+        }
+    },
+    {
+        "entityType": "container",
+        "entityUrn": "urn:li:container:1154d1da73a95376c9f33f47694cf1de",
+        "changeType": "UPSERT",
+        "aspectName": "status",
+        "aspect": {
+            "json": {
+                "removed": false
+            }
+        },
+        "systemMetadata": {
+            "lastObserved": 1586847600000,
+            "runId": "clickhouse-test"
+        }
+    },
+    {
+        "entityType": "container",
+        "entityUrn": "urn:li:container:1154d1da73a95376c9f33f47694cf1de",
+        "changeType": "UPSERT",
+        "aspectName": "dataPlatformInstance",
+        "aspect": {
+            "json": {
+                "platform": "urn:li:dataPlatform:clickhouse",
+                "instance": "urn:li:dataPlatformInstance:(urn:li:dataPlatform:clickhouse,clickhousetestserver)"
+            }
+        },
+        "systemMetadata": {
+            "lastObserved": 1586847600000,
+            "runId": "clickhouse-test"
+        }
+    },
+    {
+        "entityType": "container",
+        "entityUrn": "urn:li:container:1154d1da73a95376c9f33f47694cf1de",
+        "changeType": "UPSERT",
+        "aspectName": "subTypes",
+        "aspect": {
+            "json": {
+                "typeNames": [
+                    "Schema"
+                ]
+            }
+        },
+        "systemMetadata": {
+            "lastObserved": 1586847600000,
+            "runId": "clickhouse-test"
+        }
+    },
+    {
+        "entityType": "container",
+        "entityUrn": "urn:li:container:1154d1da73a95376c9f33f47694cf1de",
+        "changeType": "UPSERT",
+        "aspectName": "container",
+        "aspect": {
+            "json": {
+                "container": "urn:li:container:ab016b94aa0d75c5b9205c33260e989c"
+            }
+        },
+        "systemMetadata": {
+            "lastObserved": 1586847600000,
+            "runId": "clickhouse-test"
+        }
+    },
+    {
+        "entityType": "dataset",
+        "entityUrn": "urn:li:dataset:(urn:li:dataPlatform:clickhouse,clickhousetestserver.db1.mv_target_table,PROD)",
+        "changeType": "UPSERT",
+        "aspectName": "container",
+        "aspect": {
+            "json": {
+                "container": "urn:li:container:1154d1da73a95376c9f33f47694cf1de"
+            }
+        },
+        "systemMetadata": {
+            "lastObserved": 1586847600000,
+            "runId": "clickhouse-test"
+        }
+    },
+    {
+        "entityType": "dataset",
+        "entityUrn": "urn:li:dataset:(urn:li:dataPlatform:clickhouse,clickhousetestserver.db1.mv_target_table,PROD)",
+        "changeType": "UPSERT",
+        "aspectName": "upstreamLineage",
+        "aspect": {
+            "json": {
+                "upstreams": [
+                    {
+                        "auditStamp": {
                             "time": 0,
                             "actor": "urn:li:corpuser:unknown"
                         },
-                        "lastModified": {
+                        "dataset": "urn:li:dataset:(urn:li:dataPlatform:clickhouse,clickhousetestserver.db1.mv_with_target_table,PROD)",
+                        "type": "TRANSFORMED"
+                    }
+                ]
+            }
+        },
+        "systemMetadata": {
+            "lastObserved": 1586847600000,
+            "runId": "clickhouse-test"
+        }
+    },
+    {
+        "proposedSnapshot": {
+            "com.linkedin.pegasus2avro.metadata.snapshot.DatasetSnapshot": {
+                "urn": "urn:li:dataset:(urn:li:dataPlatform:clickhouse,clickhousetestserver.db1.mv_target_table,PROD)",
+                "aspects": [
+                    {
+                        "com.linkedin.pegasus2avro.common.Status": {
+                            "removed": false
+                        }
+                    },
+                    {
+                        "com.linkedin.pegasus2avro.dataset.DatasetProperties": {
+                            "customProperties": {
+                                "engine": "MergeTree",
+                                "partition_key": "",
+                                "sorting_key": "col_Int64",
+                                "primary_key": "col_Int64",
+                                "sampling_key": "",
+                                "storage_policy": "default",
+                                "metadata_modification_time": "2023-05-11 23:34:18",
+                                "total_rows": "10",
+                                "total_bytes": "671",
+                                "data_paths": "['/var/lib/clickhouse/store/689/689251e9-d514-4a89-ac7b-14857a8a395a/']",
+                                "metadata_path": "/var/lib/clickhouse/store/bf5/bf553974-954c-4cca-8a8f-c56557cdcfe0/mv_target_table.sql"
+                            },
+                            "name": "mv_target_table",
+                            "description": "This is target table for materialized view",
+                            "tags": []
+                        }
+                    },
+                    {
+                        "com.linkedin.pegasus2avro.schema.SchemaMetadata": {
+                            "schemaName": "db1.mv_target_table",
+                            "platform": "urn:li:dataPlatform:clickhouse",
+                            "version": 0,
+                            "created": {
+                                "time": 0,
+                                "actor": "urn:li:corpuser:unknown"
+                            },
+                            "lastModified": {
+                                "time": 0,
+                                "actor": "urn:li:corpuser:unknown"
+                            },
+                            "hash": "",
+                            "platformSchema": {
+                                "com.linkedin.pegasus2avro.schema.MySqlDDL": {
+                                    "tableSchema": ""
+                                }
+                            },
+                            "fields": [
+                                {
+                                    "fieldPath": "col_DateTime",
+                                    "nullable": false,
+                                    "description": "",
+                                    "type": {
+                                        "type": {
+                                            "com.linkedin.pegasus2avro.schema.TimeType": {}
+                                        }
+                                    },
+                                    "nativeDataType": "DateTime",
+                                    "recursive": false,
+                                    "isPartOfKey": false
+                                },
+                                {
+                                    "fieldPath": "col_Int64",
+                                    "nullable": false,
+                                    "description": "",
+                                    "type": {
+                                        "type": {
+                                            "com.linkedin.pegasus2avro.schema.NumberType": {}
+                                        }
+                                    },
+                                    "nativeDataType": "Int64",
+                                    "recursive": false,
+                                    "isPartOfKey": false
+                                },
+                                {
+                                    "fieldPath": "col_Float64",
+                                    "nullable": false,
+                                    "description": "",
+                                    "type": {
+                                        "type": {
+                                            "com.linkedin.pegasus2avro.schema.NumberType": {}
+                                        }
+                                    },
+                                    "nativeDataType": "Float64",
+                                    "recursive": false,
+                                    "isPartOfKey": false
+                                },
+                                {
+                                    "fieldPath": "col_Decimal64",
+                                    "nullable": false,
+                                    "description": "",
+                                    "type": {
+                                        "type": {
+                                            "com.linkedin.pegasus2avro.schema.NumberType": {}
+                                        }
+                                    },
+                                    "nativeDataType": "Decimal(18, 5)",
+                                    "recursive": false,
+                                    "isPartOfKey": false
+                                },
+                                {
+                                    "fieldPath": "col_String",
+                                    "nullable": true,
+                                    "description": "",
+                                    "type": {
+                                        "type": {
+                                            "com.linkedin.pegasus2avro.schema.StringType": {}
+                                        }
+                                    },
+                                    "nativeDataType": "Nullable(String)",
+                                    "recursive": false,
+                                    "isPartOfKey": false
+                                }
+                            ]
+                        }
+                    }
+                ]
+            }
+        },
+        "systemMetadata": {
+            "lastObserved": 1586847600000,
+            "runId": "clickhouse-test"
+        }
+    },
+    {
+        "entityType": "dataset",
+        "entityUrn": "urn:li:dataset:(urn:li:dataPlatform:clickhouse,clickhousetestserver.db1.mv_target_table,PROD)",
+        "changeType": "UPSERT",
+        "aspectName": "dataPlatformInstance",
+        "aspect": {
+            "json": {
+                "platform": "urn:li:dataPlatform:clickhouse",
+                "instance": "urn:li:dataPlatformInstance:(urn:li:dataPlatform:clickhouse,clickhousetestserver)"
+            }
+        },
+        "systemMetadata": {
+            "lastObserved": 1586847600000,
+            "runId": "clickhouse-test"
+        }
+    },
+    {
+        "entityType": "dataset",
+        "entityUrn": "urn:li:dataset:(urn:li:dataPlatform:clickhouse,clickhousetestserver.db1.mv_target_table,PROD)",
+        "changeType": "UPSERT",
+        "aspectName": "subTypes",
+        "aspect": {
+            "json": {
+                "typeNames": [
+                    "Table"
+                ]
+            }
+        },
+        "systemMetadata": {
+            "lastObserved": 1586847600000,
+            "runId": "clickhouse-test"
+        }
+    },
+    {
+        "entityType": "dataset",
+        "entityUrn": "urn:li:dataset:(urn:li:dataPlatform:clickhouse,clickhousetestserver.db1.test_data_types,PROD)",
+        "changeType": "UPSERT",
+        "aspectName": "container",
+        "aspect": {
+            "json": {
+                "container": "urn:li:container:1154d1da73a95376c9f33f47694cf1de"
+            }
+        },
+        "systemMetadata": {
+            "lastObserved": 1586847600000,
+            "runId": "clickhouse-test"
+        }
+    },
+    {
+        "proposedSnapshot": {
+            "com.linkedin.pegasus2avro.metadata.snapshot.DatasetSnapshot": {
+                "urn": "urn:li:dataset:(urn:li:dataPlatform:clickhouse,clickhousetestserver.db1.test_data_types,PROD)",
+                "aspects": [
+                    {
+                        "com.linkedin.pegasus2avro.common.Status": {
+                            "removed": false
+                        }
+                    },
+                    {
+                        "com.linkedin.pegasus2avro.dataset.DatasetProperties": {
+                            "customProperties": {
+                                "engine": "MergeTree",
+                                "partition_key": "",
+                                "sorting_key": "",
+                                "primary_key": "",
+                                "sampling_key": "",
+                                "storage_policy": "default",
+                                "metadata_modification_time": "2023-05-11 23:34:18",
+                                "total_rows": "0",
+                                "total_bytes": "0",
+                                "data_paths": "['/var/lib/clickhouse/store/1bb/1bb7aa71-5c5e-426b-ba29-a12b800e6dcf/']",
+                                "metadata_path": "/var/lib/clickhouse/store/bf5/bf553974-954c-4cca-8a8f-c56557cdcfe0/test_data_types.sql"
+                            },
+                            "name": "test_data_types",
+                            "description": "This table has basic types",
+                            "tags": []
+                        }
+                    },
+                    {
+                        "com.linkedin.pegasus2avro.schema.SchemaMetadata": {
+                            "schemaName": "db1.test_data_types",
+                            "platform": "urn:li:dataPlatform:clickhouse",
+                            "version": 0,
+                            "created": {
+                                "time": 0,
+                                "actor": "urn:li:corpuser:unknown"
+                            },
+                            "lastModified": {
+                                "time": 0,
+                                "actor": "urn:li:corpuser:unknown"
+                            },
+                            "hash": "",
+                            "platformSchema": {
+                                "com.linkedin.pegasus2avro.schema.MySqlDDL": {
+                                    "tableSchema": ""
+                                }
+                            },
+                            "fields": [
+                                {
+                                    "fieldPath": "col_Array",
+                                    "nullable": false,
+                                    "description": "",
+                                    "type": {
+                                        "type": {
+                                            "com.linkedin.pegasus2avro.schema.ArrayType": {}
+                                        }
+                                    },
+                                    "nativeDataType": "Array(String)",
+                                    "recursive": false,
+                                    "isPartOfKey": false
+                                },
+                                {
+                                    "fieldPath": "col_Bool",
+                                    "nullable": false,
+                                    "description": "https://github.com/ClickHouse/ClickHouse/pull/31072",
+                                    "type": {
+                                        "type": {
+                                            "com.linkedin.pegasus2avro.schema.BooleanType": {}
+                                        }
+                                    },
+                                    "nativeDataType": "Bool",
+                                    "recursive": false,
+                                    "isPartOfKey": false
+                                },
+                                {
+                                    "fieldPath": "col_Date",
+                                    "nullable": false,
+                                    "description": "",
+                                    "type": {
+                                        "type": {
+                                            "com.linkedin.pegasus2avro.schema.DateType": {}
+                                        }
+                                    },
+                                    "nativeDataType": "Date",
+                                    "recursive": false,
+                                    "isPartOfKey": false
+                                },
+                                {
+                                    "fieldPath": "col_Date32",
+                                    "nullable": false,
+                                    "description": "this type was added in ClickHouse v21.9",
+                                    "type": {
+                                        "type": {
+                                            "com.linkedin.pegasus2avro.schema.DateType": {}
+                                        }
+                                    },
+                                    "nativeDataType": "Date32",
+                                    "recursive": false,
+                                    "isPartOfKey": false
+                                },
+                                {
+                                    "fieldPath": "col_DateTime",
+                                    "nullable": false,
+                                    "description": "",
+                                    "type": {
+                                        "type": {
+                                            "com.linkedin.pegasus2avro.schema.TimeType": {}
+                                        }
+                                    },
+                                    "nativeDataType": "DateTime",
+                                    "recursive": false,
+                                    "isPartOfKey": false
+                                },
+                                {
+                                    "fieldPath": "col_DatetimeTZ",
+                                    "nullable": false,
+                                    "description": "",
+                                    "type": {
+                                        "type": {
+                                            "com.linkedin.pegasus2avro.schema.NullType": {}
+                                        }
+                                    },
+                                    "nativeDataType": "DateTime('Europe/Berlin')",
+                                    "recursive": false,
+                                    "isPartOfKey": false
+                                },
+                                {
+                                    "fieldPath": "col_DateTime32",
+                                    "nullable": false,
+                                    "description": "",
+                                    "type": {
+                                        "type": {
+                                            "com.linkedin.pegasus2avro.schema.TimeType": {}
+                                        }
+                                    },
+                                    "nativeDataType": "DateTime",
+                                    "recursive": false,
+                                    "isPartOfKey": false
+                                },
+                                {
+                                    "fieldPath": "col_DateTime64",
+                                    "nullable": false,
+                                    "description": "",
+                                    "type": {
+                                        "type": {
+                                            "com.linkedin.pegasus2avro.schema.TimeType": {}
+                                        }
+                                    },
+                                    "nativeDataType": "DateTime64(3)",
+                                    "recursive": false,
+                                    "isPartOfKey": false
+                                },
+                                {
+                                    "fieldPath": "col_DateTime64TZ",
+                                    "nullable": false,
+                                    "description": "",
+                                    "type": {
+                                        "type": {
+                                            "com.linkedin.pegasus2avro.schema.NullType": {}
+                                        }
+                                    },
+                                    "nativeDataType": "DateTime64(2, 'Europe/Berlin')",
+                                    "recursive": false,
+                                    "isPartOfKey": false
+                                },
+                                {
+                                    "fieldPath": "col_Decimal",
+                                    "nullable": false,
+                                    "description": "",
+                                    "type": {
+                                        "type": {
+                                            "com.linkedin.pegasus2avro.schema.NumberType": {}
+                                        }
+                                    },
+                                    "nativeDataType": "Decimal(2, 1)",
+                                    "recursive": false,
+                                    "isPartOfKey": false
+                                },
+                                {
+                                    "fieldPath": "col_Decimal128",
+                                    "nullable": false,
+                                    "description": "",
+                                    "type": {
+                                        "type": {
+                                            "com.linkedin.pegasus2avro.schema.NumberType": {}
+                                        }
+                                    },
+                                    "nativeDataType": "Decimal(38, 2)",
+                                    "recursive": false,
+                                    "isPartOfKey": false
+                                },
+                                {
+                                    "fieldPath": "col_Decimal256",
+                                    "nullable": false,
+                                    "description": "",
+                                    "type": {
+                                        "type": {
+                                            "com.linkedin.pegasus2avro.schema.NumberType": {}
+                                        }
+                                    },
+                                    "nativeDataType": "Decimal(76, 3)",
+                                    "recursive": false,
+                                    "isPartOfKey": false
+                                },
+                                {
+                                    "fieldPath": "col_Decimal32",
+                                    "nullable": false,
+                                    "description": "",
+                                    "type": {
+                                        "type": {
+                                            "com.linkedin.pegasus2avro.schema.NumberType": {}
+                                        }
+                                    },
+                                    "nativeDataType": "Decimal(9, 4)",
+                                    "recursive": false,
+                                    "isPartOfKey": false
+                                },
+                                {
+                                    "fieldPath": "col_Decimal64",
+                                    "nullable": false,
+                                    "description": "",
+                                    "type": {
+                                        "type": {
+                                            "com.linkedin.pegasus2avro.schema.NumberType": {}
+                                        }
+                                    },
+                                    "nativeDataType": "Decimal(18, 5)",
+                                    "recursive": false,
+                                    "isPartOfKey": false
+                                },
+                                {
+                                    "fieldPath": "col_Enum",
+                                    "nullable": false,
+                                    "description": "",
+                                    "type": {
+                                        "type": {
+                                            "com.linkedin.pegasus2avro.schema.EnumType": {}
+                                        }
+                                    },
+                                    "nativeDataType": "Enum8('hello' = 1, 'world' = 2)",
+                                    "recursive": false,
+                                    "isPartOfKey": false
+                                },
+                                {
+                                    "fieldPath": "col_Enum16",
+                                    "nullable": false,
+                                    "description": "",
+                                    "type": {
+                                        "type": {
+                                            "com.linkedin.pegasus2avro.schema.EnumType": {}
+                                        }
+                                    },
+                                    "nativeDataType": "Enum16('hello' = 1, 'world' = 2)",
+                                    "recursive": false,
+                                    "isPartOfKey": false
+                                },
+                                {
+                                    "fieldPath": "col_Enum8",
+                                    "nullable": false,
+                                    "description": "",
+                                    "type": {
+                                        "type": {
+                                            "com.linkedin.pegasus2avro.schema.EnumType": {}
+                                        }
+                                    },
+                                    "nativeDataType": "Enum8('hello' = 1, 'world' = 2)",
+                                    "recursive": false,
+                                    "isPartOfKey": false
+                                },
+                                {
+                                    "fieldPath": "col_FixedString",
+                                    "nullable": false,
+                                    "description": "",
+                                    "type": {
+                                        "type": {
+                                            "com.linkedin.pegasus2avro.schema.StringType": {}
+                                        }
+                                    },
+                                    "nativeDataType": "FixedString(128)",
+                                    "recursive": false,
+                                    "isPartOfKey": false
+                                },
+                                {
+                                    "fieldPath": "col_Float32",
+                                    "nullable": false,
+                                    "description": "",
+                                    "type": {
+                                        "type": {
+                                            "com.linkedin.pegasus2avro.schema.NumberType": {}
+                                        }
+                                    },
+                                    "nativeDataType": "Float32",
+                                    "recursive": false,
+                                    "isPartOfKey": false
+                                },
+                                {
+                                    "fieldPath": "col_Float64",
+                                    "nullable": false,
+                                    "description": "",
+                                    "type": {
+                                        "type": {
+                                            "com.linkedin.pegasus2avro.schema.NumberType": {}
+                                        }
+                                    },
+                                    "nativeDataType": "Float64",
+                                    "recursive": false,
+                                    "isPartOfKey": false
+                                },
+                                {
+                                    "fieldPath": "col_IPv4",
+                                    "nullable": false,
+                                    "description": "",
+                                    "type": {
+                                        "type": {
+                                            "com.linkedin.pegasus2avro.schema.NumberType": {}
+                                        }
+                                    },
+                                    "nativeDataType": "IPv4",
+                                    "recursive": false,
+                                    "isPartOfKey": false
+                                },
+                                {
+                                    "fieldPath": "col_IPv6",
+                                    "nullable": false,
+                                    "description": "",
+                                    "type": {
+                                        "type": {
+                                            "com.linkedin.pegasus2avro.schema.StringType": {}
+                                        }
+                                    },
+                                    "nativeDataType": "IPv6",
+                                    "recursive": false,
+                                    "isPartOfKey": false
+                                },
+                                {
+                                    "fieldPath": "col_Int128",
+                                    "nullable": false,
+                                    "description": "",
+                                    "type": {
+                                        "type": {
+                                            "com.linkedin.pegasus2avro.schema.NumberType": {}
+                                        }
+                                    },
+                                    "nativeDataType": "Int128",
+                                    "recursive": false,
+                                    "isPartOfKey": false
+                                },
+                                {
+                                    "fieldPath": "col_Int16",
+                                    "nullable": false,
+                                    "description": "",
+                                    "type": {
+                                        "type": {
+                                            "com.linkedin.pegasus2avro.schema.NumberType": {}
+                                        }
+                                    },
+                                    "nativeDataType": "Int16",
+                                    "recursive": false,
+                                    "isPartOfKey": false
+                                },
+                                {
+                                    "fieldPath": "col_Int256",
+                                    "nullable": false,
+                                    "description": "",
+                                    "type": {
+                                        "type": {
+                                            "com.linkedin.pegasus2avro.schema.NumberType": {}
+                                        }
+                                    },
+                                    "nativeDataType": "Int256",
+                                    "recursive": false,
+                                    "isPartOfKey": false
+                                },
+                                {
+                                    "fieldPath": "col_Int32",
+                                    "nullable": false,
+                                    "description": "",
+                                    "type": {
+                                        "type": {
+                                            "com.linkedin.pegasus2avro.schema.NumberType": {}
+                                        }
+                                    },
+                                    "nativeDataType": "Int32",
+                                    "recursive": false,
+                                    "isPartOfKey": false
+                                },
+                                {
+                                    "fieldPath": "col_Int64",
+                                    "nullable": false,
+                                    "description": "",
+                                    "type": {
+                                        "type": {
+                                            "com.linkedin.pegasus2avro.schema.NumberType": {}
+                                        }
+                                    },
+                                    "nativeDataType": "Int64",
+                                    "recursive": false,
+                                    "isPartOfKey": false
+                                },
+                                {
+                                    "fieldPath": "col_Int8",
+                                    "nullable": false,
+                                    "description": "",
+                                    "type": {
+                                        "type": {
+                                            "com.linkedin.pegasus2avro.schema.NumberType": {}
+                                        }
+                                    },
+                                    "nativeDataType": "Int8",
+                                    "recursive": false,
+                                    "isPartOfKey": false
+                                },
+                                {
+                                    "fieldPath": "col_Map",
+                                    "nullable": false,
+                                    "description": "",
+                                    "type": {
+                                        "type": {
+                                            "com.linkedin.pegasus2avro.schema.MapType": {}
+                                        }
+                                    },
+                                    "nativeDataType": "Map(String, Nullable(UInt64))",
+                                    "recursive": false,
+                                    "isPartOfKey": false
+                                },
+                                {
+                                    "fieldPath": "col_String",
+                                    "nullable": false,
+                                    "description": "",
+                                    "type": {
+                                        "type": {
+                                            "com.linkedin.pegasus2avro.schema.StringType": {}
+                                        }
+                                    },
+                                    "nativeDataType": "String",
+                                    "recursive": false,
+                                    "isPartOfKey": false
+                                },
+                                {
+                                    "fieldPath": "col_Tuple",
+                                    "nullable": false,
+                                    "description": "",
+                                    "type": {
+                                        "type": {
+                                            "com.linkedin.pegasus2avro.schema.UnionType": {}
+                                        }
+                                    },
+                                    "nativeDataType": "Tuple(UInt8, Array(String))",
+                                    "recursive": false,
+                                    "isPartOfKey": false
+                                },
+                                {
+                                    "fieldPath": "col_UInt128",
+                                    "nullable": false,
+                                    "description": "",
+                                    "type": {
+                                        "type": {
+                                            "com.linkedin.pegasus2avro.schema.NumberType": {}
+                                        }
+                                    },
+                                    "nativeDataType": "UInt128",
+                                    "recursive": false,
+                                    "isPartOfKey": false
+                                },
+                                {
+                                    "fieldPath": "col_UInt16",
+                                    "nullable": false,
+                                    "description": "",
+                                    "type": {
+                                        "type": {
+                                            "com.linkedin.pegasus2avro.schema.NumberType": {}
+                                        }
+                                    },
+                                    "nativeDataType": "UInt16",
+                                    "recursive": false,
+                                    "isPartOfKey": false
+                                },
+                                {
+                                    "fieldPath": "col_UInt256",
+                                    "nullable": false,
+                                    "description": "",
+                                    "type": {
+                                        "type": {
+                                            "com.linkedin.pegasus2avro.schema.NumberType": {}
+                                        }
+                                    },
+                                    "nativeDataType": "UInt256",
+                                    "recursive": false,
+                                    "isPartOfKey": false
+                                },
+                                {
+                                    "fieldPath": "col_UInt32",
+                                    "nullable": false,
+                                    "description": "",
+                                    "type": {
+                                        "type": {
+                                            "com.linkedin.pegasus2avro.schema.NumberType": {}
+                                        }
+                                    },
+                                    "nativeDataType": "UInt32",
+                                    "recursive": false,
+                                    "isPartOfKey": false
+                                },
+                                {
+                                    "fieldPath": "col_UInt64",
+                                    "nullable": false,
+                                    "description": "",
+                                    "type": {
+                                        "type": {
+                                            "com.linkedin.pegasus2avro.schema.NumberType": {}
+                                        }
+                                    },
+                                    "nativeDataType": "UInt64",
+                                    "recursive": false,
+                                    "isPartOfKey": false
+                                },
+                                {
+                                    "fieldPath": "col_UInt8",
+                                    "nullable": false,
+                                    "description": "",
+                                    "type": {
+                                        "type": {
+                                            "com.linkedin.pegasus2avro.schema.NumberType": {}
+                                        }
+                                    },
+                                    "nativeDataType": "UInt8",
+                                    "recursive": false,
+                                    "isPartOfKey": false
+                                },
+                                {
+                                    "fieldPath": "col_UUID",
+                                    "nullable": false,
+                                    "description": "",
+                                    "type": {
+                                        "type": {
+                                            "com.linkedin.pegasus2avro.schema.StringType": {}
+                                        }
+                                    },
+                                    "nativeDataType": "UUID",
+                                    "recursive": false,
+                                    "isPartOfKey": false
+                                }
+                            ]
+                        }
+                    }
+                ]
+            }
+        },
+        "systemMetadata": {
+            "lastObserved": 1586847600000,
+            "runId": "clickhouse-test"
+        }
+    },
+    {
+        "entityType": "dataset",
+        "entityUrn": "urn:li:dataset:(urn:li:dataPlatform:clickhouse,clickhousetestserver.db1.test_data_types,PROD)",
+        "changeType": "UPSERT",
+        "aspectName": "dataPlatformInstance",
+        "aspect": {
+            "json": {
+                "platform": "urn:li:dataPlatform:clickhouse",
+                "instance": "urn:li:dataPlatformInstance:(urn:li:dataPlatform:clickhouse,clickhousetestserver)"
+            }
+        },
+        "systemMetadata": {
+            "lastObserved": 1586847600000,
+            "runId": "clickhouse-test"
+        }
+    },
+    {
+        "entityType": "dataset",
+        "entityUrn": "urn:li:dataset:(urn:li:dataPlatform:clickhouse,clickhousetestserver.db1.test_data_types,PROD)",
+        "changeType": "UPSERT",
+        "aspectName": "subTypes",
+        "aspect": {
+            "json": {
+                "typeNames": [
+                    "Table"
+                ]
+            }
+        },
+        "systemMetadata": {
+            "lastObserved": 1586847600000,
+            "runId": "clickhouse-test"
+        }
+    },
+    {
+        "entityType": "dataset",
+        "entityUrn": "urn:li:dataset:(urn:li:dataPlatform:clickhouse,clickhousetestserver.db1.test_dict,PROD)",
+        "changeType": "UPSERT",
+        "aspectName": "container",
+        "aspect": {
+            "json": {
+                "container": "urn:li:container:1154d1da73a95376c9f33f47694cf1de"
+            }
+        },
+        "systemMetadata": {
+            "lastObserved": 1586847600000,
+            "runId": "clickhouse-test"
+        }
+    },
+    {
+        "entityType": "dataset",
+        "entityUrn": "urn:li:dataset:(urn:li:dataPlatform:clickhouse,clickhousetestserver.db1.test_dict,PROD)",
+        "changeType": "UPSERT",
+        "aspectName": "upstreamLineage",
+        "aspect": {
+            "json": {
+                "upstreams": [
+                    {
+                        "auditStamp": {
                             "time": 0,
                             "actor": "urn:li:corpuser:unknown"
                         },
-                        "hash": "",
-                        "platformSchema": {
-                            "com.linkedin.pegasus2avro.schema.MySqlDDL": {
-                                "tableSchema": ""
-                            }
-                        },
-                        "fields": [
-                            {
-                                "fieldPath": "col_DateTime",
-                                "nullable": false,
-                                "description": "",
-                                "type": {
-                                    "type": {
-                                        "com.linkedin.pegasus2avro.schema.TimeType": {}
-                                    }
-                                },
-                                "nativeDataType": "DateTime",
-                                "recursive": false,
-                                "isPartOfKey": false
-                            },
-                            {
-                                "fieldPath": "col_Int64",
-                                "nullable": false,
-                                "description": "",
-                                "type": {
-                                    "type": {
-                                        "com.linkedin.pegasus2avro.schema.NumberType": {}
-                                    }
-                                },
-                                "nativeDataType": "Int64",
-                                "recursive": false,
-                                "isPartOfKey": false
-                            },
-                            {
-                                "fieldPath": "col_Float64",
-                                "nullable": false,
-                                "description": "",
-                                "type": {
-                                    "type": {
-                                        "com.linkedin.pegasus2avro.schema.NumberType": {}
-                                    }
-                                },
-                                "nativeDataType": "Float64",
-                                "recursive": false,
-                                "isPartOfKey": false
-                            },
-                            {
-                                "fieldPath": "col_Decimal64",
-                                "nullable": false,
-                                "description": "",
-                                "type": {
-                                    "type": {
-                                        "com.linkedin.pegasus2avro.schema.NumberType": {}
-                                    }
-                                },
-                                "nativeDataType": "Decimal(18, 5)",
-                                "recursive": false,
-                                "isPartOfKey": false
-                            },
-                            {
-                                "fieldPath": "col_String",
-                                "nullable": true,
-                                "description": "",
-                                "type": {
-                                    "type": {
-                                        "com.linkedin.pegasus2avro.schema.StringType": {}
-                                    }
-                                },
-                                "nativeDataType": "Nullable(String)",
-                                "recursive": false,
-                                "isPartOfKey": false
-                            }
-                        ]
+                        "dataset": "urn:li:dataset:(urn:li:dataPlatform:clickhouse,clickhousetestserver.db1.test_data_types,PROD)",
+                        "type": "COPY"
                     }
-                }
-            ]
-        }
-    },
-    "systemMetadata": {
-        "lastObserved": 1586847600000,
-        "runId": "clickhouse-test"
-    }
-},
-{
-    "entityType": "dataset",
-    "entityUrn": "urn:li:dataset:(urn:li:dataPlatform:clickhouse,clickhousetestserver.db1.mv_target_table,PROD)",
-    "changeType": "UPSERT",
-    "aspectName": "dataPlatformInstance",
-    "aspect": {
-        "json": {
-            "platform": "urn:li:dataPlatform:clickhouse",
-            "instance": "urn:li:dataPlatformInstance:(urn:li:dataPlatform:clickhouse,clickhousetestserver)"
-        }
-    },
-    "systemMetadata": {
-        "lastObserved": 1586847600000,
-        "runId": "clickhouse-test"
-    }
-},
-{
-    "entityType": "dataset",
-    "entityUrn": "urn:li:dataset:(urn:li:dataPlatform:clickhouse,clickhousetestserver.db1.mv_target_table,PROD)",
-    "changeType": "UPSERT",
-    "aspectName": "subTypes",
-    "aspect": {
-        "json": {
-            "typeNames": [
-                "Table"
-            ]
-        }
-    },
-    "systemMetadata": {
-        "lastObserved": 1586847600000,
-        "runId": "clickhouse-test"
-    }
-},
-{
-    "entityType": "dataset",
-    "entityUrn": "urn:li:dataset:(urn:li:dataPlatform:clickhouse,clickhousetestserver.db1.test_data_types,PROD)",
-    "changeType": "UPSERT",
-    "aspectName": "container",
-    "aspect": {
-        "json": {
-            "container": "urn:li:container:1154d1da73a95376c9f33f47694cf1de"
-        }
-    },
-    "systemMetadata": {
-        "lastObserved": 1586847600000,
-        "runId": "clickhouse-test"
-    }
-},
-{
-    "proposedSnapshot": {
-        "com.linkedin.pegasus2avro.metadata.snapshot.DatasetSnapshot": {
-            "urn": "urn:li:dataset:(urn:li:dataPlatform:clickhouse,clickhousetestserver.db1.test_data_types,PROD)",
-            "aspects": [
-                {
-                    "com.linkedin.pegasus2avro.common.Status": {
-                        "removed": false
+                ]
+            }
+        },
+        "systemMetadata": {
+            "lastObserved": 1586847600000,
+            "runId": "clickhouse-test"
+        }
+    },
+    {
+        "proposedSnapshot": {
+            "com.linkedin.pegasus2avro.metadata.snapshot.DatasetSnapshot": {
+                "urn": "urn:li:dataset:(urn:li:dataPlatform:clickhouse,clickhousetestserver.db1.test_dict,PROD)",
+                "aspects": [
+                    {
+                        "com.linkedin.pegasus2avro.common.Status": {
+                            "removed": false
+                        }
+                    },
+                    {
+                        "com.linkedin.pegasus2avro.dataset.DatasetProperties": {
+                            "customProperties": {
+                                "engine": "Dictionary",
+                                "partition_key": "",
+                                "sorting_key": "",
+                                "primary_key": "",
+                                "sampling_key": "",
+                                "storage_policy": "",
+                                "metadata_modification_time": "2023-05-11 23:34:18",
+                                "total_rows": "None",
+                                "total_bytes": "None",
+                                "data_paths": "[]",
+                                "metadata_path": "/var/lib/clickhouse/store/bf5/bf553974-954c-4cca-8a8f-c56557cdcfe0/test_dict.sql"
+                            },
+                            "name": "test_dict",
+                            "description": "",
+                            "tags": []
+                        }
+                    },
+                    {
+                        "com.linkedin.pegasus2avro.schema.SchemaMetadata": {
+                            "schemaName": "db1.test_dict",
+                            "platform": "urn:li:dataPlatform:clickhouse",
+                            "version": 0,
+                            "created": {
+                                "time": 0,
+                                "actor": "urn:li:corpuser:unknown"
+                            },
+                            "lastModified": {
+                                "time": 0,
+                                "actor": "urn:li:corpuser:unknown"
+                            },
+                            "hash": "",
+                            "platformSchema": {
+                                "com.linkedin.pegasus2avro.schema.MySqlDDL": {
+                                    "tableSchema": ""
+                                }
+                            },
+                            "fields": [
+                                {
+                                    "fieldPath": "col_Int64",
+                                    "nullable": false,
+                                    "description": "",
+                                    "type": {
+                                        "type": {
+                                            "com.linkedin.pegasus2avro.schema.NumberType": {}
+                                        }
+                                    },
+                                    "nativeDataType": "UInt64",
+                                    "recursive": false,
+                                    "isPartOfKey": false
+                                },
+                                {
+                                    "fieldPath": "col_String",
+                                    "nullable": false,
+                                    "description": "",
+                                    "type": {
+                                        "type": {
+                                            "com.linkedin.pegasus2avro.schema.StringType": {}
+                                        }
+                                    },
+                                    "nativeDataType": "String",
+                                    "recursive": false,
+                                    "isPartOfKey": false
+                                }
+                            ]
+                        }
                     }
-                },
-                {
-                    "com.linkedin.pegasus2avro.dataset.DatasetProperties": {
-                        "customProperties": {
-                            "engine": "MergeTree",
-                            "partition_key": "",
-                            "sorting_key": "",
-                            "primary_key": "",
-                            "sampling_key": "",
-                            "storage_policy": "default",
-<<<<<<< HEAD
-                            "metadata_modification_time": "2022-10-13 04:56:28",
-                            "total_rows": "0",
-                            "total_bytes": "0",
-                            "data_paths": "['/var/lib/clickhouse/store/938/9383ca3f-c98e-4240-9e0d-0f32939d170b/']",
-                            "metadata_path": "/var/lib/clickhouse/store/1df/1df0ba79-5a9d-4f93-8462-1e7056c3aea5/test_data_types.sql"
-=======
-                            "metadata_modification_time": "2023-05-11 23:34:18",
-                            "total_rows": "0",
-                            "total_bytes": "0",
-                            "data_paths": "['/var/lib/clickhouse/store/1bb/1bb7aa71-5c5e-426b-ba29-a12b800e6dcf/']",
-                            "metadata_path": "/var/lib/clickhouse/store/bf5/bf553974-954c-4cca-8a8f-c56557cdcfe0/test_data_types.sql"
->>>>>>> 5fc6601d
-                        },
-                        "name": "test_data_types",
-                        "description": "This table has basic types",
-                        "tags": []
+                ]
+            }
+        },
+        "systemMetadata": {
+            "lastObserved": 1586847600000,
+            "runId": "clickhouse-test"
+        }
+    },
+    {
+        "entityType": "dataset",
+        "entityUrn": "urn:li:dataset:(urn:li:dataPlatform:clickhouse,clickhousetestserver.db1.test_dict,PROD)",
+        "changeType": "UPSERT",
+        "aspectName": "dataPlatformInstance",
+        "aspect": {
+            "json": {
+                "platform": "urn:li:dataPlatform:clickhouse",
+                "instance": "urn:li:dataPlatformInstance:(urn:li:dataPlatform:clickhouse,clickhousetestserver)"
+            }
+        },
+        "systemMetadata": {
+            "lastObserved": 1586847600000,
+            "runId": "clickhouse-test"
+        }
+    },
+    {
+        "entityType": "dataset",
+        "entityUrn": "urn:li:dataset:(urn:li:dataPlatform:clickhouse,clickhousetestserver.db1.test_dict,PROD)",
+        "changeType": "UPSERT",
+        "aspectName": "subTypes",
+        "aspect": {
+            "json": {
+                "typeNames": [
+                    "Table"
+                ]
+            }
+        },
+        "systemMetadata": {
+            "lastObserved": 1586847600000,
+            "runId": "clickhouse-test"
+        }
+    },
+    {
+        "entityType": "dataset",
+        "entityUrn": "urn:li:dataset:(urn:li:dataPlatform:clickhouse,clickhousetestserver.db1.test_nested_data_types,PROD)",
+        "changeType": "UPSERT",
+        "aspectName": "container",
+        "aspect": {
+            "json": {
+                "container": "urn:li:container:1154d1da73a95376c9f33f47694cf1de"
+            }
+        },
+        "systemMetadata": {
+            "lastObserved": 1586847600000,
+            "runId": "clickhouse-test"
+        }
+    },
+    {
+        "proposedSnapshot": {
+            "com.linkedin.pegasus2avro.metadata.snapshot.DatasetSnapshot": {
+                "urn": "urn:li:dataset:(urn:li:dataPlatform:clickhouse,clickhousetestserver.db1.test_nested_data_types,PROD)",
+                "aspects": [
+                    {
+                        "com.linkedin.pegasus2avro.common.Status": {
+                            "removed": false
+                        }
+                    },
+                    {
+                        "com.linkedin.pegasus2avro.dataset.DatasetProperties": {
+                            "customProperties": {
+                                "engine": "MergeTree",
+                                "partition_key": "",
+                                "sorting_key": "",
+                                "primary_key": "",
+                                "sampling_key": "",
+                                "storage_policy": "default",
+                                "metadata_modification_time": "2023-05-11 23:34:18",
+                                "total_rows": "0",
+                                "total_bytes": "0",
+                                "data_paths": "['/var/lib/clickhouse/store/531/531fc424-a69b-4d7c-8b4c-a7dbbc2e919f/']",
+                                "metadata_path": "/var/lib/clickhouse/store/bf5/bf553974-954c-4cca-8a8f-c56557cdcfe0/test_nested_data_types.sql"
+                            },
+                            "name": "test_nested_data_types",
+                            "description": "This table has nested types",
+                            "tags": []
+                        }
+                    },
+                    {
+                        "com.linkedin.pegasus2avro.schema.SchemaMetadata": {
+                            "schemaName": "db1.test_nested_data_types",
+                            "platform": "urn:li:dataPlatform:clickhouse",
+                            "version": 0,
+                            "created": {
+                                "time": 0,
+                                "actor": "urn:li:corpuser:unknown"
+                            },
+                            "lastModified": {
+                                "time": 0,
+                                "actor": "urn:li:corpuser:unknown"
+                            },
+                            "hash": "",
+                            "platformSchema": {
+                                "com.linkedin.pegasus2avro.schema.MySqlDDL": {
+                                    "tableSchema": ""
+                                }
+                            },
+                            "fields": [
+                                {
+                                    "fieldPath": "col_ArrayArrayInt",
+                                    "nullable": false,
+                                    "description": "this is a comment",
+                                    "type": {
+                                        "type": {
+                                            "com.linkedin.pegasus2avro.schema.ArrayType": {}
+                                        }
+                                    },
+                                    "nativeDataType": "Array(Array(Int8))",
+                                    "recursive": false,
+                                    "isPartOfKey": false
+                                },
+                                {
+                                    "fieldPath": "col_LowCardinality",
+                                    "nullable": false,
+                                    "description": "",
+                                    "type": {
+                                        "type": {
+                                            "com.linkedin.pegasus2avro.schema.StringType": {}
+                                        }
+                                    },
+                                    "nativeDataType": "LowCardinality(String)",
+                                    "recursive": false,
+                                    "isPartOfKey": false
+                                },
+                                {
+                                    "fieldPath": "col_AggregateFunction",
+                                    "nullable": false,
+                                    "description": "",
+                                    "type": {
+                                        "type": {
+                                            "com.linkedin.pegasus2avro.schema.NullType": {}
+                                        }
+                                    },
+                                    "nativeDataType": "AggregateFunction(avg, Float64)",
+                                    "recursive": false,
+                                    "isPartOfKey": false
+                                },
+                                {
+                                    "fieldPath": "col_SimpleAggregateFunction",
+                                    "nullable": false,
+                                    "description": "",
+                                    "type": {
+                                        "type": {
+                                            "com.linkedin.pegasus2avro.schema.NullType": {}
+                                        }
+                                    },
+                                    "nativeDataType": "SimpleAggregateFunction(max, Decimal(38, 7))",
+                                    "recursive": false,
+                                    "isPartOfKey": false
+                                },
+                                {
+                                    "fieldPath": "col_Nested.c1",
+                                    "nullable": false,
+                                    "description": "",
+                                    "type": {
+                                        "type": {
+                                            "com.linkedin.pegasus2avro.schema.ArrayType": {}
+                                        }
+                                    },
+                                    "nativeDataType": "Array(UInt32)",
+                                    "recursive": false,
+                                    "isPartOfKey": false
+                                },
+                                {
+                                    "fieldPath": "col_Nested.c2",
+                                    "nullable": false,
+                                    "description": "",
+                                    "type": {
+                                        "type": {
+                                            "com.linkedin.pegasus2avro.schema.ArrayType": {}
+                                        }
+                                    },
+                                    "nativeDataType": "Array(UInt64)",
+                                    "recursive": false,
+                                    "isPartOfKey": false
+                                },
+                                {
+                                    "fieldPath": "col_Nested.c3.c4",
+                                    "nullable": false,
+                                    "description": "",
+                                    "type": {
+                                        "type": {
+                                            "com.linkedin.pegasus2avro.schema.ArrayType": {}
+                                        }
+                                    },
+                                    "nativeDataType": "Array(UInt128)",
+                                    "recursive": false,
+                                    "isPartOfKey": false
+                                },
+                                {
+                                    "fieldPath": "col_Nullable",
+                                    "nullable": true,
+                                    "description": "",
+                                    "type": {
+                                        "type": {
+                                            "com.linkedin.pegasus2avro.schema.NumberType": {}
+                                        }
+                                    },
+                                    "nativeDataType": "Nullable(Int8)",
+                                    "recursive": false,
+                                    "isPartOfKey": false
+                                },
+                                {
+                                    "fieldPath": "col_Array_Nullable_String",
+                                    "nullable": false,
+                                    "description": "",
+                                    "type": {
+                                        "type": {
+                                            "com.linkedin.pegasus2avro.schema.ArrayType": {}
+                                        }
+                                    },
+                                    "nativeDataType": "Array(Nullable(String))",
+                                    "recursive": false,
+                                    "isPartOfKey": false
+                                },
+                                {
+                                    "fieldPath": "col_LowCardinality_Nullable_String",
+                                    "nullable": true,
+                                    "description": "",
+                                    "type": {
+                                        "type": {
+                                            "com.linkedin.pegasus2avro.schema.StringType": {}
+                                        }
+                                    },
+                                    "nativeDataType": "LowCardinality(Nullable(String))",
+                                    "recursive": false,
+                                    "isPartOfKey": false
+                                }
+                            ]
+                        }
                     }
-                },
-                {
-                    "com.linkedin.pegasus2avro.schema.SchemaMetadata": {
-                        "schemaName": "db1.test_data_types",
-                        "platform": "urn:li:dataPlatform:clickhouse",
-                        "version": 0,
-                        "created": {
+                ]
+            }
+        },
+        "systemMetadata": {
+            "lastObserved": 1586847600000,
+            "runId": "clickhouse-test"
+        }
+    },
+    {
+        "entityType": "dataset",
+        "entityUrn": "urn:li:dataset:(urn:li:dataPlatform:clickhouse,clickhousetestserver.db1.test_nested_data_types,PROD)",
+        "changeType": "UPSERT",
+        "aspectName": "dataPlatformInstance",
+        "aspect": {
+            "json": {
+                "platform": "urn:li:dataPlatform:clickhouse",
+                "instance": "urn:li:dataPlatformInstance:(urn:li:dataPlatform:clickhouse,clickhousetestserver)"
+            }
+        },
+        "systemMetadata": {
+            "lastObserved": 1586847600000,
+            "runId": "clickhouse-test"
+        }
+    },
+    {
+        "entityType": "dataset",
+        "entityUrn": "urn:li:dataset:(urn:li:dataPlatform:clickhouse,clickhousetestserver.db1.test_nested_data_types,PROD)",
+        "changeType": "UPSERT",
+        "aspectName": "subTypes",
+        "aspect": {
+            "json": {
+                "typeNames": [
+                    "Table"
+                ]
+            }
+        },
+        "systemMetadata": {
+            "lastObserved": 1586847600000,
+            "runId": "clickhouse-test"
+        }
+    },
+    {
+        "entityType": "dataset",
+        "entityUrn": "urn:li:dataset:(urn:li:dataPlatform:clickhouse,clickhousetestserver.db1.mv_with_target_table,PROD)",
+        "changeType": "UPSERT",
+        "aspectName": "container",
+        "aspect": {
+            "json": {
+                "container": "urn:li:container:1154d1da73a95376c9f33f47694cf1de"
+            }
+        },
+        "systemMetadata": {
+            "lastObserved": 1586847600000,
+            "runId": "clickhouse-test"
+        }
+    },
+    {
+        "entityType": "dataset",
+        "entityUrn": "urn:li:dataset:(urn:li:dataPlatform:clickhouse,clickhousetestserver.db1.mv_with_target_table,PROD)",
+        "changeType": "UPSERT",
+        "aspectName": "upstreamLineage",
+        "aspect": {
+            "json": {
+                "upstreams": [
+                    {
+                        "auditStamp": {
                             "time": 0,
                             "actor": "urn:li:corpuser:unknown"
                         },
-                        "lastModified": {
+                        "dataset": "urn:li:dataset:(urn:li:dataPlatform:clickhouse,clickhousetestserver.db1.test_data_types,PROD)",
+                        "type": "TRANSFORMED"
+                    }
+                ]
+            }
+        },
+        "systemMetadata": {
+            "lastObserved": 1586847600000,
+            "runId": "clickhouse-test"
+        }
+    },
+    {
+        "proposedSnapshot": {
+            "com.linkedin.pegasus2avro.metadata.snapshot.DatasetSnapshot": {
+                "urn": "urn:li:dataset:(urn:li:dataPlatform:clickhouse,clickhousetestserver.db1.mv_with_target_table,PROD)",
+                "aspects": [
+                    {
+                        "com.linkedin.pegasus2avro.common.Status": {
+                            "removed": false
+                        }
+                    },
+                    {
+                        "com.linkedin.pegasus2avro.dataset.DatasetProperties": {
+                            "customProperties": {
+                                "engine": "MaterializedView",
+                                "partition_key": "",
+                                "sorting_key": "",
+                                "primary_key": "",
+                                "sampling_key": "",
+                                "storage_policy": "",
+                                "metadata_modification_time": "2023-05-11 23:34:18",
+                                "total_rows": "None",
+                                "total_bytes": "None",
+                                "data_paths": "['/var/lib/clickhouse/store/689/689251e9-d514-4a89-ac7b-14857a8a395a/']",
+                                "metadata_path": "/var/lib/clickhouse/store/bf5/bf553974-954c-4cca-8a8f-c56557cdcfe0/mv_with_target_table.sql",
+                                "view_definition": "",
+                                "is_view": "True"
+                            },
+                            "name": "mv_with_target_table",
+                            "description": "",
+                            "tags": []
+                        }
+                    },
+                    {
+                        "com.linkedin.pegasus2avro.schema.SchemaMetadata": {
+                            "schemaName": "db1.mv_with_target_table",
+                            "platform": "urn:li:dataPlatform:clickhouse",
+                            "version": 0,
+                            "created": {
+                                "time": 0,
+                                "actor": "urn:li:corpuser:unknown"
+                            },
+                            "lastModified": {
+                                "time": 0,
+                                "actor": "urn:li:corpuser:unknown"
+                            },
+                            "hash": "",
+                            "platformSchema": {
+                                "com.linkedin.pegasus2avro.schema.MySqlDDL": {
+                                    "tableSchema": ""
+                                }
+                            },
+                            "fields": [
+                                {
+                                    "fieldPath": "col_DateTime",
+                                    "nullable": false,
+                                    "description": "",
+                                    "type": {
+                                        "type": {
+                                            "com.linkedin.pegasus2avro.schema.TimeType": {}
+                                        }
+                                    },
+                                    "nativeDataType": "DateTime",
+                                    "recursive": false,
+                                    "isPartOfKey": false
+                                },
+                                {
+                                    "fieldPath": "col_Int64",
+                                    "nullable": false,
+                                    "description": "",
+                                    "type": {
+                                        "type": {
+                                            "com.linkedin.pegasus2avro.schema.NumberType": {}
+                                        }
+                                    },
+                                    "nativeDataType": "Int64",
+                                    "recursive": false,
+                                    "isPartOfKey": false
+                                },
+                                {
+                                    "fieldPath": "col_Float64",
+                                    "nullable": false,
+                                    "description": "",
+                                    "type": {
+                                        "type": {
+                                            "com.linkedin.pegasus2avro.schema.NumberType": {}
+                                        }
+                                    },
+                                    "nativeDataType": "Float64",
+                                    "recursive": false,
+                                    "isPartOfKey": false
+                                },
+                                {
+                                    "fieldPath": "col_Decimal64",
+                                    "nullable": false,
+                                    "description": "",
+                                    "type": {
+                                        "type": {
+                                            "com.linkedin.pegasus2avro.schema.NumberType": {}
+                                        }
+                                    },
+                                    "nativeDataType": "Decimal(18, 5)",
+                                    "recursive": false,
+                                    "isPartOfKey": false
+                                },
+                                {
+                                    "fieldPath": "col_String",
+                                    "nullable": false,
+                                    "description": "",
+                                    "type": {
+                                        "type": {
+                                            "com.linkedin.pegasus2avro.schema.StringType": {}
+                                        }
+                                    },
+                                    "nativeDataType": "String",
+                                    "recursive": false,
+                                    "isPartOfKey": false
+                                }
+                            ]
+                        }
+                    }
+                ]
+            }
+        },
+        "systemMetadata": {
+            "lastObserved": 1586847600000,
+            "runId": "clickhouse-test"
+        }
+    },
+    {
+        "entityType": "dataset",
+        "entityUrn": "urn:li:dataset:(urn:li:dataPlatform:clickhouse,clickhousetestserver.db1.mv_with_target_table,PROD)",
+        "changeType": "UPSERT",
+        "aspectName": "dataPlatformInstance",
+        "aspect": {
+            "json": {
+                "platform": "urn:li:dataPlatform:clickhouse",
+                "instance": "urn:li:dataPlatformInstance:(urn:li:dataPlatform:clickhouse,clickhousetestserver)"
+            }
+        },
+        "systemMetadata": {
+            "lastObserved": 1586847600000,
+            "runId": "clickhouse-test"
+        }
+    },
+    {
+        "entityType": "dataset",
+        "entityUrn": "urn:li:dataset:(urn:li:dataPlatform:clickhouse,clickhousetestserver.db1.mv_with_target_table,PROD)",
+        "changeType": "UPSERT",
+        "aspectName": "subTypes",
+        "aspect": {
+            "json": {
+                "typeNames": [
+                    "View"
+                ]
+            }
+        },
+        "systemMetadata": {
+            "lastObserved": 1586847600000,
+            "runId": "clickhouse-test"
+        }
+    },
+    {
+        "entityType": "dataset",
+        "entityUrn": "urn:li:dataset:(urn:li:dataPlatform:clickhouse,clickhousetestserver.db1.mv_with_target_table,PROD)",
+        "changeType": "UPSERT",
+        "aspectName": "viewProperties",
+        "aspect": {
+            "json": {
+                "materialized": false,
+                "viewLogic": "",
+                "viewLanguage": "SQL"
+            }
+        },
+        "systemMetadata": {
+            "lastObserved": 1586847600000,
+            "runId": "clickhouse-test"
+        }
+    },
+    {
+        "entityType": "dataset",
+        "entityUrn": "urn:li:dataset:(urn:li:dataPlatform:clickhouse,clickhousetestserver.db1.mv_without_target_table,PROD)",
+        "changeType": "UPSERT",
+        "aspectName": "container",
+        "aspect": {
+            "json": {
+                "container": "urn:li:container:1154d1da73a95376c9f33f47694cf1de"
+            }
+        },
+        "systemMetadata": {
+            "lastObserved": 1586847600000,
+            "runId": "clickhouse-test"
+        }
+    },
+    {
+        "entityType": "dataset",
+        "entityUrn": "urn:li:dataset:(urn:li:dataPlatform:clickhouse,clickhousetestserver.db1.mv_without_target_table,PROD)",
+        "changeType": "UPSERT",
+        "aspectName": "upstreamLineage",
+        "aspect": {
+            "json": {
+                "upstreams": [
+                    {
+                        "auditStamp": {
                             "time": 0,
                             "actor": "urn:li:corpuser:unknown"
                         },
-                        "hash": "",
-                        "platformSchema": {
-                            "com.linkedin.pegasus2avro.schema.MySqlDDL": {
-                                "tableSchema": ""
-                            }
-                        },
-                        "fields": [
-                            {
-                                "fieldPath": "col_Array",
-                                "nullable": false,
-                                "description": "",
-                                "type": {
-                                    "type": {
-                                        "com.linkedin.pegasus2avro.schema.ArrayType": {}
-                                    }
-                                },
-                                "nativeDataType": "Array(String)",
-                                "recursive": false,
-                                "isPartOfKey": false
-                            },
-                            {
-                                "fieldPath": "col_Bool",
-                                "nullable": false,
-                                "description": "https://github.com/ClickHouse/ClickHouse/pull/31072",
-                                "type": {
-                                    "type": {
-                                        "com.linkedin.pegasus2avro.schema.BooleanType": {}
-                                    }
-                                },
-                                "nativeDataType": "Bool",
-                                "recursive": false,
-                                "isPartOfKey": false
-                            },
-                            {
-                                "fieldPath": "col_Date",
-                                "nullable": false,
-                                "description": "",
-                                "type": {
-                                    "type": {
-                                        "com.linkedin.pegasus2avro.schema.DateType": {}
-                                    }
-                                },
-                                "nativeDataType": "Date",
-                                "recursive": false,
-                                "isPartOfKey": false
-                            },
-                            {
-                                "fieldPath": "col_Date32",
-                                "nullable": false,
-                                "description": "this type was added in ClickHouse v21.9",
-                                "type": {
-                                    "type": {
-                                        "com.linkedin.pegasus2avro.schema.DateType": {}
-                                    }
-                                },
-                                "nativeDataType": "Date32",
-                                "recursive": false,
-                                "isPartOfKey": false
-                            },
-                            {
-                                "fieldPath": "col_DateTime",
-                                "nullable": false,
-                                "description": "",
-                                "type": {
-                                    "type": {
-                                        "com.linkedin.pegasus2avro.schema.TimeType": {}
-                                    }
-                                },
-                                "nativeDataType": "DateTime",
-                                "recursive": false,
-                                "isPartOfKey": false
-                            },
-                            {
-                                "fieldPath": "col_DatetimeTZ",
-                                "nullable": false,
-                                "description": "",
-                                "type": {
-                                    "type": {
-                                        "com.linkedin.pegasus2avro.schema.NullType": {}
-                                    }
-                                },
-                                "nativeDataType": "DateTime('Europe/Berlin')",
-                                "recursive": false,
-                                "isPartOfKey": false
-                            },
-                            {
-                                "fieldPath": "col_DateTime32",
-                                "nullable": false,
-                                "description": "",
-                                "type": {
-                                    "type": {
-                                        "com.linkedin.pegasus2avro.schema.TimeType": {}
-                                    }
-                                },
-                                "nativeDataType": "DateTime",
-                                "recursive": false,
-                                "isPartOfKey": false
-                            },
-                            {
-                                "fieldPath": "col_DateTime64",
-                                "nullable": false,
-                                "description": "",
-                                "type": {
-                                    "type": {
-                                        "com.linkedin.pegasus2avro.schema.TimeType": {}
-                                    }
-                                },
-                                "nativeDataType": "DateTime64(3)",
-                                "recursive": false,
-                                "isPartOfKey": false
-                            },
-                            {
-                                "fieldPath": "col_DateTime64TZ",
-                                "nullable": false,
-                                "description": "",
-                                "type": {
-                                    "type": {
-                                        "com.linkedin.pegasus2avro.schema.NullType": {}
-                                    }
-                                },
-                                "nativeDataType": "DateTime64(2, 'Europe/Berlin')",
-                                "recursive": false,
-                                "isPartOfKey": false
-                            },
-                            {
-                                "fieldPath": "col_Decimal",
-                                "nullable": false,
-                                "description": "",
-                                "type": {
-                                    "type": {
-                                        "com.linkedin.pegasus2avro.schema.NumberType": {}
-                                    }
-                                },
-                                "nativeDataType": "Decimal(2, 1)",
-                                "recursive": false,
-                                "isPartOfKey": false
-                            },
-                            {
-                                "fieldPath": "col_Decimal128",
-                                "nullable": false,
-                                "description": "",
-                                "type": {
-                                    "type": {
-                                        "com.linkedin.pegasus2avro.schema.NumberType": {}
-                                    }
-                                },
-                                "nativeDataType": "Decimal(38, 2)",
-                                "recursive": false,
-                                "isPartOfKey": false
-                            },
-                            {
-                                "fieldPath": "col_Decimal256",
-                                "nullable": false,
-                                "description": "",
-                                "type": {
-                                    "type": {
-                                        "com.linkedin.pegasus2avro.schema.NumberType": {}
-                                    }
-                                },
-                                "nativeDataType": "Decimal(76, 3)",
-                                "recursive": false,
-                                "isPartOfKey": false
-                            },
-                            {
-                                "fieldPath": "col_Decimal32",
-                                "nullable": false,
-                                "description": "",
-                                "type": {
-                                    "type": {
-                                        "com.linkedin.pegasus2avro.schema.NumberType": {}
-                                    }
-                                },
-                                "nativeDataType": "Decimal(9, 4)",
-                                "recursive": false,
-                                "isPartOfKey": false
-                            },
-                            {
-                                "fieldPath": "col_Decimal64",
-                                "nullable": false,
-                                "description": "",
-                                "type": {
-                                    "type": {
-                                        "com.linkedin.pegasus2avro.schema.NumberType": {}
-                                    }
-                                },
-                                "nativeDataType": "Decimal(18, 5)",
-                                "recursive": false,
-                                "isPartOfKey": false
-                            },
-                            {
-                                "fieldPath": "col_Enum",
-                                "nullable": false,
-                                "description": "",
-                                "type": {
-                                    "type": {
-                                        "com.linkedin.pegasus2avro.schema.EnumType": {}
-                                    }
-                                },
-                                "nativeDataType": "Enum8('hello' = 1, 'world' = 2)",
-                                "recursive": false,
-                                "isPartOfKey": false
-                            },
-                            {
-                                "fieldPath": "col_Enum16",
-                                "nullable": false,
-                                "description": "",
-                                "type": {
-                                    "type": {
-                                        "com.linkedin.pegasus2avro.schema.EnumType": {}
-                                    }
-                                },
-                                "nativeDataType": "Enum16('hello' = 1, 'world' = 2)",
-                                "recursive": false,
-                                "isPartOfKey": false
-                            },
-                            {
-                                "fieldPath": "col_Enum8",
-                                "nullable": false,
-                                "description": "",
-                                "type": {
-                                    "type": {
-                                        "com.linkedin.pegasus2avro.schema.EnumType": {}
-                                    }
-                                },
-                                "nativeDataType": "Enum8('hello' = 1, 'world' = 2)",
-                                "recursive": false,
-                                "isPartOfKey": false
-                            },
-                            {
-                                "fieldPath": "col_FixedString",
-                                "nullable": false,
-                                "description": "",
-                                "type": {
-                                    "type": {
-                                        "com.linkedin.pegasus2avro.schema.StringType": {}
-                                    }
-                                },
-                                "nativeDataType": "FixedString(128)",
-                                "recursive": false,
-                                "isPartOfKey": false
-                            },
-                            {
-                                "fieldPath": "col_Float32",
-                                "nullable": false,
-                                "description": "",
-                                "type": {
-                                    "type": {
-                                        "com.linkedin.pegasus2avro.schema.NumberType": {}
-                                    }
-                                },
-                                "nativeDataType": "Float32",
-                                "recursive": false,
-                                "isPartOfKey": false
-                            },
-                            {
-                                "fieldPath": "col_Float64",
-                                "nullable": false,
-                                "description": "",
-                                "type": {
-                                    "type": {
-                                        "com.linkedin.pegasus2avro.schema.NumberType": {}
-                                    }
-                                },
-                                "nativeDataType": "Float64",
-                                "recursive": false,
-                                "isPartOfKey": false
-                            },
-                            {
-                                "fieldPath": "col_IPv4",
-                                "nullable": false,
-                                "description": "",
-                                "type": {
-                                    "type": {
-                                        "com.linkedin.pegasus2avro.schema.NumberType": {}
-                                    }
-                                },
-                                "nativeDataType": "IPv4",
-                                "recursive": false,
-                                "isPartOfKey": false
-                            },
-                            {
-                                "fieldPath": "col_IPv6",
-                                "nullable": false,
-                                "description": "",
-                                "type": {
-                                    "type": {
-                                        "com.linkedin.pegasus2avro.schema.StringType": {}
-                                    }
-                                },
-                                "nativeDataType": "IPv6",
-                                "recursive": false,
-                                "isPartOfKey": false
-                            },
-                            {
-                                "fieldPath": "col_Int128",
-                                "nullable": false,
-                                "description": "",
-                                "type": {
-                                    "type": {
-                                        "com.linkedin.pegasus2avro.schema.NumberType": {}
-                                    }
-                                },
-                                "nativeDataType": "Int128",
-                                "recursive": false,
-                                "isPartOfKey": false
-                            },
-                            {
-                                "fieldPath": "col_Int16",
-                                "nullable": false,
-                                "description": "",
-                                "type": {
-                                    "type": {
-                                        "com.linkedin.pegasus2avro.schema.NumberType": {}
-                                    }
-                                },
-                                "nativeDataType": "Int16",
-                                "recursive": false,
-                                "isPartOfKey": false
-                            },
-                            {
-                                "fieldPath": "col_Int256",
-                                "nullable": false,
-                                "description": "",
-                                "type": {
-                                    "type": {
-                                        "com.linkedin.pegasus2avro.schema.NumberType": {}
-                                    }
-                                },
-                                "nativeDataType": "Int256",
-                                "recursive": false,
-                                "isPartOfKey": false
-                            },
-                            {
-                                "fieldPath": "col_Int32",
-                                "nullable": false,
-                                "description": "",
-                                "type": {
-                                    "type": {
-                                        "com.linkedin.pegasus2avro.schema.NumberType": {}
-                                    }
-                                },
-                                "nativeDataType": "Int32",
-                                "recursive": false,
-                                "isPartOfKey": false
-                            },
-                            {
-                                "fieldPath": "col_Int64",
-                                "nullable": false,
-                                "description": "",
-                                "type": {
-                                    "type": {
-                                        "com.linkedin.pegasus2avro.schema.NumberType": {}
-                                    }
-                                },
-                                "nativeDataType": "Int64",
-                                "recursive": false,
-                                "isPartOfKey": false
-                            },
-                            {
-                                "fieldPath": "col_Int8",
-                                "nullable": false,
-                                "description": "",
-                                "type": {
-                                    "type": {
-                                        "com.linkedin.pegasus2avro.schema.NumberType": {}
-                                    }
-                                },
-                                "nativeDataType": "Int8",
-                                "recursive": false,
-                                "isPartOfKey": false
-                            },
-                            {
-                                "fieldPath": "col_Map",
-                                "nullable": false,
-                                "description": "",
-                                "type": {
-                                    "type": {
-                                        "com.linkedin.pegasus2avro.schema.MapType": {}
-                                    }
-                                },
-                                "nativeDataType": "Map(String, Nullable(UInt64))",
-                                "recursive": false,
-                                "isPartOfKey": false
-                            },
-                            {
-                                "fieldPath": "col_String",
-                                "nullable": false,
-                                "description": "",
-                                "type": {
-                                    "type": {
-                                        "com.linkedin.pegasus2avro.schema.StringType": {}
-                                    }
-                                },
-                                "nativeDataType": "String",
-                                "recursive": false,
-                                "isPartOfKey": false
-                            },
-                            {
-                                "fieldPath": "col_Tuple",
-                                "nullable": false,
-                                "description": "",
-                                "type": {
-                                    "type": {
-                                        "com.linkedin.pegasus2avro.schema.UnionType": {}
-                                    }
-                                },
-                                "nativeDataType": "Tuple(UInt8, Array(String))",
-                                "recursive": false,
-                                "isPartOfKey": false
-                            },
-                            {
-                                "fieldPath": "col_UInt128",
-                                "nullable": false,
-                                "description": "",
-                                "type": {
-                                    "type": {
-                                        "com.linkedin.pegasus2avro.schema.NumberType": {}
-                                    }
-                                },
-                                "nativeDataType": "UInt128",
-                                "recursive": false,
-                                "isPartOfKey": false
-                            },
-                            {
-                                "fieldPath": "col_UInt16",
-                                "nullable": false,
-                                "description": "",
-                                "type": {
-                                    "type": {
-                                        "com.linkedin.pegasus2avro.schema.NumberType": {}
-                                    }
-                                },
-                                "nativeDataType": "UInt16",
-                                "recursive": false,
-                                "isPartOfKey": false
-                            },
-                            {
-                                "fieldPath": "col_UInt256",
-                                "nullable": false,
-                                "description": "",
-                                "type": {
-                                    "type": {
-                                        "com.linkedin.pegasus2avro.schema.NumberType": {}
-                                    }
-                                },
-                                "nativeDataType": "UInt256",
-                                "recursive": false,
-                                "isPartOfKey": false
-                            },
-                            {
-                                "fieldPath": "col_UInt32",
-                                "nullable": false,
-                                "description": "",
-                                "type": {
-                                    "type": {
-                                        "com.linkedin.pegasus2avro.schema.NumberType": {}
-                                    }
-                                },
-                                "nativeDataType": "UInt32",
-                                "recursive": false,
-                                "isPartOfKey": false
-                            },
-                            {
-                                "fieldPath": "col_UInt64",
-                                "nullable": false,
-                                "description": "",
-                                "type": {
-                                    "type": {
-                                        "com.linkedin.pegasus2avro.schema.NumberType": {}
-                                    }
-                                },
-                                "nativeDataType": "UInt64",
-                                "recursive": false,
-                                "isPartOfKey": false
-                            },
-                            {
-                                "fieldPath": "col_UInt8",
-                                "nullable": false,
-                                "description": "",
-                                "type": {
-                                    "type": {
-                                        "com.linkedin.pegasus2avro.schema.NumberType": {}
-                                    }
-                                },
-                                "nativeDataType": "UInt8",
-                                "recursive": false,
-                                "isPartOfKey": false
-                            },
-                            {
-                                "fieldPath": "col_UUID",
-                                "nullable": false,
-                                "description": "",
-                                "type": {
-                                    "type": {
-                                        "com.linkedin.pegasus2avro.schema.StringType": {}
-                                    }
-                                },
-                                "nativeDataType": "UUID",
-                                "recursive": false,
-                                "isPartOfKey": false
-                            }
-                        ]
+                        "dataset": "urn:li:dataset:(urn:li:dataPlatform:clickhouse,clickhousetestserver.db1.test_nested_data_types,PROD)",
+                        "type": "TRANSFORMED"
                     }
-                }
-            ]
-        }
-    },
-    "systemMetadata": {
-        "lastObserved": 1586847600000,
-        "runId": "clickhouse-test"
-    }
-},
-{
-    "entityType": "dataset",
-    "entityUrn": "urn:li:dataset:(urn:li:dataPlatform:clickhouse,clickhousetestserver.db1.test_data_types,PROD)",
-    "changeType": "UPSERT",
-    "aspectName": "dataPlatformInstance",
-    "aspect": {
-        "json": {
-            "platform": "urn:li:dataPlatform:clickhouse",
-            "instance": "urn:li:dataPlatformInstance:(urn:li:dataPlatform:clickhouse,clickhousetestserver)"
-        }
-    },
-    "systemMetadata": {
-        "lastObserved": 1586847600000,
-        "runId": "clickhouse-test"
-    }
-},
-{
-    "entityType": "dataset",
-    "entityUrn": "urn:li:dataset:(urn:li:dataPlatform:clickhouse,clickhousetestserver.db1.test_data_types,PROD)",
-    "changeType": "UPSERT",
-    "aspectName": "subTypes",
-    "aspect": {
-        "json": {
-            "typeNames": [
-                "Table"
-            ]
-        }
-    },
-    "systemMetadata": {
-        "lastObserved": 1586847600000,
-        "runId": "clickhouse-test"
-    }
-},
-{
-    "entityType": "dataset",
-    "entityUrn": "urn:li:dataset:(urn:li:dataPlatform:clickhouse,clickhousetestserver.db1.test_dict,PROD)",
-    "changeType": "UPSERT",
-    "aspectName": "container",
-    "aspect": {
-        "json": {
-            "container": "urn:li:container:1154d1da73a95376c9f33f47694cf1de"
-        }
-    },
-    "systemMetadata": {
-        "lastObserved": 1586847600000,
-        "runId": "clickhouse-test"
-    }
-},
-{
-    "entityType": "dataset",
-    "entityUrn": "urn:li:dataset:(urn:li:dataPlatform:clickhouse,clickhousetestserver.db1.test_dict,PROD)",
-    "changeType": "UPSERT",
-    "aspectName": "upstreamLineage",
-    "aspect": {
-        "json": {
-            "upstreams": [
-                {
-                    "auditStamp": {
-                        "time": 0,
-                        "actor": "urn:li:corpuser:unknown"
+                ]
+            }
+        },
+        "systemMetadata": {
+            "lastObserved": 1586847600000,
+            "runId": "clickhouse-test"
+        }
+    },
+    {
+        "proposedSnapshot": {
+            "com.linkedin.pegasus2avro.metadata.snapshot.DatasetSnapshot": {
+                "urn": "urn:li:dataset:(urn:li:dataPlatform:clickhouse,clickhousetestserver.db1.mv_without_target_table,PROD)",
+                "aspects": [
+                    {
+                        "com.linkedin.pegasus2avro.common.Status": {
+                            "removed": false
+                        }
                     },
-                    "dataset": "urn:li:dataset:(urn:li:dataPlatform:clickhouse,clickhousetestserver.db1.test_data_types,PROD)",
-                    "type": "COPY"
-                }
-            ]
-        }
-    },
-    "systemMetadata": {
-        "lastObserved": 1586847600000,
-        "runId": "clickhouse-test"
-    }
-},
-{
-    "proposedSnapshot": {
-        "com.linkedin.pegasus2avro.metadata.snapshot.DatasetSnapshot": {
-            "urn": "urn:li:dataset:(urn:li:dataPlatform:clickhouse,clickhousetestserver.db1.test_dict,PROD)",
-            "aspects": [
-                {
-                    "com.linkedin.pegasus2avro.common.Status": {
-                        "removed": false
+                    {
+                        "com.linkedin.pegasus2avro.dataset.DatasetProperties": {
+                            "customProperties": {
+                                "engine": "MaterializedView",
+                                "partition_key": "",
+                                "sorting_key": "",
+                                "primary_key": "",
+                                "sampling_key": "",
+                                "storage_policy": "",
+                                "metadata_modification_time": "2023-05-11 23:34:18",
+                                "total_rows": "0",
+                                "total_bytes": "0",
+                                "data_paths": "['/var/lib/clickhouse/store/42b/42b5020e-8007-4b11-b491-f4604a33d2e9/']",
+                                "metadata_path": "/var/lib/clickhouse/store/bf5/bf553974-954c-4cca-8a8f-c56557cdcfe0/mv_without_target_table.sql",
+                                "view_definition": "",
+                                "is_view": "True"
+                            },
+                            "name": "mv_without_target_table",
+                            "description": "",
+                            "tags": []
+                        }
+                    },
+                    {
+                        "com.linkedin.pegasus2avro.schema.SchemaMetadata": {
+                            "schemaName": "db1.mv_without_target_table",
+                            "platform": "urn:li:dataPlatform:clickhouse",
+                            "version": 0,
+                            "created": {
+                                "time": 0,
+                                "actor": "urn:li:corpuser:unknown"
+                            },
+                            "lastModified": {
+                                "time": 0,
+                                "actor": "urn:li:corpuser:unknown"
+                            },
+                            "hash": "",
+                            "platformSchema": {
+                                "com.linkedin.pegasus2avro.schema.MySqlDDL": {
+                                    "tableSchema": ""
+                                }
+                            },
+                            "fields": [
+                                {
+                                    "fieldPath": "col_ArrayArrayInt",
+                                    "nullable": false,
+                                    "description": "",
+                                    "type": {
+                                        "type": {
+                                            "com.linkedin.pegasus2avro.schema.ArrayType": {}
+                                        }
+                                    },
+                                    "nativeDataType": "Array(Array(Int8))",
+                                    "recursive": false,
+                                    "isPartOfKey": false
+                                },
+                                {
+                                    "fieldPath": "col_LowCardinality",
+                                    "nullable": false,
+                                    "description": "",
+                                    "type": {
+                                        "type": {
+                                            "com.linkedin.pegasus2avro.schema.StringType": {}
+                                        }
+                                    },
+                                    "nativeDataType": "LowCardinality(String)",
+                                    "recursive": false,
+                                    "isPartOfKey": false
+                                },
+                                {
+                                    "fieldPath": "col_Nullable",
+                                    "nullable": true,
+                                    "description": "",
+                                    "type": {
+                                        "type": {
+                                            "com.linkedin.pegasus2avro.schema.NumberType": {}
+                                        }
+                                    },
+                                    "nativeDataType": "Nullable(Int8)",
+                                    "recursive": false,
+                                    "isPartOfKey": false
+                                },
+                                {
+                                    "fieldPath": "col_Array_Nullable_String",
+                                    "nullable": false,
+                                    "description": "",
+                                    "type": {
+                                        "type": {
+                                            "com.linkedin.pegasus2avro.schema.ArrayType": {}
+                                        }
+                                    },
+                                    "nativeDataType": "Array(Nullable(String))",
+                                    "recursive": false,
+                                    "isPartOfKey": false
+                                },
+                                {
+                                    "fieldPath": "col_LowCardinality_Nullable_String",
+                                    "nullable": true,
+                                    "description": "",
+                                    "type": {
+                                        "type": {
+                                            "com.linkedin.pegasus2avro.schema.StringType": {}
+                                        }
+                                    },
+                                    "nativeDataType": "LowCardinality(Nullable(String))",
+                                    "recursive": false,
+                                    "isPartOfKey": false
+                                }
+                            ]
+                        }
                     }
-                },
-                {
-                    "com.linkedin.pegasus2avro.dataset.DatasetProperties": {
-                        "customProperties": {
-                            "engine": "Dictionary",
-                            "partition_key": "",
-                            "sorting_key": "",
-                            "primary_key": "",
-                            "sampling_key": "",
-                            "storage_policy": "",
-<<<<<<< HEAD
-                            "metadata_modification_time": "2022-10-13 04:56:28",
-                            "total_rows": "None",
-                            "total_bytes": "None",
-                            "data_paths": "[]",
-                            "metadata_path": "/var/lib/clickhouse/store/1df/1df0ba79-5a9d-4f93-8462-1e7056c3aea5/test_dict.sql"
-=======
-                            "metadata_modification_time": "2023-05-11 23:34:18",
-                            "total_rows": "None",
-                            "total_bytes": "None",
-                            "data_paths": "[]",
-                            "metadata_path": "/var/lib/clickhouse/store/bf5/bf553974-954c-4cca-8a8f-c56557cdcfe0/test_dict.sql"
->>>>>>> 5fc6601d
-                        },
-                        "name": "test_dict",
-                        "description": "",
-                        "tags": []
-                    }
-                },
-                {
-                    "com.linkedin.pegasus2avro.schema.SchemaMetadata": {
-                        "schemaName": "db1.test_dict",
-                        "platform": "urn:li:dataPlatform:clickhouse",
-                        "version": 0,
-                        "created": {
+                ]
+            }
+        },
+        "systemMetadata": {
+            "lastObserved": 1586847600000,
+            "runId": "clickhouse-test"
+        }
+    },
+    {
+        "entityType": "dataset",
+        "entityUrn": "urn:li:dataset:(urn:li:dataPlatform:clickhouse,clickhousetestserver.db1.mv_without_target_table,PROD)",
+        "changeType": "UPSERT",
+        "aspectName": "dataPlatformInstance",
+        "aspect": {
+            "json": {
+                "platform": "urn:li:dataPlatform:clickhouse",
+                "instance": "urn:li:dataPlatformInstance:(urn:li:dataPlatform:clickhouse,clickhousetestserver)"
+            }
+        },
+        "systemMetadata": {
+            "lastObserved": 1586847600000,
+            "runId": "clickhouse-test"
+        }
+    },
+    {
+        "entityType": "dataset",
+        "entityUrn": "urn:li:dataset:(urn:li:dataPlatform:clickhouse,clickhousetestserver.db1.mv_without_target_table,PROD)",
+        "changeType": "UPSERT",
+        "aspectName": "subTypes",
+        "aspect": {
+            "json": {
+                "typeNames": [
+                    "View"
+                ]
+            }
+        },
+        "systemMetadata": {
+            "lastObserved": 1586847600000,
+            "runId": "clickhouse-test"
+        }
+    },
+    {
+        "entityType": "dataset",
+        "entityUrn": "urn:li:dataset:(urn:li:dataPlatform:clickhouse,clickhousetestserver.db1.mv_without_target_table,PROD)",
+        "changeType": "UPSERT",
+        "aspectName": "viewProperties",
+        "aspect": {
+            "json": {
+                "materialized": false,
+                "viewLogic": "",
+                "viewLanguage": "SQL"
+            }
+        },
+        "systemMetadata": {
+            "lastObserved": 1586847600000,
+            "runId": "clickhouse-test"
+        }
+    },
+    {
+        "entityType": "dataset",
+        "entityUrn": "urn:li:dataset:(urn:li:dataPlatform:clickhouse,clickhousetestserver.db1.test_view,PROD)",
+        "changeType": "UPSERT",
+        "aspectName": "container",
+        "aspect": {
+            "json": {
+                "container": "urn:li:container:1154d1da73a95376c9f33f47694cf1de"
+            }
+        },
+        "systemMetadata": {
+            "lastObserved": 1586847600000,
+            "runId": "clickhouse-test"
+        }
+    },
+    {
+        "entityType": "dataset",
+        "entityUrn": "urn:li:dataset:(urn:li:dataPlatform:clickhouse,clickhousetestserver.db1.test_view,PROD)",
+        "changeType": "UPSERT",
+        "aspectName": "upstreamLineage",
+        "aspect": {
+            "json": {
+                "upstreams": [
+                    {
+                        "auditStamp": {
                             "time": 0,
                             "actor": "urn:li:corpuser:unknown"
                         },
-                        "lastModified": {
-                            "time": 0,
-                            "actor": "urn:li:corpuser:unknown"
-                        },
-                        "hash": "",
-                        "platformSchema": {
-                            "com.linkedin.pegasus2avro.schema.MySqlDDL": {
-                                "tableSchema": ""
-                            }
-                        },
-                        "fields": [
-                            {
-                                "fieldPath": "col_Int64",
-                                "nullable": false,
-                                "description": "",
-                                "type": {
-                                    "type": {
-                                        "com.linkedin.pegasus2avro.schema.NumberType": {}
-                                    }
-                                },
-                                "nativeDataType": "UInt64",
-                                "recursive": false,
-                                "isPartOfKey": false
-                            },
-                            {
-                                "fieldPath": "col_String",
-                                "nullable": false,
-                                "description": "",
-                                "type": {
-                                    "type": {
-                                        "com.linkedin.pegasus2avro.schema.StringType": {}
-                                    }
-                                },
-                                "nativeDataType": "String",
-                                "recursive": false,
-                                "isPartOfKey": false
-                            }
-                        ]
+                        "dataset": "urn:li:dataset:(urn:li:dataPlatform:clickhouse,clickhousetestserver.db1.test_dict,PROD)",
+                        "type": "VIEW"
                     }
-                }
-            ]
-        }
-    },
-    "systemMetadata": {
-        "lastObserved": 1586847600000,
-        "runId": "clickhouse-test"
+                ]
+            }
+        },
+        "systemMetadata": {
+            "lastObserved": 1586847600000,
+            "runId": "clickhouse-test"
+        }
+    },
+    {
+        "proposedSnapshot": {
+            "com.linkedin.pegasus2avro.metadata.snapshot.DatasetSnapshot": {
+                "urn": "urn:li:dataset:(urn:li:dataPlatform:clickhouse,clickhousetestserver.db1.test_view,PROD)",
+                "aspects": [
+                    {
+                        "com.linkedin.pegasus2avro.common.Status": {
+                            "removed": false
+                        }
+                    },
+                    {
+                        "com.linkedin.pegasus2avro.dataset.DatasetProperties": {
+                            "customProperties": {
+                                "engine": "View",
+                                "partition_key": "",
+                                "sorting_key": "",
+                                "primary_key": "",
+                                "sampling_key": "",
+                                "storage_policy": "",
+                                "metadata_modification_time": "2023-05-11 23:34:18",
+                                "total_rows": "None",
+                                "total_bytes": "None",
+                                "data_paths": "[]",
+                                "metadata_path": "/var/lib/clickhouse/store/bf5/bf553974-954c-4cca-8a8f-c56557cdcfe0/test_view.sql",
+                                "view_definition": "",
+                                "is_view": "True"
+                            },
+                            "name": "test_view",
+                            "description": "",
+                            "tags": []
+                        }
+                    },
+                    {
+                        "com.linkedin.pegasus2avro.schema.SchemaMetadata": {
+                            "schemaName": "db1.test_view",
+                            "platform": "urn:li:dataPlatform:clickhouse",
+                            "version": 0,
+                            "created": {
+                                "time": 0,
+                                "actor": "urn:li:corpuser:unknown"
+                            },
+                            "lastModified": {
+                                "time": 0,
+                                "actor": "urn:li:corpuser:unknown"
+                            },
+                            "hash": "",
+                            "platformSchema": {
+                                "com.linkedin.pegasus2avro.schema.MySqlDDL": {
+                                    "tableSchema": ""
+                                }
+                            },
+                            "fields": [
+                                {
+                                    "fieldPath": "col_String",
+                                    "nullable": false,
+                                    "description": "",
+                                    "type": {
+                                        "type": {
+                                            "com.linkedin.pegasus2avro.schema.StringType": {}
+                                        }
+                                    },
+                                    "nativeDataType": "String",
+                                    "recursive": false,
+                                    "isPartOfKey": false
+                                }
+                            ]
+                        }
+                    }
+                ]
+            }
+        },
+        "systemMetadata": {
+            "lastObserved": 1586847600000,
+            "runId": "clickhouse-test"
+        }
+    },
+    {
+        "entityType": "dataset",
+        "entityUrn": "urn:li:dataset:(urn:li:dataPlatform:clickhouse,clickhousetestserver.db1.test_view,PROD)",
+        "changeType": "UPSERT",
+        "aspectName": "dataPlatformInstance",
+        "aspect": {
+            "json": {
+                "platform": "urn:li:dataPlatform:clickhouse",
+                "instance": "urn:li:dataPlatformInstance:(urn:li:dataPlatform:clickhouse,clickhousetestserver)"
+            }
+        },
+        "systemMetadata": {
+            "lastObserved": 1586847600000,
+            "runId": "clickhouse-test"
+        }
+    },
+    {
+        "entityType": "dataset",
+        "entityUrn": "urn:li:dataset:(urn:li:dataPlatform:clickhouse,clickhousetestserver.db1.test_view,PROD)",
+        "changeType": "UPSERT",
+        "aspectName": "subTypes",
+        "aspect": {
+            "json": {
+                "typeNames": [
+                    "View"
+                ]
+            }
+        },
+        "systemMetadata": {
+            "lastObserved": 1586847600000,
+            "runId": "clickhouse-test"
+        }
+    },
+    {
+        "entityType": "dataset",
+        "entityUrn": "urn:li:dataset:(urn:li:dataPlatform:clickhouse,clickhousetestserver.db1.test_view,PROD)",
+        "changeType": "UPSERT",
+        "aspectName": "viewProperties",
+        "aspect": {
+            "json": {
+                "materialized": false,
+                "viewLogic": "",
+                "viewLanguage": "SQL"
+            }
+        },
+        "systemMetadata": {
+            "lastObserved": 1586847600000,
+            "runId": "clickhouse-test"
+        }
     }
-},
-{
-    "entityType": "dataset",
-    "entityUrn": "urn:li:dataset:(urn:li:dataPlatform:clickhouse,clickhousetestserver.db1.test_dict,PROD)",
-    "changeType": "UPSERT",
-    "aspectName": "dataPlatformInstance",
-    "aspect": {
-        "json": {
-            "platform": "urn:li:dataPlatform:clickhouse",
-            "instance": "urn:li:dataPlatformInstance:(urn:li:dataPlatform:clickhouse,clickhousetestserver)"
-        }
-    },
-    "systemMetadata": {
-        "lastObserved": 1586847600000,
-        "runId": "clickhouse-test"
-    }
-},
-{
-    "entityType": "dataset",
-    "entityUrn": "urn:li:dataset:(urn:li:dataPlatform:clickhouse,clickhousetestserver.db1.test_dict,PROD)",
-    "changeType": "UPSERT",
-    "aspectName": "subTypes",
-    "aspect": {
-        "json": {
-            "typeNames": [
-                "Table"
-            ]
-        }
-    },
-    "systemMetadata": {
-        "lastObserved": 1586847600000,
-        "runId": "clickhouse-test"
-    }
-},
-{
-    "entityType": "dataset",
-    "entityUrn": "urn:li:dataset:(urn:li:dataPlatform:clickhouse,clickhousetestserver.db1.test_nested_data_types,PROD)",
-    "changeType": "UPSERT",
-    "aspectName": "container",
-    "aspect": {
-        "json": {
-            "container": "urn:li:container:1154d1da73a95376c9f33f47694cf1de"
-        }
-    },
-    "systemMetadata": {
-        "lastObserved": 1586847600000,
-        "runId": "clickhouse-test"
-    }
-},
-{
-    "proposedSnapshot": {
-        "com.linkedin.pegasus2avro.metadata.snapshot.DatasetSnapshot": {
-            "urn": "urn:li:dataset:(urn:li:dataPlatform:clickhouse,clickhousetestserver.db1.test_nested_data_types,PROD)",
-            "aspects": [
-                {
-                    "com.linkedin.pegasus2avro.common.Status": {
-                        "removed": false
-                    }
-                },
-                {
-                    "com.linkedin.pegasus2avro.dataset.DatasetProperties": {
-                        "customProperties": {
-                            "engine": "MergeTree",
-                            "partition_key": "",
-                            "sorting_key": "",
-                            "primary_key": "",
-                            "sampling_key": "",
-                            "storage_policy": "default",
-<<<<<<< HEAD
-                            "metadata_modification_time": "2022-10-13 04:56:28",
-                            "total_rows": "0",
-                            "total_bytes": "0",
-                            "data_paths": "['/var/lib/clickhouse/store/f7f/f7f15fe6-10cc-45d6-928e-6eb4ecc7a502/']",
-                            "metadata_path": "/var/lib/clickhouse/store/1df/1df0ba79-5a9d-4f93-8462-1e7056c3aea5/test_nested_data_types.sql"
-=======
-                            "metadata_modification_time": "2023-05-11 23:34:18",
-                            "total_rows": "0",
-                            "total_bytes": "0",
-                            "data_paths": "['/var/lib/clickhouse/store/531/531fc424-a69b-4d7c-8b4c-a7dbbc2e919f/']",
-                            "metadata_path": "/var/lib/clickhouse/store/bf5/bf553974-954c-4cca-8a8f-c56557cdcfe0/test_nested_data_types.sql"
->>>>>>> 5fc6601d
-                        },
-                        "name": "test_nested_data_types",
-                        "description": "This table has nested types",
-                        "tags": []
-                    }
-                },
-                {
-                    "com.linkedin.pegasus2avro.schema.SchemaMetadata": {
-                        "schemaName": "db1.test_nested_data_types",
-                        "platform": "urn:li:dataPlatform:clickhouse",
-                        "version": 0,
-                        "created": {
-                            "time": 0,
-                            "actor": "urn:li:corpuser:unknown"
-                        },
-                        "lastModified": {
-                            "time": 0,
-                            "actor": "urn:li:corpuser:unknown"
-                        },
-                        "hash": "",
-                        "platformSchema": {
-                            "com.linkedin.pegasus2avro.schema.MySqlDDL": {
-                                "tableSchema": ""
-                            }
-                        },
-                        "fields": [
-                            {
-                                "fieldPath": "col_ArrayArrayInt",
-                                "nullable": false,
-                                "description": "this is a comment",
-                                "type": {
-                                    "type": {
-                                        "com.linkedin.pegasus2avro.schema.ArrayType": {}
-                                    }
-                                },
-                                "nativeDataType": "Array(Array(Int8))",
-                                "recursive": false,
-                                "isPartOfKey": false
-                            },
-                            {
-                                "fieldPath": "col_LowCardinality",
-                                "nullable": false,
-                                "description": "",
-                                "type": {
-                                    "type": {
-                                        "com.linkedin.pegasus2avro.schema.StringType": {}
-                                    }
-                                },
-                                "nativeDataType": "LowCardinality(String)",
-                                "recursive": false,
-                                "isPartOfKey": false
-                            },
-                            {
-                                "fieldPath": "col_AggregateFunction",
-                                "nullable": false,
-                                "description": "",
-                                "type": {
-                                    "type": {
-                                        "com.linkedin.pegasus2avro.schema.NullType": {}
-                                    }
-                                },
-                                "nativeDataType": "AggregateFunction(avg, Float64)",
-                                "recursive": false,
-                                "isPartOfKey": false
-                            },
-                            {
-                                "fieldPath": "col_SimpleAggregateFunction",
-                                "nullable": false,
-                                "description": "",
-                                "type": {
-                                    "type": {
-                                        "com.linkedin.pegasus2avro.schema.NullType": {}
-                                    }
-                                },
-                                "nativeDataType": "SimpleAggregateFunction(max, Decimal(38, 7))",
-                                "recursive": false,
-                                "isPartOfKey": false
-                            },
-                            {
-                                "fieldPath": "col_Nested.c1",
-                                "nullable": false,
-                                "description": "",
-                                "type": {
-                                    "type": {
-                                        "com.linkedin.pegasus2avro.schema.ArrayType": {}
-                                    }
-                                },
-                                "nativeDataType": "Array(UInt32)",
-                                "recursive": false,
-                                "isPartOfKey": false
-                            },
-                            {
-                                "fieldPath": "col_Nested.c2",
-                                "nullable": false,
-                                "description": "",
-                                "type": {
-                                    "type": {
-                                        "com.linkedin.pegasus2avro.schema.ArrayType": {}
-                                    }
-                                },
-                                "nativeDataType": "Array(UInt64)",
-                                "recursive": false,
-                                "isPartOfKey": false
-                            },
-                            {
-                                "fieldPath": "col_Nested.c3.c4",
-                                "nullable": false,
-                                "description": "",
-                                "type": {
-                                    "type": {
-                                        "com.linkedin.pegasus2avro.schema.ArrayType": {}
-                                    }
-                                },
-                                "nativeDataType": "Array(UInt128)",
-                                "recursive": false,
-                                "isPartOfKey": false
-                            },
-                            {
-                                "fieldPath": "col_Nullable",
-                                "nullable": true,
-                                "description": "",
-                                "type": {
-                                    "type": {
-                                        "com.linkedin.pegasus2avro.schema.NumberType": {}
-                                    }
-                                },
-                                "nativeDataType": "Nullable(Int8)",
-                                "recursive": false,
-                                "isPartOfKey": false
-                            },
-                            {
-                                "fieldPath": "col_Array_Nullable_String",
-                                "nullable": false,
-                                "description": "",
-                                "type": {
-                                    "type": {
-                                        "com.linkedin.pegasus2avro.schema.ArrayType": {}
-                                    }
-                                },
-                                "nativeDataType": "Array(Nullable(String))",
-                                "recursive": false,
-                                "isPartOfKey": false
-                            },
-                            {
-                                "fieldPath": "col_LowCardinality_Nullable_String",
-                                "nullable": true,
-                                "description": "",
-                                "type": {
-                                    "type": {
-                                        "com.linkedin.pegasus2avro.schema.StringType": {}
-                                    }
-                                },
-                                "nativeDataType": "LowCardinality(Nullable(String))",
-                                "recursive": false,
-                                "isPartOfKey": false
-                            }
-                        ]
-                    }
-                }
-            ]
-        }
-    },
-    "systemMetadata": {
-        "lastObserved": 1586847600000,
-        "runId": "clickhouse-test"
-    }
-},
-{
-    "entityType": "dataset",
-    "entityUrn": "urn:li:dataset:(urn:li:dataPlatform:clickhouse,clickhousetestserver.db1.test_nested_data_types,PROD)",
-    "changeType": "UPSERT",
-    "aspectName": "dataPlatformInstance",
-    "aspect": {
-        "json": {
-            "platform": "urn:li:dataPlatform:clickhouse",
-            "instance": "urn:li:dataPlatformInstance:(urn:li:dataPlatform:clickhouse,clickhousetestserver)"
-        }
-    },
-    "systemMetadata": {
-        "lastObserved": 1586847600000,
-        "runId": "clickhouse-test"
-    }
-},
-{
-    "entityType": "dataset",
-    "entityUrn": "urn:li:dataset:(urn:li:dataPlatform:clickhouse,clickhousetestserver.db1.test_nested_data_types,PROD)",
-    "changeType": "UPSERT",
-    "aspectName": "subTypes",
-    "aspect": {
-        "json": {
-            "typeNames": [
-                "Table"
-            ]
-        }
-    },
-    "systemMetadata": {
-        "lastObserved": 1586847600000,
-        "runId": "clickhouse-test"
-    }
-},
-{
-    "entityType": "dataset",
-    "entityUrn": "urn:li:dataset:(urn:li:dataPlatform:clickhouse,clickhousetestserver.db1.mv_with_target_table,PROD)",
-    "changeType": "UPSERT",
-    "aspectName": "container",
-    "aspect": {
-        "json": {
-            "container": "urn:li:container:1154d1da73a95376c9f33f47694cf1de"
-        }
-    },
-    "systemMetadata": {
-        "lastObserved": 1586847600000,
-        "runId": "clickhouse-test"
-    }
-},
-{
-    "entityType": "dataset",
-    "entityUrn": "urn:li:dataset:(urn:li:dataPlatform:clickhouse,clickhousetestserver.db1.mv_with_target_table,PROD)",
-    "changeType": "UPSERT",
-    "aspectName": "upstreamLineage",
-    "aspect": {
-        "json": {
-            "upstreams": [
-                {
-                    "auditStamp": {
-                        "time": 0,
-                        "actor": "urn:li:corpuser:unknown"
-                    },
-                    "dataset": "urn:li:dataset:(urn:li:dataPlatform:clickhouse,clickhousetestserver.db1.test_data_types,PROD)",
-                    "type": "TRANSFORMED"
-                }
-            ]
-        }
-    },
-    "systemMetadata": {
-        "lastObserved": 1586847600000,
-        "runId": "clickhouse-test"
-    }
-},
-{
-    "proposedSnapshot": {
-        "com.linkedin.pegasus2avro.metadata.snapshot.DatasetSnapshot": {
-            "urn": "urn:li:dataset:(urn:li:dataPlatform:clickhouse,clickhousetestserver.db1.mv_with_target_table,PROD)",
-            "aspects": [
-                {
-                    "com.linkedin.pegasus2avro.common.Status": {
-                        "removed": false
-                    }
-                },
-                {
-                    "com.linkedin.pegasus2avro.dataset.DatasetProperties": {
-                        "customProperties": {
-                            "engine": "MaterializedView",
-                            "partition_key": "",
-                            "sorting_key": "",
-                            "primary_key": "",
-                            "sampling_key": "",
-                            "storage_policy": "",
-<<<<<<< HEAD
-                            "metadata_modification_time": "2022-10-13 04:56:28",
-                            "total_rows": "None",
-                            "total_bytes": "None",
-                            "data_paths": "['/var/lib/clickhouse/store/f12/f12ef1cd-d030-4ce1-aa00-2abe38a0af22/']",
-                            "metadata_path": "/var/lib/clickhouse/store/1df/1df0ba79-5a9d-4f93-8462-1e7056c3aea5/mv_with_target_table.sql",
-=======
-                            "metadata_modification_time": "2023-05-11 23:34:18",
-                            "total_rows": "None",
-                            "total_bytes": "None",
-                            "data_paths": "['/var/lib/clickhouse/store/689/689251e9-d514-4a89-ac7b-14857a8a395a/']",
-                            "metadata_path": "/var/lib/clickhouse/store/bf5/bf553974-954c-4cca-8a8f-c56557cdcfe0/mv_with_target_table.sql",
->>>>>>> 5fc6601d
-                            "view_definition": "",
-                            "is_view": "True"
-                        },
-                        "name": "mv_with_target_table",
-                        "description": "",
-                        "tags": []
-                    }
-                },
-                {
-                    "com.linkedin.pegasus2avro.schema.SchemaMetadata": {
-                        "schemaName": "db1.mv_with_target_table",
-                        "platform": "urn:li:dataPlatform:clickhouse",
-                        "version": 0,
-                        "created": {
-                            "time": 0,
-                            "actor": "urn:li:corpuser:unknown"
-                        },
-                        "lastModified": {
-                            "time": 0,
-                            "actor": "urn:li:corpuser:unknown"
-                        },
-                        "hash": "",
-                        "platformSchema": {
-                            "com.linkedin.pegasus2avro.schema.MySqlDDL": {
-                                "tableSchema": ""
-                            }
-                        },
-                        "fields": [
-                            {
-                                "fieldPath": "col_DateTime",
-                                "nullable": false,
-                                "description": "",
-                                "type": {
-                                    "type": {
-                                        "com.linkedin.pegasus2avro.schema.TimeType": {}
-                                    }
-                                },
-                                "nativeDataType": "DateTime",
-                                "recursive": false,
-                                "isPartOfKey": false
-                            },
-                            {
-                                "fieldPath": "col_Int64",
-                                "nullable": false,
-                                "description": "",
-                                "type": {
-                                    "type": {
-                                        "com.linkedin.pegasus2avro.schema.NumberType": {}
-                                    }
-                                },
-                                "nativeDataType": "Int64",
-                                "recursive": false,
-                                "isPartOfKey": false
-                            },
-                            {
-                                "fieldPath": "col_Float64",
-                                "nullable": false,
-                                "description": "",
-                                "type": {
-                                    "type": {
-                                        "com.linkedin.pegasus2avro.schema.NumberType": {}
-                                    }
-                                },
-                                "nativeDataType": "Float64",
-                                "recursive": false,
-                                "isPartOfKey": false
-                            },
-                            {
-                                "fieldPath": "col_Decimal64",
-                                "nullable": false,
-                                "description": "",
-                                "type": {
-                                    "type": {
-                                        "com.linkedin.pegasus2avro.schema.NumberType": {}
-                                    }
-                                },
-                                "nativeDataType": "Decimal(18, 5)",
-                                "recursive": false,
-                                "isPartOfKey": false
-                            },
-                            {
-                                "fieldPath": "col_String",
-                                "nullable": false,
-                                "description": "",
-                                "type": {
-                                    "type": {
-                                        "com.linkedin.pegasus2avro.schema.StringType": {}
-                                    }
-                                },
-                                "nativeDataType": "String",
-                                "recursive": false,
-                                "isPartOfKey": false
-                            }
-                        ]
-                    }
-                }
-            ]
-        }
-    },
-    "systemMetadata": {
-        "lastObserved": 1586847600000,
-        "runId": "clickhouse-test"
-    }
-},
-{
-    "entityType": "dataset",
-    "entityUrn": "urn:li:dataset:(urn:li:dataPlatform:clickhouse,clickhousetestserver.db1.mv_with_target_table,PROD)",
-    "changeType": "UPSERT",
-    "aspectName": "dataPlatformInstance",
-    "aspect": {
-        "json": {
-            "platform": "urn:li:dataPlatform:clickhouse",
-            "instance": "urn:li:dataPlatformInstance:(urn:li:dataPlatform:clickhouse,clickhousetestserver)"
-        }
-    },
-    "systemMetadata": {
-        "lastObserved": 1586847600000,
-        "runId": "clickhouse-test"
-    }
-},
-{
-    "entityType": "dataset",
-    "entityUrn": "urn:li:dataset:(urn:li:dataPlatform:clickhouse,clickhousetestserver.db1.mv_with_target_table,PROD)",
-    "changeType": "UPSERT",
-    "aspectName": "subTypes",
-    "aspect": {
-        "json": {
-            "typeNames": [
-                "View"
-            ]
-        }
-    },
-    "systemMetadata": {
-        "lastObserved": 1586847600000,
-        "runId": "clickhouse-test"
-    }
-},
-{
-    "entityType": "dataset",
-    "entityUrn": "urn:li:dataset:(urn:li:dataPlatform:clickhouse,clickhousetestserver.db1.mv_with_target_table,PROD)",
-    "changeType": "UPSERT",
-    "aspectName": "viewProperties",
-    "aspect": {
-        "json": {
-            "materialized": false,
-            "viewLogic": "",
-            "viewLanguage": "SQL"
-        }
-    },
-    "systemMetadata": {
-        "lastObserved": 1586847600000,
-        "runId": "clickhouse-test"
-    }
-},
-{
-    "entityType": "dataset",
-    "entityUrn": "urn:li:dataset:(urn:li:dataPlatform:clickhouse,clickhousetestserver.db1.mv_without_target_table,PROD)",
-    "changeType": "UPSERT",
-    "aspectName": "container",
-    "aspect": {
-        "json": {
-            "container": "urn:li:container:1154d1da73a95376c9f33f47694cf1de"
-        }
-    },
-    "systemMetadata": {
-        "lastObserved": 1586847600000,
-        "runId": "clickhouse-test"
-    }
-},
-{
-    "entityType": "dataset",
-    "entityUrn": "urn:li:dataset:(urn:li:dataPlatform:clickhouse,clickhousetestserver.db1.mv_without_target_table,PROD)",
-    "changeType": "UPSERT",
-    "aspectName": "upstreamLineage",
-    "aspect": {
-        "json": {
-            "upstreams": [
-                {
-                    "auditStamp": {
-                        "time": 0,
-                        "actor": "urn:li:corpuser:unknown"
-                    },
-                    "dataset": "urn:li:dataset:(urn:li:dataPlatform:clickhouse,clickhousetestserver.db1.test_nested_data_types,PROD)",
-                    "type": "TRANSFORMED"
-                }
-            ]
-        }
-    },
-    "systemMetadata": {
-        "lastObserved": 1586847600000,
-        "runId": "clickhouse-test"
-    }
-},
-{
-    "proposedSnapshot": {
-        "com.linkedin.pegasus2avro.metadata.snapshot.DatasetSnapshot": {
-            "urn": "urn:li:dataset:(urn:li:dataPlatform:clickhouse,clickhousetestserver.db1.mv_without_target_table,PROD)",
-            "aspects": [
-                {
-                    "com.linkedin.pegasus2avro.common.Status": {
-                        "removed": false
-                    }
-                },
-                {
-                    "com.linkedin.pegasus2avro.dataset.DatasetProperties": {
-                        "customProperties": {
-                            "engine": "MaterializedView",
-                            "partition_key": "",
-                            "sorting_key": "",
-                            "primary_key": "",
-                            "sampling_key": "",
-                            "storage_policy": "",
-<<<<<<< HEAD
-                            "metadata_modification_time": "2022-10-13 04:56:28",
-                            "total_rows": "0",
-                            "total_bytes": "0",
-                            "data_paths": "['/var/lib/clickhouse/store/6f6/6f6a1b0a-8873-48b2-a370-1fbf5c04eea8/']",
-                            "metadata_path": "/var/lib/clickhouse/store/1df/1df0ba79-5a9d-4f93-8462-1e7056c3aea5/mv_without_target_table.sql",
-=======
-                            "metadata_modification_time": "2023-05-11 23:34:18",
-                            "total_rows": "0",
-                            "total_bytes": "0",
-                            "data_paths": "['/var/lib/clickhouse/store/42b/42b5020e-8007-4b11-b491-f4604a33d2e9/']",
-                            "metadata_path": "/var/lib/clickhouse/store/bf5/bf553974-954c-4cca-8a8f-c56557cdcfe0/mv_without_target_table.sql",
->>>>>>> 5fc6601d
-                            "view_definition": "",
-                            "is_view": "True"
-                        },
-                        "name": "mv_without_target_table",
-                        "description": "",
-                        "tags": []
-                    }
-                },
-                {
-                    "com.linkedin.pegasus2avro.schema.SchemaMetadata": {
-                        "schemaName": "db1.mv_without_target_table",
-                        "platform": "urn:li:dataPlatform:clickhouse",
-                        "version": 0,
-                        "created": {
-                            "time": 0,
-                            "actor": "urn:li:corpuser:unknown"
-                        },
-                        "lastModified": {
-                            "time": 0,
-                            "actor": "urn:li:corpuser:unknown"
-                        },
-                        "hash": "",
-                        "platformSchema": {
-                            "com.linkedin.pegasus2avro.schema.MySqlDDL": {
-                                "tableSchema": ""
-                            }
-                        },
-                        "fields": [
-                            {
-                                "fieldPath": "col_ArrayArrayInt",
-                                "nullable": false,
-                                "description": "",
-                                "type": {
-                                    "type": {
-                                        "com.linkedin.pegasus2avro.schema.ArrayType": {}
-                                    }
-                                },
-                                "nativeDataType": "Array(Array(Int8))",
-                                "recursive": false,
-                                "isPartOfKey": false
-                            },
-                            {
-                                "fieldPath": "col_LowCardinality",
-                                "nullable": false,
-                                "description": "",
-                                "type": {
-                                    "type": {
-                                        "com.linkedin.pegasus2avro.schema.StringType": {}
-                                    }
-                                },
-                                "nativeDataType": "LowCardinality(String)",
-                                "recursive": false,
-                                "isPartOfKey": false
-                            },
-                            {
-                                "fieldPath": "col_Nullable",
-                                "nullable": true,
-                                "description": "",
-                                "type": {
-                                    "type": {
-                                        "com.linkedin.pegasus2avro.schema.NumberType": {}
-                                    }
-                                },
-                                "nativeDataType": "Nullable(Int8)",
-                                "recursive": false,
-                                "isPartOfKey": false
-                            },
-                            {
-                                "fieldPath": "col_Array_Nullable_String",
-                                "nullable": false,
-                                "description": "",
-                                "type": {
-                                    "type": {
-                                        "com.linkedin.pegasus2avro.schema.ArrayType": {}
-                                    }
-                                },
-                                "nativeDataType": "Array(Nullable(String))",
-                                "recursive": false,
-                                "isPartOfKey": false
-                            },
-                            {
-                                "fieldPath": "col_LowCardinality_Nullable_String",
-                                "nullable": true,
-                                "description": "",
-                                "type": {
-                                    "type": {
-                                        "com.linkedin.pegasus2avro.schema.StringType": {}
-                                    }
-                                },
-                                "nativeDataType": "LowCardinality(Nullable(String))",
-                                "recursive": false,
-                                "isPartOfKey": false
-                            }
-                        ]
-                    }
-                }
-            ]
-        }
-    },
-    "systemMetadata": {
-        "lastObserved": 1586847600000,
-        "runId": "clickhouse-test"
-    }
-},
-{
-    "entityType": "dataset",
-    "entityUrn": "urn:li:dataset:(urn:li:dataPlatform:clickhouse,clickhousetestserver.db1.mv_without_target_table,PROD)",
-    "changeType": "UPSERT",
-    "aspectName": "dataPlatformInstance",
-    "aspect": {
-        "json": {
-            "platform": "urn:li:dataPlatform:clickhouse",
-            "instance": "urn:li:dataPlatformInstance:(urn:li:dataPlatform:clickhouse,clickhousetestserver)"
-        }
-    },
-    "systemMetadata": {
-        "lastObserved": 1586847600000,
-        "runId": "clickhouse-test"
-    }
-},
-{
-    "entityType": "dataset",
-    "entityUrn": "urn:li:dataset:(urn:li:dataPlatform:clickhouse,clickhousetestserver.db1.mv_without_target_table,PROD)",
-    "changeType": "UPSERT",
-    "aspectName": "subTypes",
-    "aspect": {
-        "json": {
-            "typeNames": [
-                "View"
-            ]
-        }
-    },
-    "systemMetadata": {
-        "lastObserved": 1586847600000,
-        "runId": "clickhouse-test"
-    }
-},
-{
-    "entityType": "dataset",
-    "entityUrn": "urn:li:dataset:(urn:li:dataPlatform:clickhouse,clickhousetestserver.db1.mv_without_target_table,PROD)",
-    "changeType": "UPSERT",
-    "aspectName": "viewProperties",
-    "aspect": {
-        "json": {
-            "materialized": false,
-            "viewLogic": "",
-            "viewLanguage": "SQL"
-        }
-    },
-    "systemMetadata": {
-        "lastObserved": 1586847600000,
-        "runId": "clickhouse-test"
-    }
-},
-{
-    "entityType": "dataset",
-    "entityUrn": "urn:li:dataset:(urn:li:dataPlatform:clickhouse,clickhousetestserver.db1.test_view,PROD)",
-    "changeType": "UPSERT",
-    "aspectName": "container",
-    "aspect": {
-        "json": {
-            "container": "urn:li:container:1154d1da73a95376c9f33f47694cf1de"
-        }
-    },
-    "systemMetadata": {
-        "lastObserved": 1586847600000,
-        "runId": "clickhouse-test"
-    }
-},
-{
-    "entityType": "dataset",
-    "entityUrn": "urn:li:dataset:(urn:li:dataPlatform:clickhouse,clickhousetestserver.db1.test_view,PROD)",
-    "changeType": "UPSERT",
-    "aspectName": "upstreamLineage",
-    "aspect": {
-        "json": {
-            "upstreams": [
-                {
-                    "auditStamp": {
-                        "time": 0,
-                        "actor": "urn:li:corpuser:unknown"
-                    },
-                    "dataset": "urn:li:dataset:(urn:li:dataPlatform:clickhouse,clickhousetestserver.db1.test_dict,PROD)",
-                    "type": "VIEW"
-                }
-            ]
-        }
-    },
-    "systemMetadata": {
-        "lastObserved": 1586847600000,
-        "runId": "clickhouse-test"
-    }
-},
-{
-    "proposedSnapshot": {
-        "com.linkedin.pegasus2avro.metadata.snapshot.DatasetSnapshot": {
-            "urn": "urn:li:dataset:(urn:li:dataPlatform:clickhouse,clickhousetestserver.db1.test_view,PROD)",
-            "aspects": [
-                {
-                    "com.linkedin.pegasus2avro.common.Status": {
-                        "removed": false
-                    }
-                },
-                {
-                    "com.linkedin.pegasus2avro.dataset.DatasetProperties": {
-                        "customProperties": {
-                            "engine": "View",
-                            "partition_key": "",
-                            "sorting_key": "",
-                            "primary_key": "",
-                            "sampling_key": "",
-                            "storage_policy": "",
-<<<<<<< HEAD
-                            "metadata_modification_time": "2022-10-13 04:56:28",
-                            "total_rows": "None",
-                            "total_bytes": "None",
-                            "data_paths": "[]",
-                            "metadata_path": "/var/lib/clickhouse/store/1df/1df0ba79-5a9d-4f93-8462-1e7056c3aea5/test_view.sql",
-=======
-                            "metadata_modification_time": "2023-05-11 23:34:18",
-                            "total_rows": "None",
-                            "total_bytes": "None",
-                            "data_paths": "[]",
-                            "metadata_path": "/var/lib/clickhouse/store/bf5/bf553974-954c-4cca-8a8f-c56557cdcfe0/test_view.sql",
->>>>>>> 5fc6601d
-                            "view_definition": "",
-                            "is_view": "True"
-                        },
-                        "name": "test_view",
-                        "description": "",
-                        "tags": []
-                    }
-                },
-                {
-                    "com.linkedin.pegasus2avro.schema.SchemaMetadata": {
-                        "schemaName": "db1.test_view",
-                        "platform": "urn:li:dataPlatform:clickhouse",
-                        "version": 0,
-                        "created": {
-                            "time": 0,
-                            "actor": "urn:li:corpuser:unknown"
-                        },
-                        "lastModified": {
-                            "time": 0,
-                            "actor": "urn:li:corpuser:unknown"
-                        },
-                        "hash": "",
-                        "platformSchema": {
-                            "com.linkedin.pegasus2avro.schema.MySqlDDL": {
-                                "tableSchema": ""
-                            }
-                        },
-                        "fields": [
-                            {
-                                "fieldPath": "col_String",
-                                "nullable": false,
-                                "description": "",
-                                "type": {
-                                    "type": {
-                                        "com.linkedin.pegasus2avro.schema.StringType": {}
-                                    }
-                                },
-                                "nativeDataType": "String",
-                                "recursive": false,
-                                "isPartOfKey": false
-                            }
-                        ]
-                    }
-                }
-            ]
-        }
-    },
-    "systemMetadata": {
-        "lastObserved": 1586847600000,
-        "runId": "clickhouse-test"
-    }
-},
-{
-    "entityType": "dataset",
-    "entityUrn": "urn:li:dataset:(urn:li:dataPlatform:clickhouse,clickhousetestserver.db1.test_view,PROD)",
-    "changeType": "UPSERT",
-    "aspectName": "dataPlatformInstance",
-    "aspect": {
-        "json": {
-            "platform": "urn:li:dataPlatform:clickhouse",
-            "instance": "urn:li:dataPlatformInstance:(urn:li:dataPlatform:clickhouse,clickhousetestserver)"
-        }
-    },
-    "systemMetadata": {
-        "lastObserved": 1586847600000,
-        "runId": "clickhouse-test"
-    }
-},
-{
-    "entityType": "dataset",
-    "entityUrn": "urn:li:dataset:(urn:li:dataPlatform:clickhouse,clickhousetestserver.db1.test_view,PROD)",
-    "changeType": "UPSERT",
-    "aspectName": "subTypes",
-    "aspect": {
-        "json": {
-            "typeNames": [
-                "View"
-            ]
-        }
-    },
-    "systemMetadata": {
-        "lastObserved": 1586847600000,
-        "runId": "clickhouse-test"
-    }
-},
-{
-    "entityType": "dataset",
-    "entityUrn": "urn:li:dataset:(urn:li:dataPlatform:clickhouse,clickhousetestserver.db1.test_view,PROD)",
-    "changeType": "UPSERT",
-    "aspectName": "viewProperties",
-    "aspect": {
-        "json": {
-            "materialized": false,
-            "viewLogic": "",
-            "viewLanguage": "SQL"
-        }
-    },
-    "systemMetadata": {
-        "lastObserved": 1586847600000,
-        "runId": "clickhouse-test"
-    }
-}
 ]