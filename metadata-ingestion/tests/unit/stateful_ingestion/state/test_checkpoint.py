--- conflicted
+++ resolved
@@ -53,40 +53,6 @@
     return checkpoint_obj
 
 
-<<<<<<< HEAD
-
-def _assert_checkpoint_deserialization(
-    serialized_checkpoint_state: IngestionCheckpointStateClass,
-    expected_checkpoint_state: CheckpointStateBase,
-) -> Checkpoint:
-    # Serialize a checkpoint aspect with the previous state.
-    checkpoint_aspect = DatahubIngestionCheckpointClass(
-        timestampMillis=int(datetime.utcnow().timestamp() * 1000),
-        pipelineName=test_pipeline_name,
-        platformInstanceId=test_platform_instance_id,
-        config=test_source_config.json(),
-        state=serialized_checkpoint_state,
-        runId=test_run_id,
-    )
-
-    # 2. Create the checkpoint from the raw checkpoint aspect and validate.
-    checkpoint_obj = Checkpoint.create_from_checkpoint_aspect(
-        job_name=test_job_name,
-        checkpoint_aspect=checkpoint_aspect,
-        state_class=type(expected_checkpoint_state),
-        config_class=PostgresConfig,
-    )
-
-    expected_checkpoint_obj = Checkpoint(
-        job_name=test_job_name,
-        pipeline_name=test_pipeline_name,
-        platform_instance_id=test_platform_instance_id,
-        run_id=test_run_id,
-        config=test_source_config,
-        state=expected_checkpoint_state,
-    )
-    assert checkpoint_obj == expected_checkpoint_obj
-=======
 # 2. Create the params for parametrized tests.
 
 
@@ -137,7 +103,6 @@
     )
 
     _assert_checkpoint_deserialization(checkpoint_state, state_obj)
->>>>>>> 5fc6601d
 
     return checkpoint_obj
 
