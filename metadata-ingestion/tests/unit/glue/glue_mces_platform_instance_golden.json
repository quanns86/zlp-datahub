[
{
    "entityType": "container",
    "entityUrn": "urn:li:container:7d53111f2c71396ea6f6d26c84770665",
    "changeType": "UPSERT",
    "aspectName": "containerProperties",
    "aspect": {
        "json": {
            "customProperties": {
                "platform": "glue",
                "instance": "some_instance_name",
                "env": "PROD",
                "database": "flights-database"
            },
            "name": "flights-database",
            "qualifiedName": "arn:aws:glue:us-west-2:123412341234:database/flights-database"
        }
    }
},
{
    "entityType": "container",
    "entityUrn": "urn:li:container:7d53111f2c71396ea6f6d26c84770665",
    "changeType": "UPSERT",
    "aspectName": "status",
    "aspect": {
        "json": {
            "removed": false
        }
    }
},
{
    "entityType": "container",
    "entityUrn": "urn:li:container:7d53111f2c71396ea6f6d26c84770665",
    "changeType": "UPSERT",
    "aspectName": "dataPlatformInstance",
    "aspect": {
<<<<<<< HEAD
      "value": "{\"platform\": \"urn:li:dataPlatform:glue\", \"instance\": \"urn:li:dataPlatformInstance:(urn:li:dataPlatform:glue,some_instance_name)\"}",
      "contentType": "application/json"
=======
        "json": {
            "platform": "urn:li:dataPlatform:glue",
            "instance": "urn:li:dataPlatformInstance:(urn:li:dataPlatform:glue,some_instance_name)"
        }
>>>>>>> 5fc6601d
    }
},
{
    "entityType": "container",
    "entityUrn": "urn:li:container:7d53111f2c71396ea6f6d26c84770665",
    "changeType": "UPSERT",
    "aspectName": "subTypes",
    "aspect": {
        "json": {
            "typeNames": [
                "Database"
            ]
        }
    }
},
{
    "proposedSnapshot": {
        "com.linkedin.pegasus2avro.metadata.snapshot.DatasetSnapshot": {
            "urn": "urn:li:dataset:(urn:li:dataPlatform:glue,some_instance_name.flights-database.avro,PROD)",
            "aspects": [
                {
                    "com.linkedin.pegasus2avro.common.Status": {
                        "removed": false
                    }
                },
                {
                    "com.linkedin.pegasus2avro.dataset.DatasetProperties": {
                        "customProperties": {
                            "CrawlerSchemaDeserializerVersion": "1.0",
                            "CrawlerSchemaSerializerVersion": "1.0",
                            "UPDATED_BY_CRAWLER": "flights-crawler",
                            "averageRecordSize": "55",
                            "avro.schema.literal": "{\"type\":\"record\",\"name\":\"flights_avro_subset\",\"namespace\":\"default\",\"fields\":[{\"name\":\"yr\",\"type\":[\"null\",\"int\"],\"default\":null},{\"name\":\"flightdate\",\"type\":[\"null\",\"string\"],\"default\":null},{\"name\":\"uniquecarrier\",\"type\":[\"null\",\"string\"],\"default\":null},{\"name\":\"airlineid\",\"type\":[\"null\",\"int\"],\"default\":null},{\"name\":\"carrier\",\"type\":[\"null\",\"string\"],\"default\":null},{\"name\":\"flightnum\",\"type\":[\"null\",\"string\"],\"default\":null},{\"name\":\"origin\",\"type\":[\"null\",\"string\"],\"default\":null},{\"name\":\"dest\",\"type\":[\"null\",\"string\"],\"default\":null},{\"name\":\"depdelay\",\"type\":[\"null\",\"int\"],\"default\":null},{\"name\":\"carrierdelay\",\"type\":[\"null\",\"int\"],\"default\":null},{\"name\":\"weatherdelay\",\"type\":[\"null\",\"int\"],\"default\":null}]}",
                            "classification": "avro",
                            "compressionType": "none",
                            "objectCount": "30",
                            "recordCount": "169222196",
                            "sizeKey": "9503351413",
                            "typeOfData": "file",
                            "Location": "s3://crawler-public-us-west-2/flight/avro/",
                            "InputFormat": "org.apache.hadoop.hive.ql.io.avro.AvroContainerInputFormat",
                            "OutputFormat": "org.apache.hadoop.hive.ql.io.avro.AvroContainerOutputFormat",
                            "Compressed": "False",
                            "NumberOfBuckets": "-1",
                            "SerdeInfo": "{'SerializationLibrary': 'org.apache.hadoop.hive.serde2.avro.AvroSerDe', 'Parameters': {'avro.schema.literal': '{\"type\":\"record\",\"name\":\"flights_avro_subset\",\"namespace\":\"default\",\"fields\":[{\"name\":\"yr\",\"type\":[\"null\",\"int\"],\"default\":null},{\"name\":\"flightdate\",\"type\":[\"null\",\"string\"],\"default\":null},{\"name\":\"uniquecarrier\",\"type\":[\"null\",\"string\"],\"default\":null},{\"name\":\"airlineid\",\"type\":[\"null\",\"int\"],\"default\":null},{\"name\":\"carrier\",\"type\":[\"null\",\"string\"],\"default\":null},{\"name\":\"flightnum\",\"type\":[\"null\",\"string\"],\"default\":null},{\"name\":\"origin\",\"type\":[\"null\",\"string\"],\"default\":null},{\"name\":\"dest\",\"type\":[\"null\",\"string\"],\"default\":null},{\"name\":\"depdelay\",\"type\":[\"null\",\"int\"],\"default\":null},{\"name\":\"carrierdelay\",\"type\":[\"null\",\"int\"],\"default\":null},{\"name\":\"weatherdelay\",\"type\":[\"null\",\"int\"],\"default\":null}]}', 'serialization.format': '1'}}",
                            "BucketColumns": "[]",
                            "SortColumns": "[]",
                            "StoredAsSubDirectories": "False"
                        },
                        "name": "avro",
                        "qualifiedName": "arn:aws:glue:us-west-2:123412341234:table/flights-database/avro",
                        "tags": []
                    }
                },
                {
                    "com.linkedin.pegasus2avro.schema.SchemaMetadata": {
                        "schemaName": "flights-database.avro",
                        "platform": "urn:li:dataPlatform:glue",
                        "version": 0,
                        "created": {
                            "time": 0,
                            "actor": "urn:li:corpuser:unknown"
                        },
                        "lastModified": {
                            "time": 0,
                            "actor": "urn:li:corpuser:unknown"
                        },
                        "hash": "",
                        "platformSchema": {
                            "com.linkedin.pegasus2avro.schema.MySqlDDL": {
                                "tableSchema": ""
                            }
                        },
                        "fields": [
                            {
                                "fieldPath": "[version=2.0].[type=int].yr",
                                "nullable": true,
                                "type": {
                                    "type": {
                                        "com.linkedin.pegasus2avro.schema.NumberType": {}
                                    }
                                },
                                "nativeDataType": "int",
                                "recursive": false,
                                "isPartOfKey": false,
                                "jsonProps": "{\"native_data_type\": \"int\", \"_nullable\": true}"
                            },
                            {
                                "fieldPath": "[version=2.0].[type=string].flightdate",
                                "nullable": true,
                                "type": {
                                    "type": {
                                        "com.linkedin.pegasus2avro.schema.StringType": {}
                                    }
                                },
                                "nativeDataType": "string",
                                "recursive": false,
                                "isPartOfKey": false,
                                "jsonProps": "{\"native_data_type\": \"string\", \"_nullable\": true}"
                            },
                            {
                                "fieldPath": "[version=2.0].[type=string].uniquecarrier",
                                "nullable": true,
                                "type": {
                                    "type": {
                                        "com.linkedin.pegasus2avro.schema.StringType": {}
                                    }
                                },
                                "nativeDataType": "string",
                                "recursive": false,
                                "isPartOfKey": false,
                                "jsonProps": "{\"native_data_type\": \"string\", \"_nullable\": true}"
                            },
                            {
                                "fieldPath": "[version=2.0].[type=int].airlineid",
                                "nullable": true,
                                "type": {
                                    "type": {
                                        "com.linkedin.pegasus2avro.schema.NumberType": {}
                                    }
                                },
                                "nativeDataType": "int",
                                "recursive": false,
                                "isPartOfKey": false,
                                "jsonProps": "{\"native_data_type\": \"int\", \"_nullable\": true}"
                            },
                            {
                                "fieldPath": "[version=2.0].[type=string].carrier",
                                "nullable": true,
                                "type": {
                                    "type": {
                                        "com.linkedin.pegasus2avro.schema.StringType": {}
                                    }
                                },
                                "nativeDataType": "string",
                                "recursive": false,
                                "isPartOfKey": false,
                                "jsonProps": "{\"native_data_type\": \"string\", \"_nullable\": true}"
                            },
                            {
                                "fieldPath": "[version=2.0].[type=string].flightnum",
                                "nullable": true,
                                "type": {
                                    "type": {
                                        "com.linkedin.pegasus2avro.schema.StringType": {}
                                    }
                                },
                                "nativeDataType": "string",
                                "recursive": false,
                                "isPartOfKey": false,
                                "jsonProps": "{\"native_data_type\": \"string\", \"_nullable\": true}"
                            },
                            {
                                "fieldPath": "[version=2.0].[type=string].origin",
                                "nullable": true,
                                "type": {
                                    "type": {
                                        "com.linkedin.pegasus2avro.schema.StringType": {}
                                    }
                                },
                                "nativeDataType": "string",
                                "recursive": false,
                                "isPartOfKey": false,
                                "jsonProps": "{\"native_data_type\": \"string\", \"_nullable\": true}"
                            },
                            {
                                "fieldPath": "[version=2.0].[type=string].year",
                                "nullable": true,
                                "type": {
                                    "type": {
                                        "com.linkedin.pegasus2avro.schema.StringType": {}
                                    }
                                },
                                "nativeDataType": "string",
                                "recursive": false,
                                "isPartOfKey": false,
                                "jsonProps": "{\"native_data_type\": \"string\", \"_nullable\": true}"
                            }
                        ]
                    }
                },
                {
                    "com.linkedin.pegasus2avro.common.DataPlatformInstance": {
                        "platform": "urn:li:dataPlatform:glue",
                        "instance": "urn:li:dataPlatformInstance:(urn:li:dataPlatform:glue,some_instance_name)"
                    }
                },
                {
                    "com.linkedin.pegasus2avro.common.Ownership": {
                        "owners": [
                            {
                                "owner": "urn:li:corpuser:owner",
                                "type": "DATAOWNER"
                            }
                        ],
                        "lastModified": {
                            "time": 0,
                            "actor": "urn:li:corpuser:unknown"
                        }
                    }
                },
                {
                    "com.linkedin.pegasus2avro.common.GlobalTags": {
                        "tags": [
                            {
                                "tag": "urn:li:tag:baz:bob"
                            },
                            {
                                "tag": "urn:li:tag:foo:bar"
                            }
                        ]
                    }
                }
            ]
        }
    }
},
{
    "entityType": "dataset",
    "entityUrn": "urn:li:dataset:(urn:li:dataPlatform:glue,some_instance_name.flights-database.avro,PROD)",
    "changeType": "UPSERT",
    "aspectName": "subTypes",
    "aspect": {
        "json": {
            "typeNames": [
                "Table"
            ]
        }
    }
},
{
    "entityType": "dataset",
    "entityUrn": "urn:li:dataset:(urn:li:dataPlatform:glue,some_instance_name.flights-database.avro,PROD)",
    "changeType": "UPSERT",
    "aspectName": "container",
    "aspect": {
        "json": {
            "container": "urn:li:container:7d53111f2c71396ea6f6d26c84770665"
        }
    }
},
{
    "entityType": "container",
    "entityUrn": "urn:li:container:9fb26491b2c92dde9e80791dbecca9ca",
    "changeType": "UPSERT",
    "aspectName": "containerProperties",
    "aspect": {
        "json": {
            "customProperties": {
                "platform": "glue",
                "instance": "some_instance_name",
                "env": "PROD",
                "database": "test-database"
            },
            "name": "test-database",
            "qualifiedName": "arn:aws:glue:us-west-2:123412341234:database/test-database"
        }
    }
},
{
    "entityType": "container",
    "entityUrn": "urn:li:container:9fb26491b2c92dde9e80791dbecca9ca",
    "changeType": "UPSERT",
    "aspectName": "status",
    "aspect": {
        "json": {
            "removed": false
        }
    }
},
{
    "entityType": "container",
    "entityUrn": "urn:li:container:9fb26491b2c92dde9e80791dbecca9ca",
    "changeType": "UPSERT",
    "aspectName": "dataPlatformInstance",
    "aspect": {
<<<<<<< HEAD
      "value": "{\"platform\": \"urn:li:dataPlatform:glue\", \"instance\": \"urn:li:dataPlatformInstance:(urn:li:dataPlatform:glue,some_instance_name)\"}",
      "contentType": "application/json"
=======
        "json": {
            "platform": "urn:li:dataPlatform:glue",
            "instance": "urn:li:dataPlatformInstance:(urn:li:dataPlatform:glue,some_instance_name)"
        }
>>>>>>> 5fc6601d
    }
},
{
    "entityType": "container",
    "entityUrn": "urn:li:container:9fb26491b2c92dde9e80791dbecca9ca",
    "changeType": "UPSERT",
    "aspectName": "subTypes",
    "aspect": {
        "json": {
            "typeNames": [
                "Database"
            ]
        }
    }
},
{
    "proposedSnapshot": {
        "com.linkedin.pegasus2avro.metadata.snapshot.DatasetSnapshot": {
            "urn": "urn:li:dataset:(urn:li:dataPlatform:glue,some_instance_name.test-database.test_jsons_markers,PROD)",
            "aspects": [
                {
                    "com.linkedin.pegasus2avro.common.Status": {
                        "removed": false
                    }
                },
                {
                    "com.linkedin.pegasus2avro.dataset.DatasetProperties": {
                        "customProperties": {
                            "CrawlerSchemaDeserializerVersion": "1.0",
                            "CrawlerSchemaSerializerVersion": "1.0",
                            "UPDATED_BY_CRAWLER": "test-jsons",
                            "averageRecordSize": "273",
                            "classification": "json",
                            "compressionType": "none",
                            "objectCount": "1",
                            "recordCount": "1",
                            "sizeKey": "273",
                            "typeOfData": "file",
                            "Location": "s3://test-glue-jsons/markers/",
                            "InputFormat": "org.apache.hadoop.mapred.TextInputFormat",
                            "OutputFormat": "org.apache.hadoop.hive.ql.io.HiveIgnoreKeyTextOutputFormat",
                            "Compressed": "False",
                            "NumberOfBuckets": "-1",
                            "SerdeInfo": "{'SerializationLibrary': 'org.openx.data.jsonserde.JsonSerDe', 'Parameters': {'paths': 'markers'}}",
                            "BucketColumns": "[]",
                            "SortColumns": "[]",
                            "StoredAsSubDirectories": "False"
                        },
                        "name": "test_jsons_markers",
                        "qualifiedName": "arn:aws:glue:us-west-2:795586375822:table/test-database/test_jsons_markers",
                        "tags": []
                    }
                },
                {
                    "com.linkedin.pegasus2avro.schema.SchemaMetadata": {
                        "schemaName": "test-database.test_jsons_markers",
                        "platform": "urn:li:dataPlatform:glue",
                        "version": 0,
                        "created": {
                            "time": 0,
                            "actor": "urn:li:corpuser:unknown"
                        },
                        "lastModified": {
                            "time": 0,
                            "actor": "urn:li:corpuser:unknown"
                        },
                        "hash": "",
                        "platformSchema": {
                            "com.linkedin.pegasus2avro.schema.MySqlDDL": {
                                "tableSchema": ""
                            }
                        },
                        "fields": [
                            {
                                "fieldPath": "[version=2.0].[type=struct].[type=array].[type=struct].markers",
                                "nullable": true,
                                "type": {
                                    "type": {
                                        "com.linkedin.pegasus2avro.schema.ArrayType": {
                                            "nestedType": [
                                                "record"
                                            ]
                                        }
                                    }
                                },
                                "nativeDataType": "array<struct<name:string,position:array<double>,location:array<double>>>",
                                "recursive": false,
                                "isPartOfKey": false,
                                "jsonProps": "{\"native_data_type\": \"array<struct<name:string,position:array<double>,location:array<double>>>\"}"
                            },
                            {
                                "fieldPath": "[version=2.0].[type=struct].[type=array].[type=struct].markers.[type=string].name",
                                "nullable": true,
                                "type": {
                                    "type": {
                                        "com.linkedin.pegasus2avro.schema.StringType": {}
                                    }
                                },
                                "nativeDataType": "string",
                                "recursive": false,
                                "isPartOfKey": false,
                                "jsonProps": "{\"native_data_type\": \"string\", \"_nullable\": true}"
                            },
                            {
                                "fieldPath": "[version=2.0].[type=struct].[type=array].[type=struct].markers.[type=array].[type=double].position",
                                "nullable": true,
                                "type": {
                                    "type": {
                                        "com.linkedin.pegasus2avro.schema.ArrayType": {
                                            "nestedType": [
                                                "double"
                                            ]
                                        }
                                    }
                                },
                                "nativeDataType": "array<double>",
                                "recursive": false,
                                "isPartOfKey": false,
                                "jsonProps": "{\"native_data_type\": \"array<double>\"}"
                            },
                            {
                                "fieldPath": "[version=2.0].[type=struct].[type=array].[type=struct].markers.[type=array].[type=double].location",
                                "nullable": true,
                                "type": {
                                    "type": {
                                        "com.linkedin.pegasus2avro.schema.ArrayType": {
                                            "nestedType": [
                                                "double"
                                            ]
                                        }
                                    }
                                },
                                "nativeDataType": "array<double>",
                                "recursive": false,
                                "isPartOfKey": false,
                                "jsonProps": "{\"native_data_type\": \"array<double>\"}"
                            }
                        ]
                    }
                },
                {
                    "com.linkedin.pegasus2avro.common.DataPlatformInstance": {
                        "platform": "urn:li:dataPlatform:glue",
                        "instance": "urn:li:dataPlatformInstance:(urn:li:dataPlatform:glue,some_instance_name)"
                    }
                },
                {
                    "com.linkedin.pegasus2avro.common.Ownership": {
                        "owners": [
                            {
                                "owner": "urn:li:corpuser:owner",
                                "type": "DATAOWNER"
                            }
                        ],
                        "lastModified": {
                            "time": 0,
                            "actor": "urn:li:corpuser:unknown"
                        }
                    }
                },
                {
                    "com.linkedin.pegasus2avro.common.GlobalTags": {
                        "tags": [
                            {
                                "tag": "urn:li:tag:baz:bob"
                            },
                            {
                                "tag": "urn:li:tag:foo:bar"
                            }
                        ]
                    }
                }
            ]
        }
    }
},
{
    "entityType": "dataset",
    "entityUrn": "urn:li:dataset:(urn:li:dataPlatform:glue,some_instance_name.test-database.test_jsons_markers,PROD)",
    "changeType": "UPSERT",
    "aspectName": "subTypes",
    "aspect": {
        "json": {
            "typeNames": [
                "Table"
            ]
        }
    }
},
{
    "entityType": "dataset",
    "entityUrn": "urn:li:dataset:(urn:li:dataPlatform:glue,some_instance_name.test-database.test_jsons_markers,PROD)",
    "changeType": "UPSERT",
    "aspectName": "container",
    "aspect": {
        "json": {
            "container": "urn:li:container:9fb26491b2c92dde9e80791dbecca9ca"
        }
    }
},
{
    "proposedSnapshot": {
        "com.linkedin.pegasus2avro.metadata.snapshot.DatasetSnapshot": {
            "urn": "urn:li:dataset:(urn:li:dataPlatform:glue,some_instance_name.test-database.test_parquet,PROD)",
            "aspects": [
                {
                    "com.linkedin.pegasus2avro.common.Status": {
                        "removed": false
                    }
                },
                {
                    "com.linkedin.pegasus2avro.dataset.DatasetProperties": {
                        "customProperties": {
                            "CrawlerSchemaDeserializerVersion": "1.0",
                            "CrawlerSchemaSerializerVersion": "1.0",
                            "UPDATED_BY_CRAWLER": "test",
                            "averageRecordSize": "19",
                            "classification": "parquet",
                            "compressionType": "none",
                            "objectCount": "60",
                            "recordCount": "167497743",
                            "sizeKey": "4463574900",
                            "typeOfData": "file",
                            "Location": "s3://crawler-public-us-west-2/flight/parquet/",
                            "InputFormat": "org.apache.hadoop.hive.ql.io.parquet.MapredParquetInputFormat",
                            "OutputFormat": "org.apache.hadoop.hive.ql.io.parquet.MapredParquetOutputFormat",
                            "Compressed": "False",
                            "NumberOfBuckets": "-1",
                            "SerdeInfo": "{'SerializationLibrary': 'org.apache.hadoop.hive.ql.io.parquet.serde.ParquetHiveSerDe', 'Parameters': {'serialization.format': '1'}}",
                            "BucketColumns": "[]",
                            "SortColumns": "[]",
                            "StoredAsSubDirectories": "False"
                        },
                        "name": "test_parquet",
                        "qualifiedName": "arn:aws:glue:us-west-2:795586375822:table/test-database/test_parquet",
                        "tags": []
                    }
                },
                {
                    "com.linkedin.pegasus2avro.schema.SchemaMetadata": {
                        "schemaName": "test-database.test_parquet",
                        "platform": "urn:li:dataPlatform:glue",
                        "version": 0,
                        "created": {
                            "time": 0,
                            "actor": "urn:li:corpuser:unknown"
                        },
                        "lastModified": {
                            "time": 0,
                            "actor": "urn:li:corpuser:unknown"
                        },
                        "hash": "",
                        "platformSchema": {
                            "com.linkedin.pegasus2avro.schema.MySqlDDL": {
                                "tableSchema": ""
                            }
                        },
                        "fields": [
                            {
                                "fieldPath": "[version=2.0].[type=int].yr",
                                "nullable": true,
                                "type": {
                                    "type": {
                                        "com.linkedin.pegasus2avro.schema.NumberType": {}
                                    }
                                },
                                "nativeDataType": "int",
                                "recursive": false,
                                "isPartOfKey": false,
                                "jsonProps": "{\"native_data_type\": \"int\", \"_nullable\": true}"
                            },
                            {
                                "fieldPath": "[version=2.0].[type=int].quarter",
                                "nullable": true,
                                "type": {
                                    "type": {
                                        "com.linkedin.pegasus2avro.schema.NumberType": {}
                                    }
                                },
                                "nativeDataType": "int",
                                "recursive": false,
                                "isPartOfKey": false,
                                "jsonProps": "{\"native_data_type\": \"int\", \"_nullable\": true}"
                            },
                            {
                                "fieldPath": "[version=2.0].[type=int].month",
                                "nullable": true,
                                "type": {
                                    "type": {
                                        "com.linkedin.pegasus2avro.schema.NumberType": {}
                                    }
                                },
                                "nativeDataType": "int",
                                "recursive": false,
                                "isPartOfKey": false,
                                "jsonProps": "{\"native_data_type\": \"int\", \"_nullable\": true}"
                            },
                            {
                                "fieldPath": "[version=2.0].[type=int].dayofmonth",
                                "nullable": true,
                                "type": {
                                    "type": {
                                        "com.linkedin.pegasus2avro.schema.NumberType": {}
                                    }
                                },
                                "nativeDataType": "int",
                                "recursive": false,
                                "isPartOfKey": false,
                                "jsonProps": "{\"native_data_type\": \"int\", \"_nullable\": true}"
                            },
                            {
                                "fieldPath": "[version=2.0].[type=string].year",
                                "nullable": true,
                                "type": {
                                    "type": {
                                        "com.linkedin.pegasus2avro.schema.StringType": {}
                                    }
                                },
                                "nativeDataType": "string",
                                "recursive": false,
                                "isPartOfKey": false,
                                "jsonProps": "{\"native_data_type\": \"string\", \"_nullable\": true}"
                            }
                        ]
                    }
                },
                {
                    "com.linkedin.pegasus2avro.common.DataPlatformInstance": {
                        "platform": "urn:li:dataPlatform:glue",
                        "instance": "urn:li:dataPlatformInstance:(urn:li:dataPlatform:glue,some_instance_name)"
                    }
                },
                {
                    "com.linkedin.pegasus2avro.common.Ownership": {
                        "owners": [
                            {
                                "owner": "urn:li:corpuser:owner",
                                "type": "DATAOWNER"
                            }
                        ],
                        "lastModified": {
                            "time": 0,
                            "actor": "urn:li:corpuser:unknown"
                        }
                    }
                },
                {
                    "com.linkedin.pegasus2avro.common.GlobalTags": {
                        "tags": [
                            {
                                "tag": "urn:li:tag:baz:bob"
                            },
                            {
                                "tag": "urn:li:tag:foo:bar"
                            }
                        ]
                    }
                }
            ]
        }
    }
},
{
    "entityType": "dataset",
    "entityUrn": "urn:li:dataset:(urn:li:dataPlatform:glue,some_instance_name.test-database.test_parquet,PROD)",
    "changeType": "UPSERT",
    "aspectName": "subTypes",
    "aspect": {
        "json": {
            "typeNames": [
                "Table"
            ]
        }
    }
},
{
    "entityType": "dataset",
    "entityUrn": "urn:li:dataset:(urn:li:dataPlatform:glue,some_instance_name.test-database.test_parquet,PROD)",
    "changeType": "UPSERT",
    "aspectName": "container",
    "aspect": {
        "json": {
            "container": "urn:li:container:9fb26491b2c92dde9e80791dbecca9ca"
        }
    }
},
{
    "proposedSnapshot": {
        "com.linkedin.pegasus2avro.metadata.snapshot.DataFlowSnapshot": {
            "urn": "urn:li:dataFlow:(glue,test-job-1,PROD)",
            "aspects": [
                {
                    "com.linkedin.pegasus2avro.datajob.DataFlowInfo": {
                        "customProperties": {
                            "role": "arn:aws:iam::123412341234:role/service-role/AWSGlueServiceRole-glue-crawler",
                            "created": "2021-06-10 16:51:25.690000",
                            "modified": "2021-06-10 16:55:35.307000",
                            "command": "s3://aws-glue-assets-123412341234-us-west-2/scripts/job-1.py"
                        },
                        "externalUrl": "https://us-west-2.console.aws.amazon.com/gluestudio/home?region=us-west-2#/editor/job/test-job-1/graph",
                        "name": "test-job-1",
                        "description": "The first test job"
                    }
                }
            ]
        }
    }
},
{
    "proposedSnapshot": {
        "com.linkedin.pegasus2avro.metadata.snapshot.DataFlowSnapshot": {
            "urn": "urn:li:dataFlow:(glue,test-job-2,PROD)",
            "aspects": [
                {
                    "com.linkedin.pegasus2avro.datajob.DataFlowInfo": {
                        "customProperties": {
                            "role": "arn:aws:iam::123412341234:role/service-role/AWSGlueServiceRole-glue-crawler",
                            "created": "2021-06-10 16:58:32.469000",
                            "modified": "2021-06-10 16:58:32.469000",
                            "command": "s3://aws-glue-assets-123412341234-us-west-2/scripts/job-2.py"
                        },
                        "externalUrl": "https://us-west-2.console.aws.amazon.com/gluestudio/home?region=us-west-2#/editor/job/test-job-2/graph",
                        "name": "test-job-2",
                        "description": "The second test job"
                    }
                }
            ]
        }
    }
},
{
    "proposedSnapshot": {
        "com.linkedin.pegasus2avro.metadata.snapshot.DataJobSnapshot": {
            "urn": "urn:li:dataJob:(urn:li:dataFlow:(glue,test-job-1,PROD),Filter-Transform0_job1)",
            "aspects": [
                {
                    "com.linkedin.pegasus2avro.datajob.DataJobInfo": {
                        "customProperties": {
                            "f": "lambda row : ()",
                            "transformation_ctx": "\"Transform0\"",
                            "transformType": "Filter",
                            "nodeId": "Transform0_job1"
                        },
                        "externalUrl": "https://us-west-2.console.aws.amazon.com/gluestudio/home?region=us-west-2#/editor/job/test-job-1/graph",
                        "name": "test-job-1:Filter-Transform0_job1",
                        "type": {
                            "string": "GLUE"
                        }
                    }
                },
                {
                    "com.linkedin.pegasus2avro.datajob.DataJobInputOutput": {
                        "inputDatasets": [],
                        "outputDatasets": [],
                        "inputDatajobs": [
                            "urn:li:dataJob:(urn:li:dataFlow:(glue,test-job-1,PROD),ApplyMapping-Transform2_job1)"
                        ]
                    }
                }
            ]
        }
    }
},
{
    "proposedSnapshot": {
        "com.linkedin.pegasus2avro.metadata.snapshot.DataJobSnapshot": {
            "urn": "urn:li:dataJob:(urn:li:dataFlow:(glue,test-job-1,PROD),ApplyMapping-Transform1_job1)",
            "aspects": [
                {
                    "com.linkedin.pegasus2avro.datajob.DataJobInfo": {
                        "customProperties": {
                            "mappings": "[(\"yr\", \"int\", \"yr\", \"int\"), (\"flightdate\", \"string\", \"flightdate\", \"string\"), (\"uniquecarrier\", \"string\", \"uniquecarrier\", \"string\"), (\"airlineid\", \"int\", \"airlineid\", \"int\"), (\"carrier\", \"string\", \"carrier\", \"string\"), (\"flightnum\", \"string\", \"flightnum\", \"string\"), (\"origin\", \"string\", \"origin\", \"string\"), (\"dest\", \"string\", \"dest\", \"string\"), (\"depdelay\", \"int\", \"depdelay\", \"int\"), (\"carrierdelay\", \"int\", \"carrierdelay\", \"int\"), (\"weatherdelay\", \"int\", \"weatherdelay\", \"int\"), (\"year\", \"string\", \"year\", \"string\")]",
                            "transformation_ctx": "\"Transform1\"",
                            "transformType": "ApplyMapping",
                            "nodeId": "Transform1_job1"
                        },
                        "externalUrl": "https://us-west-2.console.aws.amazon.com/gluestudio/home?region=us-west-2#/editor/job/test-job-1/graph",
                        "name": "test-job-1:ApplyMapping-Transform1_job1",
                        "type": {
                            "string": "GLUE"
                        }
                    }
                },
                {
                    "com.linkedin.pegasus2avro.datajob.DataJobInputOutput": {
                        "inputDatasets": [],
                        "outputDatasets": [],
                        "inputDatajobs": [
                            "urn:li:dataJob:(urn:li:dataFlow:(glue,test-job-1,PROD),Filter-Transform0_job1)"
                        ]
                    }
                }
            ]
        }
    }
},
{
    "proposedSnapshot": {
        "com.linkedin.pegasus2avro.metadata.snapshot.DataJobSnapshot": {
            "urn": "urn:li:dataJob:(urn:li:dataFlow:(glue,test-job-1,PROD),ApplyMapping-Transform2_job1)",
            "aspects": [
                {
                    "com.linkedin.pegasus2avro.datajob.DataJobInfo": {
                        "customProperties": {
                            "mappings": "[(\"yr\", \"int\", \"yr\", \"int\"), (\"flightdate\", \"string\", \"flightdate\", \"string\"), (\"uniquecarrier\", \"string\", \"uniquecarrier\", \"string\"), (\"airlineid\", \"int\", \"airlineid\", \"int\"), (\"carrier\", \"string\", \"carrier\", \"string\"), (\"flightnum\", \"string\", \"flightnum\", \"string\"), (\"origin\", \"string\", \"origin\", \"string\"), (\"dest\", \"string\", \"dest\", \"string\"), (\"depdelay\", \"int\", \"depdelay\", \"int\"), (\"carrierdelay\", \"int\", \"carrierdelay\", \"int\"), (\"weatherdelay\", \"int\", \"weatherdelay\", \"int\"), (\"year\", \"string\", \"year\", \"string\")]",
                            "transformation_ctx": "\"Transform2\"",
                            "transformType": "ApplyMapping",
                            "nodeId": "Transform2_job1"
                        },
                        "externalUrl": "https://us-west-2.console.aws.amazon.com/gluestudio/home?region=us-west-2#/editor/job/test-job-1/graph",
                        "name": "test-job-1:ApplyMapping-Transform2_job1",
                        "type": {
                            "string": "GLUE"
                        }
                    }
                },
                {
                    "com.linkedin.pegasus2avro.datajob.DataJobInputOutput": {
                        "inputDatasets": [
                            "urn:li:dataset:(urn:li:dataPlatform:glue,some_instance_name.flights-database.avro,PROD)"
                        ],
                        "outputDatasets": [],
                        "inputDatajobs": []
                    }
                }
            ]
        }
    }
},
{
    "proposedSnapshot": {
        "com.linkedin.pegasus2avro.metadata.snapshot.DataJobSnapshot": {
            "urn": "urn:li:dataJob:(urn:li:dataFlow:(glue,test-job-1,PROD),Join-Transform3_job1)",
            "aspects": [
                {
                    "com.linkedin.pegasus2avro.datajob.DataJobInfo": {
                        "customProperties": {
                            "keys2": "[\"(right) flightdate\"]",
                            "transformation_ctx": "\"Transform3\"",
                            "keys1": "[\"yr\"]",
                            "transformType": "Join",
                            "nodeId": "Transform3_job1"
                        },
                        "externalUrl": "https://us-west-2.console.aws.amazon.com/gluestudio/home?region=us-west-2#/editor/job/test-job-1/graph",
                        "name": "test-job-1:Join-Transform3_job1",
                        "type": {
                            "string": "GLUE"
                        }
                    }
                },
                {
                    "com.linkedin.pegasus2avro.datajob.DataJobInputOutput": {
                        "inputDatasets": [],
                        "outputDatasets": [],
                        "inputDatajobs": [
                            "urn:li:dataJob:(urn:li:dataFlow:(glue,test-job-1,PROD),ApplyMapping-Transform4_job1)"
                        ]
                    }
                }
            ]
        }
    }
},
{
    "proposedSnapshot": {
        "com.linkedin.pegasus2avro.metadata.snapshot.DataJobSnapshot": {
            "urn": "urn:li:dataJob:(urn:li:dataFlow:(glue,test-job-1,PROD),ApplyMapping-Transform4_job1)",
            "aspects": [
                {
                    "com.linkedin.pegasus2avro.datajob.DataJobInfo": {
                        "customProperties": {
                            "mappings": "[(\"yr\", \"int\", \"yr\", \"int\"), (\"flightdate\", \"string\", \"flightdate\", \"string\"), (\"uniquecarrier\", \"string\", \"uniquecarrier\", \"string\"), (\"airlineid\", \"int\", \"airlineid\", \"int\"), (\"carrier\", \"string\", \"carrier\", \"string\"), (\"flightnum\", \"string\", \"flightnum\", \"string\"), (\"origin\", \"string\", \"origin\", \"string\"), (\"dest\", \"string\", \"dest\", \"string\"), (\"depdelay\", \"int\", \"depdelay\", \"int\"), (\"carrierdelay\", \"int\", \"carrierdelay\", \"int\"), (\"weatherdelay\", \"int\", \"weatherdelay\", \"int\"), (\"year\", \"string\", \"year\", \"string\")]",
                            "transformation_ctx": "\"Transform4\"",
                            "transformType": "ApplyMapping",
                            "nodeId": "Transform4_job1"
                        },
                        "externalUrl": "https://us-west-2.console.aws.amazon.com/gluestudio/home?region=us-west-2#/editor/job/test-job-1/graph",
                        "name": "test-job-1:ApplyMapping-Transform4_job1",
                        "type": {
                            "string": "GLUE"
                        }
                    }
                },
                {
                    "com.linkedin.pegasus2avro.datajob.DataJobInputOutput": {
                        "inputDatasets": [],
                        "outputDatasets": [],
                        "inputDatajobs": []
                    }
                }
            ]
        }
    }
},
{
    "proposedSnapshot": {
        "com.linkedin.pegasus2avro.metadata.snapshot.DataJobSnapshot": {
            "urn": "urn:li:dataJob:(urn:li:dataFlow:(glue,test-job-1,PROD),ApplyMapping-Transform5_job1)",
            "aspects": [
                {
                    "com.linkedin.pegasus2avro.datajob.DataJobInfo": {
                        "customProperties": {
                            "mappings": "[(\"yr\", \"int\", \"(right) yr\", \"int\"), (\"flightdate\", \"string\", \"(right) flightdate\", \"string\"), (\"uniquecarrier\", \"string\", \"(right) uniquecarrier\", \"string\"), (\"airlineid\", \"int\", \"(right) airlineid\", \"int\"), (\"carrier\", \"string\", \"(right) carrier\", \"string\"), (\"flightnum\", \"string\", \"(right) flightnum\", \"string\"), (\"origin\", \"string\", \"(right) origin\", \"string\"), (\"dest\", \"string\", \"(right) dest\", \"string\"), (\"depdelay\", \"int\", \"(right) depdelay\", \"int\"), (\"carrierdelay\", \"int\", \"(right) carrierdelay\", \"int\"), (\"weatherdelay\", \"int\", \"(right) weatherdelay\", \"int\"), (\"year\", \"string\", \"(right) year\", \"string\")]",
                            "transformation_ctx": "\"Transform5\"",
                            "transformType": "ApplyMapping",
                            "nodeId": "Transform5_job1"
                        },
                        "externalUrl": "https://us-west-2.console.aws.amazon.com/gluestudio/home?region=us-west-2#/editor/job/test-job-1/graph",
                        "name": "test-job-1:ApplyMapping-Transform5_job1",
                        "type": {
                            "string": "GLUE"
                        }
                    }
                },
                {
                    "com.linkedin.pegasus2avro.datajob.DataJobInputOutput": {
                        "inputDatasets": [],
                        "outputDatasets": [],
                        "inputDatajobs": []
                    }
                }
            ]
        }
    }
},
{
    "proposedSnapshot": {
        "com.linkedin.pegasus2avro.metadata.snapshot.DatasetSnapshot": {
            "urn": "urn:li:dataset:(urn:li:dataPlatform:s3,test-glue-jsons,PROD)",
            "aspects": [
                {
                    "com.linkedin.pegasus2avro.common.Status": {
                        "removed": false
                    }
                },
                {
                    "com.linkedin.pegasus2avro.dataset.DatasetProperties": {
                        "customProperties": {
                            "connection_type": "s3",
                            "format": "json",
                            "connection_options": "{'path': 's3://test-glue-jsons/', 'partitionKeys': []}",
                            "transformation_ctx": "DataSink1"
                        },
                        "tags": []
                    }
                }
            ]
        }
    }
},
{
    "proposedSnapshot": {
        "com.linkedin.pegasus2avro.metadata.snapshot.DataJobSnapshot": {
            "urn": "urn:li:dataJob:(urn:li:dataFlow:(glue,test-job-2,PROD),SplitFields-Transform0_job2)",
            "aspects": [
                {
                    "com.linkedin.pegasus2avro.datajob.DataJobInfo": {
                        "customProperties": {
                            "paths": "[\"yr\", \"quarter\", \"month\", \"dayofmonth\", \"dayofweek\", \"flightdate\", \"uniquecarrier\"]",
                            "name2": "\"Transform0Output1\"",
                            "name1": "\"Transform0Output0\"",
                            "transformation_ctx": "\"Transform0\"",
                            "transformType": "SplitFields",
                            "nodeId": "Transform0_job2"
                        },
                        "externalUrl": "https://us-west-2.console.aws.amazon.com/gluestudio/home?region=us-west-2#/editor/job/test-job-2/graph",
                        "name": "test-job-2:SplitFields-Transform0_job2",
                        "type": {
                            "string": "GLUE"
                        }
                    }
                },
                {
                    "com.linkedin.pegasus2avro.datajob.DataJobInputOutput": {
                        "inputDatasets": [],
                        "outputDatasets": [],
                        "inputDatajobs": [
                            "urn:li:dataJob:(urn:li:dataFlow:(glue,test-job-2,PROD),ApplyMapping-Transform1_job2)"
                        ]
                    }
                }
            ]
        }
    }
},
{
    "proposedSnapshot": {
        "com.linkedin.pegasus2avro.metadata.snapshot.DataJobSnapshot": {
            "urn": "urn:li:dataJob:(urn:li:dataFlow:(glue,test-job-2,PROD),ApplyMapping-Transform1_job2)",
            "aspects": [
                {
                    "com.linkedin.pegasus2avro.datajob.DataJobInfo": {
                        "customProperties": {
                            "mappings": "[(\"yr\", \"int\", \"yr\", \"int\"), (\"quarter\", \"int\", \"quarter\", \"int\"), (\"month\", \"int\", \"month\", \"int\"), (\"dayofmonth\", \"int\", \"dayofmonth\", \"int\"), (\"dayofweek\", \"int\", \"dayofweek\", \"int\"), (\"flightdate\", \"string\", \"flightdate\", \"string\"), (\"uniquecarrier\", \"string\", \"uniquecarrier\", \"string\"), (\"airlineid\", \"int\", \"airlineid\", \"int\"), (\"carrier\", \"string\", \"carrier\", \"string\")]",
                            "transformation_ctx": "\"Transform1\"",
                            "transformType": "ApplyMapping",
                            "nodeId": "Transform1_job2"
                        },
                        "externalUrl": "https://us-west-2.console.aws.amazon.com/gluestudio/home?region=us-west-2#/editor/job/test-job-2/graph",
                        "name": "test-job-2:ApplyMapping-Transform1_job2",
                        "type": {
                            "string": "GLUE"
                        }
                    }
                },
                {
                    "com.linkedin.pegasus2avro.datajob.DataJobInputOutput": {
                        "inputDatasets": [
                            "urn:li:dataset:(urn:li:dataPlatform:glue,some_instance_name.test-database.test_parquet,PROD)"
                        ],
                        "outputDatasets": [],
                        "inputDatajobs": []
                    }
                }
            ]
        }
    }
},
{
    "proposedSnapshot": {
        "com.linkedin.pegasus2avro.metadata.snapshot.DataJobSnapshot": {
            "urn": "urn:li:dataJob:(urn:li:dataFlow:(glue,test-job-2,PROD),FillMissingValues-Transform2_job2)",
            "aspects": [
                {
                    "com.linkedin.pegasus2avro.datajob.DataJobInfo": {
                        "customProperties": {
                            "missing_values_column": "\"dayofmonth\"",
                            "transformation_ctx": "\"Transform2\"",
                            "transformType": "FillMissingValues",
                            "nodeId": "Transform2_job2"
                        },
                        "externalUrl": "https://us-west-2.console.aws.amazon.com/gluestudio/home?region=us-west-2#/editor/job/test-job-2/graph",
                        "name": "test-job-2:FillMissingValues-Transform2_job2",
                        "type": {
                            "string": "GLUE"
                        }
                    }
                },
                {
                    "com.linkedin.pegasus2avro.datajob.DataJobInputOutput": {
                        "inputDatasets": [],
                        "outputDatasets": [],
                        "inputDatajobs": [
                            "urn:li:dataJob:(urn:li:dataFlow:(glue,test-job-2,PROD),ApplyMapping-Transform1_job2)"
                        ]
                    }
                }
            ]
        }
    }
},
{
    "proposedSnapshot": {
        "com.linkedin.pegasus2avro.metadata.snapshot.DataJobSnapshot": {
            "urn": "urn:li:dataJob:(urn:li:dataFlow:(glue,test-job-2,PROD),SelectFields-Transform3_job2)",
            "aspects": [
                {
                    "com.linkedin.pegasus2avro.datajob.DataJobInfo": {
                        "customProperties": {
                            "paths": "[]",
                            "transformation_ctx": "\"Transform3\"",
                            "transformType": "SelectFields",
                            "nodeId": "Transform3_job2"
                        },
                        "externalUrl": "https://us-west-2.console.aws.amazon.com/gluestudio/home?region=us-west-2#/editor/job/test-job-2/graph",
                        "name": "test-job-2:SelectFields-Transform3_job2",
                        "type": {
                            "string": "GLUE"
                        }
                    }
                },
                {
                    "com.linkedin.pegasus2avro.datajob.DataJobInputOutput": {
                        "inputDatasets": [],
                        "outputDatasets": [
                            "urn:li:dataset:(urn:li:dataPlatform:s3,test-glue-jsons,PROD)"
                        ],
                        "inputDatajobs": [
                            "urn:li:dataJob:(urn:li:dataFlow:(glue,test-job-2,PROD),FillMissingValues-Transform2_job2)"
                        ]
                    }
                }
            ]
        }
    }
},
{
    "proposedSnapshot": {
        "com.linkedin.pegasus2avro.metadata.snapshot.DatasetSnapshot": {
            "urn": "urn:li:dataset:(urn:li:dataPlatform:s3,test-glue-jsons,PROD)",
            "aspects": [
                {
                    "com.linkedin.pegasus2avro.common.Status": {
                        "removed": false
                    }
                },
                {
                    "com.linkedin.pegasus2avro.dataset.DatasetProperties": {
                        "customProperties": {
                            "connection_type": "s3",
                            "format": "json",
                            "connection_options": "{'path': 's3://test-glue-jsons/', 'partitionKeys': []}",
                            "transformation_ctx": "DataSink0"
                        },
                        "tags": []
                    }
                }
            ]
        }
    }
},
{
    "entityType": "dataFlow",
    "entityUrn": "urn:li:dataFlow:(glue,test-job-1,PROD)",
    "changeType": "UPSERT",
    "aspectName": "status",
    "aspect": {
        "json": {
            "removed": false
        }
    }
},
{
    "entityType": "dataFlow",
    "entityUrn": "urn:li:dataFlow:(glue,test-job-2,PROD)",
    "changeType": "UPSERT",
    "aspectName": "status",
    "aspect": {
        "json": {
            "removed": false
        }
    }
},
{
    "entityType": "dataJob",
    "entityUrn": "urn:li:dataJob:(urn:li:dataFlow:(glue,test-job-1,PROD),ApplyMapping-Transform1_job1)",
    "changeType": "UPSERT",
    "aspectName": "status",
    "aspect": {
        "json": {
            "removed": false
        }
    }
},
{
    "entityType": "dataJob",
    "entityUrn": "urn:li:dataJob:(urn:li:dataFlow:(glue,test-job-1,PROD),ApplyMapping-Transform2_job1)",
    "changeType": "UPSERT",
    "aspectName": "status",
    "aspect": {
        "json": {
            "removed": false
        }
    }
},
{
    "entityType": "dataJob",
    "entityUrn": "urn:li:dataJob:(urn:li:dataFlow:(glue,test-job-1,PROD),ApplyMapping-Transform4_job1)",
    "changeType": "UPSERT",
    "aspectName": "status",
    "aspect": {
        "json": {
            "removed": false
        }
    }
},
{
    "entityType": "dataJob",
    "entityUrn": "urn:li:dataJob:(urn:li:dataFlow:(glue,test-job-1,PROD),ApplyMapping-Transform5_job1)",
    "changeType": "UPSERT",
    "aspectName": "status",
    "aspect": {
        "json": {
            "removed": false
        }
    }
},
{
    "entityType": "dataJob",
    "entityUrn": "urn:li:dataJob:(urn:li:dataFlow:(glue,test-job-1,PROD),Filter-Transform0_job1)",
    "changeType": "UPSERT",
    "aspectName": "status",
    "aspect": {
        "json": {
            "removed": false
        }
    }
},
{
    "entityType": "dataJob",
    "entityUrn": "urn:li:dataJob:(urn:li:dataFlow:(glue,test-job-1,PROD),Join-Transform3_job1)",
    "changeType": "UPSERT",
    "aspectName": "status",
    "aspect": {
        "json": {
            "removed": false
        }
    }
},
{
    "entityType": "dataJob",
    "entityUrn": "urn:li:dataJob:(urn:li:dataFlow:(glue,test-job-2,PROD),ApplyMapping-Transform1_job2)",
    "changeType": "UPSERT",
    "aspectName": "status",
    "aspect": {
        "json": {
            "removed": false
        }
    }
},
{
    "entityType": "dataJob",
    "entityUrn": "urn:li:dataJob:(urn:li:dataFlow:(glue,test-job-2,PROD),FillMissingValues-Transform2_job2)",
    "changeType": "UPSERT",
    "aspectName": "status",
    "aspect": {
        "json": {
            "removed": false
        }
    }
},
{
    "entityType": "dataJob",
    "entityUrn": "urn:li:dataJob:(urn:li:dataFlow:(glue,test-job-2,PROD),SelectFields-Transform3_job2)",
    "changeType": "UPSERT",
    "aspectName": "status",
    "aspect": {
        "json": {
            "removed": false
        }
    }
},
{
    "entityType": "dataJob",
    "entityUrn": "urn:li:dataJob:(urn:li:dataFlow:(glue,test-job-2,PROD),SplitFields-Transform0_job2)",
    "changeType": "UPSERT",
    "aspectName": "status",
    "aspect": {
        "json": {
            "removed": false
        }
    }
},
{
    "entityType": "tag",
    "entityUrn": "urn:li:tag:baz:bob",
    "changeType": "UPSERT",
    "aspectName": "tagKey",
    "aspect": {
        "json": {
            "name": "baz:bob"
        }
    }
},
{
    "entityType": "tag",
    "entityUrn": "urn:li:tag:foo:bar",
    "changeType": "UPSERT",
    "aspectName": "tagKey",
    "aspect": {
        "json": {
            "name": "foo:bar"
        }
    }
}
]<|MERGE_RESOLUTION|>--- conflicted
+++ resolved
@@ -1,1296 +1,1286 @@
 [
-{
-    "entityType": "container",
-    "entityUrn": "urn:li:container:7d53111f2c71396ea6f6d26c84770665",
-    "changeType": "UPSERT",
-    "aspectName": "containerProperties",
-    "aspect": {
-        "json": {
-            "customProperties": {
-                "platform": "glue",
-                "instance": "some_instance_name",
-                "env": "PROD",
-                "database": "flights-database"
-            },
-            "name": "flights-database",
-            "qualifiedName": "arn:aws:glue:us-west-2:123412341234:database/flights-database"
+    {
+        "entityType": "container",
+        "entityUrn": "urn:li:container:7d53111f2c71396ea6f6d26c84770665",
+        "changeType": "UPSERT",
+        "aspectName": "containerProperties",
+        "aspect": {
+            "json": {
+                "customProperties": {
+                    "platform": "glue",
+                    "instance": "some_instance_name",
+                    "env": "PROD",
+                    "database": "flights-database"
+                },
+                "name": "flights-database",
+                "qualifiedName": "arn:aws:glue:us-west-2:123412341234:database/flights-database"
+            }
+        }
+    },
+    {
+        "entityType": "container",
+        "entityUrn": "urn:li:container:7d53111f2c71396ea6f6d26c84770665",
+        "changeType": "UPSERT",
+        "aspectName": "status",
+        "aspect": {
+            "json": {
+                "removed": false
+            }
+        }
+    },
+    {
+        "entityType": "container",
+        "entityUrn": "urn:li:container:7d53111f2c71396ea6f6d26c84770665",
+        "changeType": "UPSERT",
+        "aspectName": "dataPlatformInstance",
+        "aspect": {
+            "json": {
+                "platform": "urn:li:dataPlatform:glue",
+                "instance": "urn:li:dataPlatformInstance:(urn:li:dataPlatform:glue,some_instance_name)"
+            }
+        }
+    },
+    {
+        "entityType": "container",
+        "entityUrn": "urn:li:container:7d53111f2c71396ea6f6d26c84770665",
+        "changeType": "UPSERT",
+        "aspectName": "subTypes",
+        "aspect": {
+            "json": {
+                "typeNames": [
+                    "Database"
+                ]
+            }
+        }
+    },
+    {
+        "proposedSnapshot": {
+            "com.linkedin.pegasus2avro.metadata.snapshot.DatasetSnapshot": {
+                "urn": "urn:li:dataset:(urn:li:dataPlatform:glue,some_instance_name.flights-database.avro,PROD)",
+                "aspects": [
+                    {
+                        "com.linkedin.pegasus2avro.common.Status": {
+                            "removed": false
+                        }
+                    },
+                    {
+                        "com.linkedin.pegasus2avro.dataset.DatasetProperties": {
+                            "customProperties": {
+                                "CrawlerSchemaDeserializerVersion": "1.0",
+                                "CrawlerSchemaSerializerVersion": "1.0",
+                                "UPDATED_BY_CRAWLER": "flights-crawler",
+                                "averageRecordSize": "55",
+                                "avro.schema.literal": "{\"type\":\"record\",\"name\":\"flights_avro_subset\",\"namespace\":\"default\",\"fields\":[{\"name\":\"yr\",\"type\":[\"null\",\"int\"],\"default\":null},{\"name\":\"flightdate\",\"type\":[\"null\",\"string\"],\"default\":null},{\"name\":\"uniquecarrier\",\"type\":[\"null\",\"string\"],\"default\":null},{\"name\":\"airlineid\",\"type\":[\"null\",\"int\"],\"default\":null},{\"name\":\"carrier\",\"type\":[\"null\",\"string\"],\"default\":null},{\"name\":\"flightnum\",\"type\":[\"null\",\"string\"],\"default\":null},{\"name\":\"origin\",\"type\":[\"null\",\"string\"],\"default\":null},{\"name\":\"dest\",\"type\":[\"null\",\"string\"],\"default\":null},{\"name\":\"depdelay\",\"type\":[\"null\",\"int\"],\"default\":null},{\"name\":\"carrierdelay\",\"type\":[\"null\",\"int\"],\"default\":null},{\"name\":\"weatherdelay\",\"type\":[\"null\",\"int\"],\"default\":null}]}",
+                                "classification": "avro",
+                                "compressionType": "none",
+                                "objectCount": "30",
+                                "recordCount": "169222196",
+                                "sizeKey": "9503351413",
+                                "typeOfData": "file",
+                                "Location": "s3://crawler-public-us-west-2/flight/avro/",
+                                "InputFormat": "org.apache.hadoop.hive.ql.io.avro.AvroContainerInputFormat",
+                                "OutputFormat": "org.apache.hadoop.hive.ql.io.avro.AvroContainerOutputFormat",
+                                "Compressed": "False",
+                                "NumberOfBuckets": "-1",
+                                "SerdeInfo": "{'SerializationLibrary': 'org.apache.hadoop.hive.serde2.avro.AvroSerDe', 'Parameters': {'avro.schema.literal': '{\"type\":\"record\",\"name\":\"flights_avro_subset\",\"namespace\":\"default\",\"fields\":[{\"name\":\"yr\",\"type\":[\"null\",\"int\"],\"default\":null},{\"name\":\"flightdate\",\"type\":[\"null\",\"string\"],\"default\":null},{\"name\":\"uniquecarrier\",\"type\":[\"null\",\"string\"],\"default\":null},{\"name\":\"airlineid\",\"type\":[\"null\",\"int\"],\"default\":null},{\"name\":\"carrier\",\"type\":[\"null\",\"string\"],\"default\":null},{\"name\":\"flightnum\",\"type\":[\"null\",\"string\"],\"default\":null},{\"name\":\"origin\",\"type\":[\"null\",\"string\"],\"default\":null},{\"name\":\"dest\",\"type\":[\"null\",\"string\"],\"default\":null},{\"name\":\"depdelay\",\"type\":[\"null\",\"int\"],\"default\":null},{\"name\":\"carrierdelay\",\"type\":[\"null\",\"int\"],\"default\":null},{\"name\":\"weatherdelay\",\"type\":[\"null\",\"int\"],\"default\":null}]}', 'serialization.format': '1'}}",
+                                "BucketColumns": "[]",
+                                "SortColumns": "[]",
+                                "StoredAsSubDirectories": "False"
+                            },
+                            "name": "avro",
+                            "qualifiedName": "arn:aws:glue:us-west-2:123412341234:table/flights-database/avro",
+                            "tags": []
+                        }
+                    },
+                    {
+                        "com.linkedin.pegasus2avro.schema.SchemaMetadata": {
+                            "schemaName": "flights-database.avro",
+                            "platform": "urn:li:dataPlatform:glue",
+                            "version": 0,
+                            "created": {
+                                "time": 0,
+                                "actor": "urn:li:corpuser:unknown"
+                            },
+                            "lastModified": {
+                                "time": 0,
+                                "actor": "urn:li:corpuser:unknown"
+                            },
+                            "hash": "",
+                            "platformSchema": {
+                                "com.linkedin.pegasus2avro.schema.MySqlDDL": {
+                                    "tableSchema": ""
+                                }
+                            },
+                            "fields": [
+                                {
+                                    "fieldPath": "[version=2.0].[type=int].yr",
+                                    "nullable": true,
+                                    "type": {
+                                        "type": {
+                                            "com.linkedin.pegasus2avro.schema.NumberType": {}
+                                        }
+                                    },
+                                    "nativeDataType": "int",
+                                    "recursive": false,
+                                    "isPartOfKey": false,
+                                    "jsonProps": "{\"native_data_type\": \"int\", \"_nullable\": true}"
+                                },
+                                {
+                                    "fieldPath": "[version=2.0].[type=string].flightdate",
+                                    "nullable": true,
+                                    "type": {
+                                        "type": {
+                                            "com.linkedin.pegasus2avro.schema.StringType": {}
+                                        }
+                                    },
+                                    "nativeDataType": "string",
+                                    "recursive": false,
+                                    "isPartOfKey": false,
+                                    "jsonProps": "{\"native_data_type\": \"string\", \"_nullable\": true}"
+                                },
+                                {
+                                    "fieldPath": "[version=2.0].[type=string].uniquecarrier",
+                                    "nullable": true,
+                                    "type": {
+                                        "type": {
+                                            "com.linkedin.pegasus2avro.schema.StringType": {}
+                                        }
+                                    },
+                                    "nativeDataType": "string",
+                                    "recursive": false,
+                                    "isPartOfKey": false,
+                                    "jsonProps": "{\"native_data_type\": \"string\", \"_nullable\": true}"
+                                },
+                                {
+                                    "fieldPath": "[version=2.0].[type=int].airlineid",
+                                    "nullable": true,
+                                    "type": {
+                                        "type": {
+                                            "com.linkedin.pegasus2avro.schema.NumberType": {}
+                                        }
+                                    },
+                                    "nativeDataType": "int",
+                                    "recursive": false,
+                                    "isPartOfKey": false,
+                                    "jsonProps": "{\"native_data_type\": \"int\", \"_nullable\": true}"
+                                },
+                                {
+                                    "fieldPath": "[version=2.0].[type=string].carrier",
+                                    "nullable": true,
+                                    "type": {
+                                        "type": {
+                                            "com.linkedin.pegasus2avro.schema.StringType": {}
+                                        }
+                                    },
+                                    "nativeDataType": "string",
+                                    "recursive": false,
+                                    "isPartOfKey": false,
+                                    "jsonProps": "{\"native_data_type\": \"string\", \"_nullable\": true}"
+                                },
+                                {
+                                    "fieldPath": "[version=2.0].[type=string].flightnum",
+                                    "nullable": true,
+                                    "type": {
+                                        "type": {
+                                            "com.linkedin.pegasus2avro.schema.StringType": {}
+                                        }
+                                    },
+                                    "nativeDataType": "string",
+                                    "recursive": false,
+                                    "isPartOfKey": false,
+                                    "jsonProps": "{\"native_data_type\": \"string\", \"_nullable\": true}"
+                                },
+                                {
+                                    "fieldPath": "[version=2.0].[type=string].origin",
+                                    "nullable": true,
+                                    "type": {
+                                        "type": {
+                                            "com.linkedin.pegasus2avro.schema.StringType": {}
+                                        }
+                                    },
+                                    "nativeDataType": "string",
+                                    "recursive": false,
+                                    "isPartOfKey": false,
+                                    "jsonProps": "{\"native_data_type\": \"string\", \"_nullable\": true}"
+                                },
+                                {
+                                    "fieldPath": "[version=2.0].[type=string].year",
+                                    "nullable": true,
+                                    "type": {
+                                        "type": {
+                                            "com.linkedin.pegasus2avro.schema.StringType": {}
+                                        }
+                                    },
+                                    "nativeDataType": "string",
+                                    "recursive": false,
+                                    "isPartOfKey": false,
+                                    "jsonProps": "{\"native_data_type\": \"string\", \"_nullable\": true}"
+                                }
+                            ]
+                        }
+                    },
+                    {
+                        "com.linkedin.pegasus2avro.common.DataPlatformInstance": {
+                            "platform": "urn:li:dataPlatform:glue",
+                            "instance": "urn:li:dataPlatformInstance:(urn:li:dataPlatform:glue,some_instance_name)"
+                        }
+                    },
+                    {
+                        "com.linkedin.pegasus2avro.common.Ownership": {
+                            "owners": [
+                                {
+                                    "owner": "urn:li:corpuser:owner",
+                                    "type": "DATAOWNER"
+                                }
+                            ],
+                            "lastModified": {
+                                "time": 0,
+                                "actor": "urn:li:corpuser:unknown"
+                            }
+                        }
+                    },
+                    {
+                        "com.linkedin.pegasus2avro.common.GlobalTags": {
+                            "tags": [
+                                {
+                                    "tag": "urn:li:tag:baz:bob"
+                                },
+                                {
+                                    "tag": "urn:li:tag:foo:bar"
+                                }
+                            ]
+                        }
+                    }
+                ]
+            }
+        }
+    },
+    {
+        "entityType": "dataset",
+        "entityUrn": "urn:li:dataset:(urn:li:dataPlatform:glue,some_instance_name.flights-database.avro,PROD)",
+        "changeType": "UPSERT",
+        "aspectName": "subTypes",
+        "aspect": {
+            "json": {
+                "typeNames": [
+                    "Table"
+                ]
+            }
+        }
+    },
+    {
+        "entityType": "dataset",
+        "entityUrn": "urn:li:dataset:(urn:li:dataPlatform:glue,some_instance_name.flights-database.avro,PROD)",
+        "changeType": "UPSERT",
+        "aspectName": "container",
+        "aspect": {
+            "json": {
+                "container": "urn:li:container:7d53111f2c71396ea6f6d26c84770665"
+            }
+        }
+    },
+    {
+        "entityType": "container",
+        "entityUrn": "urn:li:container:9fb26491b2c92dde9e80791dbecca9ca",
+        "changeType": "UPSERT",
+        "aspectName": "containerProperties",
+        "aspect": {
+            "json": {
+                "customProperties": {
+                    "platform": "glue",
+                    "instance": "some_instance_name",
+                    "env": "PROD",
+                    "database": "test-database"
+                },
+                "name": "test-database",
+                "qualifiedName": "arn:aws:glue:us-west-2:123412341234:database/test-database"
+            }
+        }
+    },
+    {
+        "entityType": "container",
+        "entityUrn": "urn:li:container:9fb26491b2c92dde9e80791dbecca9ca",
+        "changeType": "UPSERT",
+        "aspectName": "status",
+        "aspect": {
+            "json": {
+                "removed": false
+            }
+        }
+    },
+    {
+        "entityType": "container",
+        "entityUrn": "urn:li:container:9fb26491b2c92dde9e80791dbecca9ca",
+        "changeType": "UPSERT",
+        "aspectName": "dataPlatformInstance",
+        "aspect": {
+            "json": {
+                "platform": "urn:li:dataPlatform:glue",
+                "instance": "urn:li:dataPlatformInstance:(urn:li:dataPlatform:glue,some_instance_name)"
+            }
+        }
+    },
+    {
+        "entityType": "container",
+        "entityUrn": "urn:li:container:9fb26491b2c92dde9e80791dbecca9ca",
+        "changeType": "UPSERT",
+        "aspectName": "subTypes",
+        "aspect": {
+            "json": {
+                "typeNames": [
+                    "Database"
+                ]
+            }
+        }
+    },
+    {
+        "proposedSnapshot": {
+            "com.linkedin.pegasus2avro.metadata.snapshot.DatasetSnapshot": {
+                "urn": "urn:li:dataset:(urn:li:dataPlatform:glue,some_instance_name.test-database.test_jsons_markers,PROD)",
+                "aspects": [
+                    {
+                        "com.linkedin.pegasus2avro.common.Status": {
+                            "removed": false
+                        }
+                    },
+                    {
+                        "com.linkedin.pegasus2avro.dataset.DatasetProperties": {
+                            "customProperties": {
+                                "CrawlerSchemaDeserializerVersion": "1.0",
+                                "CrawlerSchemaSerializerVersion": "1.0",
+                                "UPDATED_BY_CRAWLER": "test-jsons",
+                                "averageRecordSize": "273",
+                                "classification": "json",
+                                "compressionType": "none",
+                                "objectCount": "1",
+                                "recordCount": "1",
+                                "sizeKey": "273",
+                                "typeOfData": "file",
+                                "Location": "s3://test-glue-jsons/markers/",
+                                "InputFormat": "org.apache.hadoop.mapred.TextInputFormat",
+                                "OutputFormat": "org.apache.hadoop.hive.ql.io.HiveIgnoreKeyTextOutputFormat",
+                                "Compressed": "False",
+                                "NumberOfBuckets": "-1",
+                                "SerdeInfo": "{'SerializationLibrary': 'org.openx.data.jsonserde.JsonSerDe', 'Parameters': {'paths': 'markers'}}",
+                                "BucketColumns": "[]",
+                                "SortColumns": "[]",
+                                "StoredAsSubDirectories": "False"
+                            },
+                            "name": "test_jsons_markers",
+                            "qualifiedName": "arn:aws:glue:us-west-2:795586375822:table/test-database/test_jsons_markers",
+                            "tags": []
+                        }
+                    },
+                    {
+                        "com.linkedin.pegasus2avro.schema.SchemaMetadata": {
+                            "schemaName": "test-database.test_jsons_markers",
+                            "platform": "urn:li:dataPlatform:glue",
+                            "version": 0,
+                            "created": {
+                                "time": 0,
+                                "actor": "urn:li:corpuser:unknown"
+                            },
+                            "lastModified": {
+                                "time": 0,
+                                "actor": "urn:li:corpuser:unknown"
+                            },
+                            "hash": "",
+                            "platformSchema": {
+                                "com.linkedin.pegasus2avro.schema.MySqlDDL": {
+                                    "tableSchema": ""
+                                }
+                            },
+                            "fields": [
+                                {
+                                    "fieldPath": "[version=2.0].[type=struct].[type=array].[type=struct].markers",
+                                    "nullable": true,
+                                    "type": {
+                                        "type": {
+                                            "com.linkedin.pegasus2avro.schema.ArrayType": {
+                                                "nestedType": [
+                                                    "record"
+                                                ]
+                                            }
+                                        }
+                                    },
+                                    "nativeDataType": "array<struct<name:string,position:array<double>,location:array<double>>>",
+                                    "recursive": false,
+                                    "isPartOfKey": false,
+                                    "jsonProps": "{\"native_data_type\": \"array<struct<name:string,position:array<double>,location:array<double>>>\"}"
+                                },
+                                {
+                                    "fieldPath": "[version=2.0].[type=struct].[type=array].[type=struct].markers.[type=string].name",
+                                    "nullable": true,
+                                    "type": {
+                                        "type": {
+                                            "com.linkedin.pegasus2avro.schema.StringType": {}
+                                        }
+                                    },
+                                    "nativeDataType": "string",
+                                    "recursive": false,
+                                    "isPartOfKey": false,
+                                    "jsonProps": "{\"native_data_type\": \"string\", \"_nullable\": true}"
+                                },
+                                {
+                                    "fieldPath": "[version=2.0].[type=struct].[type=array].[type=struct].markers.[type=array].[type=double].position",
+                                    "nullable": true,
+                                    "type": {
+                                        "type": {
+                                            "com.linkedin.pegasus2avro.schema.ArrayType": {
+                                                "nestedType": [
+                                                    "double"
+                                                ]
+                                            }
+                                        }
+                                    },
+                                    "nativeDataType": "array<double>",
+                                    "recursive": false,
+                                    "isPartOfKey": false,
+                                    "jsonProps": "{\"native_data_type\": \"array<double>\"}"
+                                },
+                                {
+                                    "fieldPath": "[version=2.0].[type=struct].[type=array].[type=struct].markers.[type=array].[type=double].location",
+                                    "nullable": true,
+                                    "type": {
+                                        "type": {
+                                            "com.linkedin.pegasus2avro.schema.ArrayType": {
+                                                "nestedType": [
+                                                    "double"
+                                                ]
+                                            }
+                                        }
+                                    },
+                                    "nativeDataType": "array<double>",
+                                    "recursive": false,
+                                    "isPartOfKey": false,
+                                    "jsonProps": "{\"native_data_type\": \"array<double>\"}"
+                                }
+                            ]
+                        }
+                    },
+                    {
+                        "com.linkedin.pegasus2avro.common.DataPlatformInstance": {
+                            "platform": "urn:li:dataPlatform:glue",
+                            "instance": "urn:li:dataPlatformInstance:(urn:li:dataPlatform:glue,some_instance_name)"
+                        }
+                    },
+                    {
+                        "com.linkedin.pegasus2avro.common.Ownership": {
+                            "owners": [
+                                {
+                                    "owner": "urn:li:corpuser:owner",
+                                    "type": "DATAOWNER"
+                                }
+                            ],
+                            "lastModified": {
+                                "time": 0,
+                                "actor": "urn:li:corpuser:unknown"
+                            }
+                        }
+                    },
+                    {
+                        "com.linkedin.pegasus2avro.common.GlobalTags": {
+                            "tags": [
+                                {
+                                    "tag": "urn:li:tag:baz:bob"
+                                },
+                                {
+                                    "tag": "urn:li:tag:foo:bar"
+                                }
+                            ]
+                        }
+                    }
+                ]
+            }
+        }
+    },
+    {
+        "entityType": "dataset",
+        "entityUrn": "urn:li:dataset:(urn:li:dataPlatform:glue,some_instance_name.test-database.test_jsons_markers,PROD)",
+        "changeType": "UPSERT",
+        "aspectName": "subTypes",
+        "aspect": {
+            "json": {
+                "typeNames": [
+                    "Table"
+                ]
+            }
+        }
+    },
+    {
+        "entityType": "dataset",
+        "entityUrn": "urn:li:dataset:(urn:li:dataPlatform:glue,some_instance_name.test-database.test_jsons_markers,PROD)",
+        "changeType": "UPSERT",
+        "aspectName": "container",
+        "aspect": {
+            "json": {
+                "container": "urn:li:container:9fb26491b2c92dde9e80791dbecca9ca"
+            }
+        }
+    },
+    {
+        "proposedSnapshot": {
+            "com.linkedin.pegasus2avro.metadata.snapshot.DatasetSnapshot": {
+                "urn": "urn:li:dataset:(urn:li:dataPlatform:glue,some_instance_name.test-database.test_parquet,PROD)",
+                "aspects": [
+                    {
+                        "com.linkedin.pegasus2avro.common.Status": {
+                            "removed": false
+                        }
+                    },
+                    {
+                        "com.linkedin.pegasus2avro.dataset.DatasetProperties": {
+                            "customProperties": {
+                                "CrawlerSchemaDeserializerVersion": "1.0",
+                                "CrawlerSchemaSerializerVersion": "1.0",
+                                "UPDATED_BY_CRAWLER": "test",
+                                "averageRecordSize": "19",
+                                "classification": "parquet",
+                                "compressionType": "none",
+                                "objectCount": "60",
+                                "recordCount": "167497743",
+                                "sizeKey": "4463574900",
+                                "typeOfData": "file",
+                                "Location": "s3://crawler-public-us-west-2/flight/parquet/",
+                                "InputFormat": "org.apache.hadoop.hive.ql.io.parquet.MapredParquetInputFormat",
+                                "OutputFormat": "org.apache.hadoop.hive.ql.io.parquet.MapredParquetOutputFormat",
+                                "Compressed": "False",
+                                "NumberOfBuckets": "-1",
+                                "SerdeInfo": "{'SerializationLibrary': 'org.apache.hadoop.hive.ql.io.parquet.serde.ParquetHiveSerDe', 'Parameters': {'serialization.format': '1'}}",
+                                "BucketColumns": "[]",
+                                "SortColumns": "[]",
+                                "StoredAsSubDirectories": "False"
+                            },
+                            "name": "test_parquet",
+                            "qualifiedName": "arn:aws:glue:us-west-2:795586375822:table/test-database/test_parquet",
+                            "tags": []
+                        }
+                    },
+                    {
+                        "com.linkedin.pegasus2avro.schema.SchemaMetadata": {
+                            "schemaName": "test-database.test_parquet",
+                            "platform": "urn:li:dataPlatform:glue",
+                            "version": 0,
+                            "created": {
+                                "time": 0,
+                                "actor": "urn:li:corpuser:unknown"
+                            },
+                            "lastModified": {
+                                "time": 0,
+                                "actor": "urn:li:corpuser:unknown"
+                            },
+                            "hash": "",
+                            "platformSchema": {
+                                "com.linkedin.pegasus2avro.schema.MySqlDDL": {
+                                    "tableSchema": ""
+                                }
+                            },
+                            "fields": [
+                                {
+                                    "fieldPath": "[version=2.0].[type=int].yr",
+                                    "nullable": true,
+                                    "type": {
+                                        "type": {
+                                            "com.linkedin.pegasus2avro.schema.NumberType": {}
+                                        }
+                                    },
+                                    "nativeDataType": "int",
+                                    "recursive": false,
+                                    "isPartOfKey": false,
+                                    "jsonProps": "{\"native_data_type\": \"int\", \"_nullable\": true}"
+                                },
+                                {
+                                    "fieldPath": "[version=2.0].[type=int].quarter",
+                                    "nullable": true,
+                                    "type": {
+                                        "type": {
+                                            "com.linkedin.pegasus2avro.schema.NumberType": {}
+                                        }
+                                    },
+                                    "nativeDataType": "int",
+                                    "recursive": false,
+                                    "isPartOfKey": false,
+                                    "jsonProps": "{\"native_data_type\": \"int\", \"_nullable\": true}"
+                                },
+                                {
+                                    "fieldPath": "[version=2.0].[type=int].month",
+                                    "nullable": true,
+                                    "type": {
+                                        "type": {
+                                            "com.linkedin.pegasus2avro.schema.NumberType": {}
+                                        }
+                                    },
+                                    "nativeDataType": "int",
+                                    "recursive": false,
+                                    "isPartOfKey": false,
+                                    "jsonProps": "{\"native_data_type\": \"int\", \"_nullable\": true}"
+                                },
+                                {
+                                    "fieldPath": "[version=2.0].[type=int].dayofmonth",
+                                    "nullable": true,
+                                    "type": {
+                                        "type": {
+                                            "com.linkedin.pegasus2avro.schema.NumberType": {}
+                                        }
+                                    },
+                                    "nativeDataType": "int",
+                                    "recursive": false,
+                                    "isPartOfKey": false,
+                                    "jsonProps": "{\"native_data_type\": \"int\", \"_nullable\": true}"
+                                },
+                                {
+                                    "fieldPath": "[version=2.0].[type=string].year",
+                                    "nullable": true,
+                                    "type": {
+                                        "type": {
+                                            "com.linkedin.pegasus2avro.schema.StringType": {}
+                                        }
+                                    },
+                                    "nativeDataType": "string",
+                                    "recursive": false,
+                                    "isPartOfKey": false,
+                                    "jsonProps": "{\"native_data_type\": \"string\", \"_nullable\": true}"
+                                }
+                            ]
+                        }
+                    },
+                    {
+                        "com.linkedin.pegasus2avro.common.DataPlatformInstance": {
+                            "platform": "urn:li:dataPlatform:glue",
+                            "instance": "urn:li:dataPlatformInstance:(urn:li:dataPlatform:glue,some_instance_name)"
+                        }
+                    },
+                    {
+                        "com.linkedin.pegasus2avro.common.Ownership": {
+                            "owners": [
+                                {
+                                    "owner": "urn:li:corpuser:owner",
+                                    "type": "DATAOWNER"
+                                }
+                            ],
+                            "lastModified": {
+                                "time": 0,
+                                "actor": "urn:li:corpuser:unknown"
+                            }
+                        }
+                    },
+                    {
+                        "com.linkedin.pegasus2avro.common.GlobalTags": {
+                            "tags": [
+                                {
+                                    "tag": "urn:li:tag:baz:bob"
+                                },
+                                {
+                                    "tag": "urn:li:tag:foo:bar"
+                                }
+                            ]
+                        }
+                    }
+                ]
+            }
+        }
+    },
+    {
+        "entityType": "dataset",
+        "entityUrn": "urn:li:dataset:(urn:li:dataPlatform:glue,some_instance_name.test-database.test_parquet,PROD)",
+        "changeType": "UPSERT",
+        "aspectName": "subTypes",
+        "aspect": {
+            "json": {
+                "typeNames": [
+                    "Table"
+                ]
+            }
+        }
+    },
+    {
+        "entityType": "dataset",
+        "entityUrn": "urn:li:dataset:(urn:li:dataPlatform:glue,some_instance_name.test-database.test_parquet,PROD)",
+        "changeType": "UPSERT",
+        "aspectName": "container",
+        "aspect": {
+            "json": {
+                "container": "urn:li:container:9fb26491b2c92dde9e80791dbecca9ca"
+            }
+        }
+    },
+    {
+        "proposedSnapshot": {
+            "com.linkedin.pegasus2avro.metadata.snapshot.DataFlowSnapshot": {
+                "urn": "urn:li:dataFlow:(glue,test-job-1,PROD)",
+                "aspects": [
+                    {
+                        "com.linkedin.pegasus2avro.datajob.DataFlowInfo": {
+                            "customProperties": {
+                                "role": "arn:aws:iam::123412341234:role/service-role/AWSGlueServiceRole-glue-crawler",
+                                "created": "2021-06-10 16:51:25.690000",
+                                "modified": "2021-06-10 16:55:35.307000",
+                                "command": "s3://aws-glue-assets-123412341234-us-west-2/scripts/job-1.py"
+                            },
+                            "externalUrl": "https://us-west-2.console.aws.amazon.com/gluestudio/home?region=us-west-2#/editor/job/test-job-1/graph",
+                            "name": "test-job-1",
+                            "description": "The first test job"
+                        }
+                    }
+                ]
+            }
+        }
+    },
+    {
+        "proposedSnapshot": {
+            "com.linkedin.pegasus2avro.metadata.snapshot.DataFlowSnapshot": {
+                "urn": "urn:li:dataFlow:(glue,test-job-2,PROD)",
+                "aspects": [
+                    {
+                        "com.linkedin.pegasus2avro.datajob.DataFlowInfo": {
+                            "customProperties": {
+                                "role": "arn:aws:iam::123412341234:role/service-role/AWSGlueServiceRole-glue-crawler",
+                                "created": "2021-06-10 16:58:32.469000",
+                                "modified": "2021-06-10 16:58:32.469000",
+                                "command": "s3://aws-glue-assets-123412341234-us-west-2/scripts/job-2.py"
+                            },
+                            "externalUrl": "https://us-west-2.console.aws.amazon.com/gluestudio/home?region=us-west-2#/editor/job/test-job-2/graph",
+                            "name": "test-job-2",
+                            "description": "The second test job"
+                        }
+                    }
+                ]
+            }
+        }
+    },
+    {
+        "proposedSnapshot": {
+            "com.linkedin.pegasus2avro.metadata.snapshot.DataJobSnapshot": {
+                "urn": "urn:li:dataJob:(urn:li:dataFlow:(glue,test-job-1,PROD),Filter-Transform0_job1)",
+                "aspects": [
+                    {
+                        "com.linkedin.pegasus2avro.datajob.DataJobInfo": {
+                            "customProperties": {
+                                "f": "lambda row : ()",
+                                "transformation_ctx": "\"Transform0\"",
+                                "transformType": "Filter",
+                                "nodeId": "Transform0_job1"
+                            },
+                            "externalUrl": "https://us-west-2.console.aws.amazon.com/gluestudio/home?region=us-west-2#/editor/job/test-job-1/graph",
+                            "name": "test-job-1:Filter-Transform0_job1",
+                            "type": {
+                                "string": "GLUE"
+                            }
+                        }
+                    },
+                    {
+                        "com.linkedin.pegasus2avro.datajob.DataJobInputOutput": {
+                            "inputDatasets": [],
+                            "outputDatasets": [],
+                            "inputDatajobs": [
+                                "urn:li:dataJob:(urn:li:dataFlow:(glue,test-job-1,PROD),ApplyMapping-Transform2_job1)"
+                            ]
+                        }
+                    }
+                ]
+            }
+        }
+    },
+    {
+        "proposedSnapshot": {
+            "com.linkedin.pegasus2avro.metadata.snapshot.DataJobSnapshot": {
+                "urn": "urn:li:dataJob:(urn:li:dataFlow:(glue,test-job-1,PROD),ApplyMapping-Transform1_job1)",
+                "aspects": [
+                    {
+                        "com.linkedin.pegasus2avro.datajob.DataJobInfo": {
+                            "customProperties": {
+                                "mappings": "[(\"yr\", \"int\", \"yr\", \"int\"), (\"flightdate\", \"string\", \"flightdate\", \"string\"), (\"uniquecarrier\", \"string\", \"uniquecarrier\", \"string\"), (\"airlineid\", \"int\", \"airlineid\", \"int\"), (\"carrier\", \"string\", \"carrier\", \"string\"), (\"flightnum\", \"string\", \"flightnum\", \"string\"), (\"origin\", \"string\", \"origin\", \"string\"), (\"dest\", \"string\", \"dest\", \"string\"), (\"depdelay\", \"int\", \"depdelay\", \"int\"), (\"carrierdelay\", \"int\", \"carrierdelay\", \"int\"), (\"weatherdelay\", \"int\", \"weatherdelay\", \"int\"), (\"year\", \"string\", \"year\", \"string\")]",
+                                "transformation_ctx": "\"Transform1\"",
+                                "transformType": "ApplyMapping",
+                                "nodeId": "Transform1_job1"
+                            },
+                            "externalUrl": "https://us-west-2.console.aws.amazon.com/gluestudio/home?region=us-west-2#/editor/job/test-job-1/graph",
+                            "name": "test-job-1:ApplyMapping-Transform1_job1",
+                            "type": {
+                                "string": "GLUE"
+                            }
+                        }
+                    },
+                    {
+                        "com.linkedin.pegasus2avro.datajob.DataJobInputOutput": {
+                            "inputDatasets": [],
+                            "outputDatasets": [],
+                            "inputDatajobs": [
+                                "urn:li:dataJob:(urn:li:dataFlow:(glue,test-job-1,PROD),Filter-Transform0_job1)"
+                            ]
+                        }
+                    }
+                ]
+            }
+        }
+    },
+    {
+        "proposedSnapshot": {
+            "com.linkedin.pegasus2avro.metadata.snapshot.DataJobSnapshot": {
+                "urn": "urn:li:dataJob:(urn:li:dataFlow:(glue,test-job-1,PROD),ApplyMapping-Transform2_job1)",
+                "aspects": [
+                    {
+                        "com.linkedin.pegasus2avro.datajob.DataJobInfo": {
+                            "customProperties": {
+                                "mappings": "[(\"yr\", \"int\", \"yr\", \"int\"), (\"flightdate\", \"string\", \"flightdate\", \"string\"), (\"uniquecarrier\", \"string\", \"uniquecarrier\", \"string\"), (\"airlineid\", \"int\", \"airlineid\", \"int\"), (\"carrier\", \"string\", \"carrier\", \"string\"), (\"flightnum\", \"string\", \"flightnum\", \"string\"), (\"origin\", \"string\", \"origin\", \"string\"), (\"dest\", \"string\", \"dest\", \"string\"), (\"depdelay\", \"int\", \"depdelay\", \"int\"), (\"carrierdelay\", \"int\", \"carrierdelay\", \"int\"), (\"weatherdelay\", \"int\", \"weatherdelay\", \"int\"), (\"year\", \"string\", \"year\", \"string\")]",
+                                "transformation_ctx": "\"Transform2\"",
+                                "transformType": "ApplyMapping",
+                                "nodeId": "Transform2_job1"
+                            },
+                            "externalUrl": "https://us-west-2.console.aws.amazon.com/gluestudio/home?region=us-west-2#/editor/job/test-job-1/graph",
+                            "name": "test-job-1:ApplyMapping-Transform2_job1",
+                            "type": {
+                                "string": "GLUE"
+                            }
+                        }
+                    },
+                    {
+                        "com.linkedin.pegasus2avro.datajob.DataJobInputOutput": {
+                            "inputDatasets": [
+                                "urn:li:dataset:(urn:li:dataPlatform:glue,some_instance_name.flights-database.avro,PROD)"
+                            ],
+                            "outputDatasets": [],
+                            "inputDatajobs": []
+                        }
+                    }
+                ]
+            }
+        }
+    },
+    {
+        "proposedSnapshot": {
+            "com.linkedin.pegasus2avro.metadata.snapshot.DataJobSnapshot": {
+                "urn": "urn:li:dataJob:(urn:li:dataFlow:(glue,test-job-1,PROD),Join-Transform3_job1)",
+                "aspects": [
+                    {
+                        "com.linkedin.pegasus2avro.datajob.DataJobInfo": {
+                            "customProperties": {
+                                "keys2": "[\"(right) flightdate\"]",
+                                "transformation_ctx": "\"Transform3\"",
+                                "keys1": "[\"yr\"]",
+                                "transformType": "Join",
+                                "nodeId": "Transform3_job1"
+                            },
+                            "externalUrl": "https://us-west-2.console.aws.amazon.com/gluestudio/home?region=us-west-2#/editor/job/test-job-1/graph",
+                            "name": "test-job-1:Join-Transform3_job1",
+                            "type": {
+                                "string": "GLUE"
+                            }
+                        }
+                    },
+                    {
+                        "com.linkedin.pegasus2avro.datajob.DataJobInputOutput": {
+                            "inputDatasets": [],
+                            "outputDatasets": [],
+                            "inputDatajobs": [
+                                "urn:li:dataJob:(urn:li:dataFlow:(glue,test-job-1,PROD),ApplyMapping-Transform4_job1)"
+                            ]
+                        }
+                    }
+                ]
+            }
+        }
+    },
+    {
+        "proposedSnapshot": {
+            "com.linkedin.pegasus2avro.metadata.snapshot.DataJobSnapshot": {
+                "urn": "urn:li:dataJob:(urn:li:dataFlow:(glue,test-job-1,PROD),ApplyMapping-Transform4_job1)",
+                "aspects": [
+                    {
+                        "com.linkedin.pegasus2avro.datajob.DataJobInfo": {
+                            "customProperties": {
+                                "mappings": "[(\"yr\", \"int\", \"yr\", \"int\"), (\"flightdate\", \"string\", \"flightdate\", \"string\"), (\"uniquecarrier\", \"string\", \"uniquecarrier\", \"string\"), (\"airlineid\", \"int\", \"airlineid\", \"int\"), (\"carrier\", \"string\", \"carrier\", \"string\"), (\"flightnum\", \"string\", \"flightnum\", \"string\"), (\"origin\", \"string\", \"origin\", \"string\"), (\"dest\", \"string\", \"dest\", \"string\"), (\"depdelay\", \"int\", \"depdelay\", \"int\"), (\"carrierdelay\", \"int\", \"carrierdelay\", \"int\"), (\"weatherdelay\", \"int\", \"weatherdelay\", \"int\"), (\"year\", \"string\", \"year\", \"string\")]",
+                                "transformation_ctx": "\"Transform4\"",
+                                "transformType": "ApplyMapping",
+                                "nodeId": "Transform4_job1"
+                            },
+                            "externalUrl": "https://us-west-2.console.aws.amazon.com/gluestudio/home?region=us-west-2#/editor/job/test-job-1/graph",
+                            "name": "test-job-1:ApplyMapping-Transform4_job1",
+                            "type": {
+                                "string": "GLUE"
+                            }
+                        }
+                    },
+                    {
+                        "com.linkedin.pegasus2avro.datajob.DataJobInputOutput": {
+                            "inputDatasets": [],
+                            "outputDatasets": [],
+                            "inputDatajobs": []
+                        }
+                    }
+                ]
+            }
+        }
+    },
+    {
+        "proposedSnapshot": {
+            "com.linkedin.pegasus2avro.metadata.snapshot.DataJobSnapshot": {
+                "urn": "urn:li:dataJob:(urn:li:dataFlow:(glue,test-job-1,PROD),ApplyMapping-Transform5_job1)",
+                "aspects": [
+                    {
+                        "com.linkedin.pegasus2avro.datajob.DataJobInfo": {
+                            "customProperties": {
+                                "mappings": "[(\"yr\", \"int\", \"(right) yr\", \"int\"), (\"flightdate\", \"string\", \"(right) flightdate\", \"string\"), (\"uniquecarrier\", \"string\", \"(right) uniquecarrier\", \"string\"), (\"airlineid\", \"int\", \"(right) airlineid\", \"int\"), (\"carrier\", \"string\", \"(right) carrier\", \"string\"), (\"flightnum\", \"string\", \"(right) flightnum\", \"string\"), (\"origin\", \"string\", \"(right) origin\", \"string\"), (\"dest\", \"string\", \"(right) dest\", \"string\"), (\"depdelay\", \"int\", \"(right) depdelay\", \"int\"), (\"carrierdelay\", \"int\", \"(right) carrierdelay\", \"int\"), (\"weatherdelay\", \"int\", \"(right) weatherdelay\", \"int\"), (\"year\", \"string\", \"(right) year\", \"string\")]",
+                                "transformation_ctx": "\"Transform5\"",
+                                "transformType": "ApplyMapping",
+                                "nodeId": "Transform5_job1"
+                            },
+                            "externalUrl": "https://us-west-2.console.aws.amazon.com/gluestudio/home?region=us-west-2#/editor/job/test-job-1/graph",
+                            "name": "test-job-1:ApplyMapping-Transform5_job1",
+                            "type": {
+                                "string": "GLUE"
+                            }
+                        }
+                    },
+                    {
+                        "com.linkedin.pegasus2avro.datajob.DataJobInputOutput": {
+                            "inputDatasets": [],
+                            "outputDatasets": [],
+                            "inputDatajobs": []
+                        }
+                    }
+                ]
+            }
+        }
+    },
+    {
+        "proposedSnapshot": {
+            "com.linkedin.pegasus2avro.metadata.snapshot.DatasetSnapshot": {
+                "urn": "urn:li:dataset:(urn:li:dataPlatform:s3,test-glue-jsons,PROD)",
+                "aspects": [
+                    {
+                        "com.linkedin.pegasus2avro.common.Status": {
+                            "removed": false
+                        }
+                    },
+                    {
+                        "com.linkedin.pegasus2avro.dataset.DatasetProperties": {
+                            "customProperties": {
+                                "connection_type": "s3",
+                                "format": "json",
+                                "connection_options": "{'path': 's3://test-glue-jsons/', 'partitionKeys': []}",
+                                "transformation_ctx": "DataSink1"
+                            },
+                            "tags": []
+                        }
+                    }
+                ]
+            }
+        }
+    },
+    {
+        "proposedSnapshot": {
+            "com.linkedin.pegasus2avro.metadata.snapshot.DataJobSnapshot": {
+                "urn": "urn:li:dataJob:(urn:li:dataFlow:(glue,test-job-2,PROD),SplitFields-Transform0_job2)",
+                "aspects": [
+                    {
+                        "com.linkedin.pegasus2avro.datajob.DataJobInfo": {
+                            "customProperties": {
+                                "paths": "[\"yr\", \"quarter\", \"month\", \"dayofmonth\", \"dayofweek\", \"flightdate\", \"uniquecarrier\"]",
+                                "name2": "\"Transform0Output1\"",
+                                "name1": "\"Transform0Output0\"",
+                                "transformation_ctx": "\"Transform0\"",
+                                "transformType": "SplitFields",
+                                "nodeId": "Transform0_job2"
+                            },
+                            "externalUrl": "https://us-west-2.console.aws.amazon.com/gluestudio/home?region=us-west-2#/editor/job/test-job-2/graph",
+                            "name": "test-job-2:SplitFields-Transform0_job2",
+                            "type": {
+                                "string": "GLUE"
+                            }
+                        }
+                    },
+                    {
+                        "com.linkedin.pegasus2avro.datajob.DataJobInputOutput": {
+                            "inputDatasets": [],
+                            "outputDatasets": [],
+                            "inputDatajobs": [
+                                "urn:li:dataJob:(urn:li:dataFlow:(glue,test-job-2,PROD),ApplyMapping-Transform1_job2)"
+                            ]
+                        }
+                    }
+                ]
+            }
+        }
+    },
+    {
+        "proposedSnapshot": {
+            "com.linkedin.pegasus2avro.metadata.snapshot.DataJobSnapshot": {
+                "urn": "urn:li:dataJob:(urn:li:dataFlow:(glue,test-job-2,PROD),ApplyMapping-Transform1_job2)",
+                "aspects": [
+                    {
+                        "com.linkedin.pegasus2avro.datajob.DataJobInfo": {
+                            "customProperties": {
+                                "mappings": "[(\"yr\", \"int\", \"yr\", \"int\"), (\"quarter\", \"int\", \"quarter\", \"int\"), (\"month\", \"int\", \"month\", \"int\"), (\"dayofmonth\", \"int\", \"dayofmonth\", \"int\"), (\"dayofweek\", \"int\", \"dayofweek\", \"int\"), (\"flightdate\", \"string\", \"flightdate\", \"string\"), (\"uniquecarrier\", \"string\", \"uniquecarrier\", \"string\"), (\"airlineid\", \"int\", \"airlineid\", \"int\"), (\"carrier\", \"string\", \"carrier\", \"string\")]",
+                                "transformation_ctx": "\"Transform1\"",
+                                "transformType": "ApplyMapping",
+                                "nodeId": "Transform1_job2"
+                            },
+                            "externalUrl": "https://us-west-2.console.aws.amazon.com/gluestudio/home?region=us-west-2#/editor/job/test-job-2/graph",
+                            "name": "test-job-2:ApplyMapping-Transform1_job2",
+                            "type": {
+                                "string": "GLUE"
+                            }
+                        }
+                    },
+                    {
+                        "com.linkedin.pegasus2avro.datajob.DataJobInputOutput": {
+                            "inputDatasets": [
+                                "urn:li:dataset:(urn:li:dataPlatform:glue,some_instance_name.test-database.test_parquet,PROD)"
+                            ],
+                            "outputDatasets": [],
+                            "inputDatajobs": []
+                        }
+                    }
+                ]
+            }
+        }
+    },
+    {
+        "proposedSnapshot": {
+            "com.linkedin.pegasus2avro.metadata.snapshot.DataJobSnapshot": {
+                "urn": "urn:li:dataJob:(urn:li:dataFlow:(glue,test-job-2,PROD),FillMissingValues-Transform2_job2)",
+                "aspects": [
+                    {
+                        "com.linkedin.pegasus2avro.datajob.DataJobInfo": {
+                            "customProperties": {
+                                "missing_values_column": "\"dayofmonth\"",
+                                "transformation_ctx": "\"Transform2\"",
+                                "transformType": "FillMissingValues",
+                                "nodeId": "Transform2_job2"
+                            },
+                            "externalUrl": "https://us-west-2.console.aws.amazon.com/gluestudio/home?region=us-west-2#/editor/job/test-job-2/graph",
+                            "name": "test-job-2:FillMissingValues-Transform2_job2",
+                            "type": {
+                                "string": "GLUE"
+                            }
+                        }
+                    },
+                    {
+                        "com.linkedin.pegasus2avro.datajob.DataJobInputOutput": {
+                            "inputDatasets": [],
+                            "outputDatasets": [],
+                            "inputDatajobs": [
+                                "urn:li:dataJob:(urn:li:dataFlow:(glue,test-job-2,PROD),ApplyMapping-Transform1_job2)"
+                            ]
+                        }
+                    }
+                ]
+            }
+        }
+    },
+    {
+        "proposedSnapshot": {
+            "com.linkedin.pegasus2avro.metadata.snapshot.DataJobSnapshot": {
+                "urn": "urn:li:dataJob:(urn:li:dataFlow:(glue,test-job-2,PROD),SelectFields-Transform3_job2)",
+                "aspects": [
+                    {
+                        "com.linkedin.pegasus2avro.datajob.DataJobInfo": {
+                            "customProperties": {
+                                "paths": "[]",
+                                "transformation_ctx": "\"Transform3\"",
+                                "transformType": "SelectFields",
+                                "nodeId": "Transform3_job2"
+                            },
+                            "externalUrl": "https://us-west-2.console.aws.amazon.com/gluestudio/home?region=us-west-2#/editor/job/test-job-2/graph",
+                            "name": "test-job-2:SelectFields-Transform3_job2",
+                            "type": {
+                                "string": "GLUE"
+                            }
+                        }
+                    },
+                    {
+                        "com.linkedin.pegasus2avro.datajob.DataJobInputOutput": {
+                            "inputDatasets": [],
+                            "outputDatasets": [
+                                "urn:li:dataset:(urn:li:dataPlatform:s3,test-glue-jsons,PROD)"
+                            ],
+                            "inputDatajobs": [
+                                "urn:li:dataJob:(urn:li:dataFlow:(glue,test-job-2,PROD),FillMissingValues-Transform2_job2)"
+                            ]
+                        }
+                    }
+                ]
+            }
+        }
+    },
+    {
+        "proposedSnapshot": {
+            "com.linkedin.pegasus2avro.metadata.snapshot.DatasetSnapshot": {
+                "urn": "urn:li:dataset:(urn:li:dataPlatform:s3,test-glue-jsons,PROD)",
+                "aspects": [
+                    {
+                        "com.linkedin.pegasus2avro.common.Status": {
+                            "removed": false
+                        }
+                    },
+                    {
+                        "com.linkedin.pegasus2avro.dataset.DatasetProperties": {
+                            "customProperties": {
+                                "connection_type": "s3",
+                                "format": "json",
+                                "connection_options": "{'path': 's3://test-glue-jsons/', 'partitionKeys': []}",
+                                "transformation_ctx": "DataSink0"
+                            },
+                            "tags": []
+                        }
+                    }
+                ]
+            }
+        }
+    },
+    {
+        "entityType": "dataFlow",
+        "entityUrn": "urn:li:dataFlow:(glue,test-job-1,PROD)",
+        "changeType": "UPSERT",
+        "aspectName": "status",
+        "aspect": {
+            "json": {
+                "removed": false
+            }
+        }
+    },
+    {
+        "entityType": "dataFlow",
+        "entityUrn": "urn:li:dataFlow:(glue,test-job-2,PROD)",
+        "changeType": "UPSERT",
+        "aspectName": "status",
+        "aspect": {
+            "json": {
+                "removed": false
+            }
+        }
+    },
+    {
+        "entityType": "dataJob",
+        "entityUrn": "urn:li:dataJob:(urn:li:dataFlow:(glue,test-job-1,PROD),ApplyMapping-Transform1_job1)",
+        "changeType": "UPSERT",
+        "aspectName": "status",
+        "aspect": {
+            "json": {
+                "removed": false
+            }
+        }
+    },
+    {
+        "entityType": "dataJob",
+        "entityUrn": "urn:li:dataJob:(urn:li:dataFlow:(glue,test-job-1,PROD),ApplyMapping-Transform2_job1)",
+        "changeType": "UPSERT",
+        "aspectName": "status",
+        "aspect": {
+            "json": {
+                "removed": false
+            }
+        }
+    },
+    {
+        "entityType": "dataJob",
+        "entityUrn": "urn:li:dataJob:(urn:li:dataFlow:(glue,test-job-1,PROD),ApplyMapping-Transform4_job1)",
+        "changeType": "UPSERT",
+        "aspectName": "status",
+        "aspect": {
+            "json": {
+                "removed": false
+            }
+        }
+    },
+    {
+        "entityType": "dataJob",
+        "entityUrn": "urn:li:dataJob:(urn:li:dataFlow:(glue,test-job-1,PROD),ApplyMapping-Transform5_job1)",
+        "changeType": "UPSERT",
+        "aspectName": "status",
+        "aspect": {
+            "json": {
+                "removed": false
+            }
+        }
+    },
+    {
+        "entityType": "dataJob",
+        "entityUrn": "urn:li:dataJob:(urn:li:dataFlow:(glue,test-job-1,PROD),Filter-Transform0_job1)",
+        "changeType": "UPSERT",
+        "aspectName": "status",
+        "aspect": {
+            "json": {
+                "removed": false
+            }
+        }
+    },
+    {
+        "entityType": "dataJob",
+        "entityUrn": "urn:li:dataJob:(urn:li:dataFlow:(glue,test-job-1,PROD),Join-Transform3_job1)",
+        "changeType": "UPSERT",
+        "aspectName": "status",
+        "aspect": {
+            "json": {
+                "removed": false
+            }
+        }
+    },
+    {
+        "entityType": "dataJob",
+        "entityUrn": "urn:li:dataJob:(urn:li:dataFlow:(glue,test-job-2,PROD),ApplyMapping-Transform1_job2)",
+        "changeType": "UPSERT",
+        "aspectName": "status",
+        "aspect": {
+            "json": {
+                "removed": false
+            }
+        }
+    },
+    {
+        "entityType": "dataJob",
+        "entityUrn": "urn:li:dataJob:(urn:li:dataFlow:(glue,test-job-2,PROD),FillMissingValues-Transform2_job2)",
+        "changeType": "UPSERT",
+        "aspectName": "status",
+        "aspect": {
+            "json": {
+                "removed": false
+            }
+        }
+    },
+    {
+        "entityType": "dataJob",
+        "entityUrn": "urn:li:dataJob:(urn:li:dataFlow:(glue,test-job-2,PROD),SelectFields-Transform3_job2)",
+        "changeType": "UPSERT",
+        "aspectName": "status",
+        "aspect": {
+            "json": {
+                "removed": false
+            }
+        }
+    },
+    {
+        "entityType": "dataJob",
+        "entityUrn": "urn:li:dataJob:(urn:li:dataFlow:(glue,test-job-2,PROD),SplitFields-Transform0_job2)",
+        "changeType": "UPSERT",
+        "aspectName": "status",
+        "aspect": {
+            "json": {
+                "removed": false
+            }
+        }
+    },
+    {
+        "entityType": "tag",
+        "entityUrn": "urn:li:tag:baz:bob",
+        "changeType": "UPSERT",
+        "aspectName": "tagKey",
+        "aspect": {
+            "json": {
+                "name": "baz:bob"
+            }
+        }
+    },
+    {
+        "entityType": "tag",
+        "entityUrn": "urn:li:tag:foo:bar",
+        "changeType": "UPSERT",
+        "aspectName": "tagKey",
+        "aspect": {
+            "json": {
+                "name": "foo:bar"
+            }
         }
     }
-},
-{
-    "entityType": "container",
-    "entityUrn": "urn:li:container:7d53111f2c71396ea6f6d26c84770665",
-    "changeType": "UPSERT",
-    "aspectName": "status",
-    "aspect": {
-        "json": {
-            "removed": false
-        }
-    }
-},
-{
-    "entityType": "container",
-    "entityUrn": "urn:li:container:7d53111f2c71396ea6f6d26c84770665",
-    "changeType": "UPSERT",
-    "aspectName": "dataPlatformInstance",
-    "aspect": {
-<<<<<<< HEAD
-      "value": "{\"platform\": \"urn:li:dataPlatform:glue\", \"instance\": \"urn:li:dataPlatformInstance:(urn:li:dataPlatform:glue,some_instance_name)\"}",
-      "contentType": "application/json"
-=======
-        "json": {
-            "platform": "urn:li:dataPlatform:glue",
-            "instance": "urn:li:dataPlatformInstance:(urn:li:dataPlatform:glue,some_instance_name)"
-        }
->>>>>>> 5fc6601d
-    }
-},
-{
-    "entityType": "container",
-    "entityUrn": "urn:li:container:7d53111f2c71396ea6f6d26c84770665",
-    "changeType": "UPSERT",
-    "aspectName": "subTypes",
-    "aspect": {
-        "json": {
-            "typeNames": [
-                "Database"
-            ]
-        }
-    }
-},
-{
-    "proposedSnapshot": {
-        "com.linkedin.pegasus2avro.metadata.snapshot.DatasetSnapshot": {
-            "urn": "urn:li:dataset:(urn:li:dataPlatform:glue,some_instance_name.flights-database.avro,PROD)",
-            "aspects": [
-                {
-                    "com.linkedin.pegasus2avro.common.Status": {
-                        "removed": false
-                    }
-                },
-                {
-                    "com.linkedin.pegasus2avro.dataset.DatasetProperties": {
-                        "customProperties": {
-                            "CrawlerSchemaDeserializerVersion": "1.0",
-                            "CrawlerSchemaSerializerVersion": "1.0",
-                            "UPDATED_BY_CRAWLER": "flights-crawler",
-                            "averageRecordSize": "55",
-                            "avro.schema.literal": "{\"type\":\"record\",\"name\":\"flights_avro_subset\",\"namespace\":\"default\",\"fields\":[{\"name\":\"yr\",\"type\":[\"null\",\"int\"],\"default\":null},{\"name\":\"flightdate\",\"type\":[\"null\",\"string\"],\"default\":null},{\"name\":\"uniquecarrier\",\"type\":[\"null\",\"string\"],\"default\":null},{\"name\":\"airlineid\",\"type\":[\"null\",\"int\"],\"default\":null},{\"name\":\"carrier\",\"type\":[\"null\",\"string\"],\"default\":null},{\"name\":\"flightnum\",\"type\":[\"null\",\"string\"],\"default\":null},{\"name\":\"origin\",\"type\":[\"null\",\"string\"],\"default\":null},{\"name\":\"dest\",\"type\":[\"null\",\"string\"],\"default\":null},{\"name\":\"depdelay\",\"type\":[\"null\",\"int\"],\"default\":null},{\"name\":\"carrierdelay\",\"type\":[\"null\",\"int\"],\"default\":null},{\"name\":\"weatherdelay\",\"type\":[\"null\",\"int\"],\"default\":null}]}",
-                            "classification": "avro",
-                            "compressionType": "none",
-                            "objectCount": "30",
-                            "recordCount": "169222196",
-                            "sizeKey": "9503351413",
-                            "typeOfData": "file",
-                            "Location": "s3://crawler-public-us-west-2/flight/avro/",
-                            "InputFormat": "org.apache.hadoop.hive.ql.io.avro.AvroContainerInputFormat",
-                            "OutputFormat": "org.apache.hadoop.hive.ql.io.avro.AvroContainerOutputFormat",
-                            "Compressed": "False",
-                            "NumberOfBuckets": "-1",
-                            "SerdeInfo": "{'SerializationLibrary': 'org.apache.hadoop.hive.serde2.avro.AvroSerDe', 'Parameters': {'avro.schema.literal': '{\"type\":\"record\",\"name\":\"flights_avro_subset\",\"namespace\":\"default\",\"fields\":[{\"name\":\"yr\",\"type\":[\"null\",\"int\"],\"default\":null},{\"name\":\"flightdate\",\"type\":[\"null\",\"string\"],\"default\":null},{\"name\":\"uniquecarrier\",\"type\":[\"null\",\"string\"],\"default\":null},{\"name\":\"airlineid\",\"type\":[\"null\",\"int\"],\"default\":null},{\"name\":\"carrier\",\"type\":[\"null\",\"string\"],\"default\":null},{\"name\":\"flightnum\",\"type\":[\"null\",\"string\"],\"default\":null},{\"name\":\"origin\",\"type\":[\"null\",\"string\"],\"default\":null},{\"name\":\"dest\",\"type\":[\"null\",\"string\"],\"default\":null},{\"name\":\"depdelay\",\"type\":[\"null\",\"int\"],\"default\":null},{\"name\":\"carrierdelay\",\"type\":[\"null\",\"int\"],\"default\":null},{\"name\":\"weatherdelay\",\"type\":[\"null\",\"int\"],\"default\":null}]}', 'serialization.format': '1'}}",
-                            "BucketColumns": "[]",
-                            "SortColumns": "[]",
-                            "StoredAsSubDirectories": "False"
-                        },
-                        "name": "avro",
-                        "qualifiedName": "arn:aws:glue:us-west-2:123412341234:table/flights-database/avro",
-                        "tags": []
-                    }
-                },
-                {
-                    "com.linkedin.pegasus2avro.schema.SchemaMetadata": {
-                        "schemaName": "flights-database.avro",
-                        "platform": "urn:li:dataPlatform:glue",
-                        "version": 0,
-                        "created": {
-                            "time": 0,
-                            "actor": "urn:li:corpuser:unknown"
-                        },
-                        "lastModified": {
-                            "time": 0,
-                            "actor": "urn:li:corpuser:unknown"
-                        },
-                        "hash": "",
-                        "platformSchema": {
-                            "com.linkedin.pegasus2avro.schema.MySqlDDL": {
-                                "tableSchema": ""
-                            }
-                        },
-                        "fields": [
-                            {
-                                "fieldPath": "[version=2.0].[type=int].yr",
-                                "nullable": true,
-                                "type": {
-                                    "type": {
-                                        "com.linkedin.pegasus2avro.schema.NumberType": {}
-                                    }
-                                },
-                                "nativeDataType": "int",
-                                "recursive": false,
-                                "isPartOfKey": false,
-                                "jsonProps": "{\"native_data_type\": \"int\", \"_nullable\": true}"
-                            },
-                            {
-                                "fieldPath": "[version=2.0].[type=string].flightdate",
-                                "nullable": true,
-                                "type": {
-                                    "type": {
-                                        "com.linkedin.pegasus2avro.schema.StringType": {}
-                                    }
-                                },
-                                "nativeDataType": "string",
-                                "recursive": false,
-                                "isPartOfKey": false,
-                                "jsonProps": "{\"native_data_type\": \"string\", \"_nullable\": true}"
-                            },
-                            {
-                                "fieldPath": "[version=2.0].[type=string].uniquecarrier",
-                                "nullable": true,
-                                "type": {
-                                    "type": {
-                                        "com.linkedin.pegasus2avro.schema.StringType": {}
-                                    }
-                                },
-                                "nativeDataType": "string",
-                                "recursive": false,
-                                "isPartOfKey": false,
-                                "jsonProps": "{\"native_data_type\": \"string\", \"_nullable\": true}"
-                            },
-                            {
-                                "fieldPath": "[version=2.0].[type=int].airlineid",
-                                "nullable": true,
-                                "type": {
-                                    "type": {
-                                        "com.linkedin.pegasus2avro.schema.NumberType": {}
-                                    }
-                                },
-                                "nativeDataType": "int",
-                                "recursive": false,
-                                "isPartOfKey": false,
-                                "jsonProps": "{\"native_data_type\": \"int\", \"_nullable\": true}"
-                            },
-                            {
-                                "fieldPath": "[version=2.0].[type=string].carrier",
-                                "nullable": true,
-                                "type": {
-                                    "type": {
-                                        "com.linkedin.pegasus2avro.schema.StringType": {}
-                                    }
-                                },
-                                "nativeDataType": "string",
-                                "recursive": false,
-                                "isPartOfKey": false,
-                                "jsonProps": "{\"native_data_type\": \"string\", \"_nullable\": true}"
-                            },
-                            {
-                                "fieldPath": "[version=2.0].[type=string].flightnum",
-                                "nullable": true,
-                                "type": {
-                                    "type": {
-                                        "com.linkedin.pegasus2avro.schema.StringType": {}
-                                    }
-                                },
-                                "nativeDataType": "string",
-                                "recursive": false,
-                                "isPartOfKey": false,
-                                "jsonProps": "{\"native_data_type\": \"string\", \"_nullable\": true}"
-                            },
-                            {
-                                "fieldPath": "[version=2.0].[type=string].origin",
-                                "nullable": true,
-                                "type": {
-                                    "type": {
-                                        "com.linkedin.pegasus2avro.schema.StringType": {}
-                                    }
-                                },
-                                "nativeDataType": "string",
-                                "recursive": false,
-                                "isPartOfKey": false,
-                                "jsonProps": "{\"native_data_type\": \"string\", \"_nullable\": true}"
-                            },
-                            {
-                                "fieldPath": "[version=2.0].[type=string].year",
-                                "nullable": true,
-                                "type": {
-                                    "type": {
-                                        "com.linkedin.pegasus2avro.schema.StringType": {}
-                                    }
-                                },
-                                "nativeDataType": "string",
-                                "recursive": false,
-                                "isPartOfKey": false,
-                                "jsonProps": "{\"native_data_type\": \"string\", \"_nullable\": true}"
-                            }
-                        ]
-                    }
-                },
-                {
-                    "com.linkedin.pegasus2avro.common.DataPlatformInstance": {
-                        "platform": "urn:li:dataPlatform:glue",
-                        "instance": "urn:li:dataPlatformInstance:(urn:li:dataPlatform:glue,some_instance_name)"
-                    }
-                },
-                {
-                    "com.linkedin.pegasus2avro.common.Ownership": {
-                        "owners": [
-                            {
-                                "owner": "urn:li:corpuser:owner",
-                                "type": "DATAOWNER"
-                            }
-                        ],
-                        "lastModified": {
-                            "time": 0,
-                            "actor": "urn:li:corpuser:unknown"
-                        }
-                    }
-                },
-                {
-                    "com.linkedin.pegasus2avro.common.GlobalTags": {
-                        "tags": [
-                            {
-                                "tag": "urn:li:tag:baz:bob"
-                            },
-                            {
-                                "tag": "urn:li:tag:foo:bar"
-                            }
-                        ]
-                    }
-                }
-            ]
-        }
-    }
-},
-{
-    "entityType": "dataset",
-    "entityUrn": "urn:li:dataset:(urn:li:dataPlatform:glue,some_instance_name.flights-database.avro,PROD)",
-    "changeType": "UPSERT",
-    "aspectName": "subTypes",
-    "aspect": {
-        "json": {
-            "typeNames": [
-                "Table"
-            ]
-        }
-    }
-},
-{
-    "entityType": "dataset",
-    "entityUrn": "urn:li:dataset:(urn:li:dataPlatform:glue,some_instance_name.flights-database.avro,PROD)",
-    "changeType": "UPSERT",
-    "aspectName": "container",
-    "aspect": {
-        "json": {
-            "container": "urn:li:container:7d53111f2c71396ea6f6d26c84770665"
-        }
-    }
-},
-{
-    "entityType": "container",
-    "entityUrn": "urn:li:container:9fb26491b2c92dde9e80791dbecca9ca",
-    "changeType": "UPSERT",
-    "aspectName": "containerProperties",
-    "aspect": {
-        "json": {
-            "customProperties": {
-                "platform": "glue",
-                "instance": "some_instance_name",
-                "env": "PROD",
-                "database": "test-database"
-            },
-            "name": "test-database",
-            "qualifiedName": "arn:aws:glue:us-west-2:123412341234:database/test-database"
-        }
-    }
-},
-{
-    "entityType": "container",
-    "entityUrn": "urn:li:container:9fb26491b2c92dde9e80791dbecca9ca",
-    "changeType": "UPSERT",
-    "aspectName": "status",
-    "aspect": {
-        "json": {
-            "removed": false
-        }
-    }
-},
-{
-    "entityType": "container",
-    "entityUrn": "urn:li:container:9fb26491b2c92dde9e80791dbecca9ca",
-    "changeType": "UPSERT",
-    "aspectName": "dataPlatformInstance",
-    "aspect": {
-<<<<<<< HEAD
-      "value": "{\"platform\": \"urn:li:dataPlatform:glue\", \"instance\": \"urn:li:dataPlatformInstance:(urn:li:dataPlatform:glue,some_instance_name)\"}",
-      "contentType": "application/json"
-=======
-        "json": {
-            "platform": "urn:li:dataPlatform:glue",
-            "instance": "urn:li:dataPlatformInstance:(urn:li:dataPlatform:glue,some_instance_name)"
-        }
->>>>>>> 5fc6601d
-    }
-},
-{
-    "entityType": "container",
-    "entityUrn": "urn:li:container:9fb26491b2c92dde9e80791dbecca9ca",
-    "changeType": "UPSERT",
-    "aspectName": "subTypes",
-    "aspect": {
-        "json": {
-            "typeNames": [
-                "Database"
-            ]
-        }
-    }
-},
-{
-    "proposedSnapshot": {
-        "com.linkedin.pegasus2avro.metadata.snapshot.DatasetSnapshot": {
-            "urn": "urn:li:dataset:(urn:li:dataPlatform:glue,some_instance_name.test-database.test_jsons_markers,PROD)",
-            "aspects": [
-                {
-                    "com.linkedin.pegasus2avro.common.Status": {
-                        "removed": false
-                    }
-                },
-                {
-                    "com.linkedin.pegasus2avro.dataset.DatasetProperties": {
-                        "customProperties": {
-                            "CrawlerSchemaDeserializerVersion": "1.0",
-                            "CrawlerSchemaSerializerVersion": "1.0",
-                            "UPDATED_BY_CRAWLER": "test-jsons",
-                            "averageRecordSize": "273",
-                            "classification": "json",
-                            "compressionType": "none",
-                            "objectCount": "1",
-                            "recordCount": "1",
-                            "sizeKey": "273",
-                            "typeOfData": "file",
-                            "Location": "s3://test-glue-jsons/markers/",
-                            "InputFormat": "org.apache.hadoop.mapred.TextInputFormat",
-                            "OutputFormat": "org.apache.hadoop.hive.ql.io.HiveIgnoreKeyTextOutputFormat",
-                            "Compressed": "False",
-                            "NumberOfBuckets": "-1",
-                            "SerdeInfo": "{'SerializationLibrary': 'org.openx.data.jsonserde.JsonSerDe', 'Parameters': {'paths': 'markers'}}",
-                            "BucketColumns": "[]",
-                            "SortColumns": "[]",
-                            "StoredAsSubDirectories": "False"
-                        },
-                        "name": "test_jsons_markers",
-                        "qualifiedName": "arn:aws:glue:us-west-2:795586375822:table/test-database/test_jsons_markers",
-                        "tags": []
-                    }
-                },
-                {
-                    "com.linkedin.pegasus2avro.schema.SchemaMetadata": {
-                        "schemaName": "test-database.test_jsons_markers",
-                        "platform": "urn:li:dataPlatform:glue",
-                        "version": 0,
-                        "created": {
-                            "time": 0,
-                            "actor": "urn:li:corpuser:unknown"
-                        },
-                        "lastModified": {
-                            "time": 0,
-                            "actor": "urn:li:corpuser:unknown"
-                        },
-                        "hash": "",
-                        "platformSchema": {
-                            "com.linkedin.pegasus2avro.schema.MySqlDDL": {
-                                "tableSchema": ""
-                            }
-                        },
-                        "fields": [
-                            {
-                                "fieldPath": "[version=2.0].[type=struct].[type=array].[type=struct].markers",
-                                "nullable": true,
-                                "type": {
-                                    "type": {
-                                        "com.linkedin.pegasus2avro.schema.ArrayType": {
-                                            "nestedType": [
-                                                "record"
-                                            ]
-                                        }
-                                    }
-                                },
-                                "nativeDataType": "array<struct<name:string,position:array<double>,location:array<double>>>",
-                                "recursive": false,
-                                "isPartOfKey": false,
-                                "jsonProps": "{\"native_data_type\": \"array<struct<name:string,position:array<double>,location:array<double>>>\"}"
-                            },
-                            {
-                                "fieldPath": "[version=2.0].[type=struct].[type=array].[type=struct].markers.[type=string].name",
-                                "nullable": true,
-                                "type": {
-                                    "type": {
-                                        "com.linkedin.pegasus2avro.schema.StringType": {}
-                                    }
-                                },
-                                "nativeDataType": "string",
-                                "recursive": false,
-                                "isPartOfKey": false,
-                                "jsonProps": "{\"native_data_type\": \"string\", \"_nullable\": true}"
-                            },
-                            {
-                                "fieldPath": "[version=2.0].[type=struct].[type=array].[type=struct].markers.[type=array].[type=double].position",
-                                "nullable": true,
-                                "type": {
-                                    "type": {
-                                        "com.linkedin.pegasus2avro.schema.ArrayType": {
-                                            "nestedType": [
-                                                "double"
-                                            ]
-                                        }
-                                    }
-                                },
-                                "nativeDataType": "array<double>",
-                                "recursive": false,
-                                "isPartOfKey": false,
-                                "jsonProps": "{\"native_data_type\": \"array<double>\"}"
-                            },
-                            {
-                                "fieldPath": "[version=2.0].[type=struct].[type=array].[type=struct].markers.[type=array].[type=double].location",
-                                "nullable": true,
-                                "type": {
-                                    "type": {
-                                        "com.linkedin.pegasus2avro.schema.ArrayType": {
-                                            "nestedType": [
-                                                "double"
-                                            ]
-                                        }
-                                    }
-                                },
-                                "nativeDataType": "array<double>",
-                                "recursive": false,
-                                "isPartOfKey": false,
-                                "jsonProps": "{\"native_data_type\": \"array<double>\"}"
-                            }
-                        ]
-                    }
-                },
-                {
-                    "com.linkedin.pegasus2avro.common.DataPlatformInstance": {
-                        "platform": "urn:li:dataPlatform:glue",
-                        "instance": "urn:li:dataPlatformInstance:(urn:li:dataPlatform:glue,some_instance_name)"
-                    }
-                },
-                {
-                    "com.linkedin.pegasus2avro.common.Ownership": {
-                        "owners": [
-                            {
-                                "owner": "urn:li:corpuser:owner",
-                                "type": "DATAOWNER"
-                            }
-                        ],
-                        "lastModified": {
-                            "time": 0,
-                            "actor": "urn:li:corpuser:unknown"
-                        }
-                    }
-                },
-                {
-                    "com.linkedin.pegasus2avro.common.GlobalTags": {
-                        "tags": [
-                            {
-                                "tag": "urn:li:tag:baz:bob"
-                            },
-                            {
-                                "tag": "urn:li:tag:foo:bar"
-                            }
-                        ]
-                    }
-                }
-            ]
-        }
-    }
-},
-{
-    "entityType": "dataset",
-    "entityUrn": "urn:li:dataset:(urn:li:dataPlatform:glue,some_instance_name.test-database.test_jsons_markers,PROD)",
-    "changeType": "UPSERT",
-    "aspectName": "subTypes",
-    "aspect": {
-        "json": {
-            "typeNames": [
-                "Table"
-            ]
-        }
-    }
-},
-{
-    "entityType": "dataset",
-    "entityUrn": "urn:li:dataset:(urn:li:dataPlatform:glue,some_instance_name.test-database.test_jsons_markers,PROD)",
-    "changeType": "UPSERT",
-    "aspectName": "container",
-    "aspect": {
-        "json": {
-            "container": "urn:li:container:9fb26491b2c92dde9e80791dbecca9ca"
-        }
-    }
-},
-{
-    "proposedSnapshot": {
-        "com.linkedin.pegasus2avro.metadata.snapshot.DatasetSnapshot": {
-            "urn": "urn:li:dataset:(urn:li:dataPlatform:glue,some_instance_name.test-database.test_parquet,PROD)",
-            "aspects": [
-                {
-                    "com.linkedin.pegasus2avro.common.Status": {
-                        "removed": false
-                    }
-                },
-                {
-                    "com.linkedin.pegasus2avro.dataset.DatasetProperties": {
-                        "customProperties": {
-                            "CrawlerSchemaDeserializerVersion": "1.0",
-                            "CrawlerSchemaSerializerVersion": "1.0",
-                            "UPDATED_BY_CRAWLER": "test",
-                            "averageRecordSize": "19",
-                            "classification": "parquet",
-                            "compressionType": "none",
-                            "objectCount": "60",
-                            "recordCount": "167497743",
-                            "sizeKey": "4463574900",
-                            "typeOfData": "file",
-                            "Location": "s3://crawler-public-us-west-2/flight/parquet/",
-                            "InputFormat": "org.apache.hadoop.hive.ql.io.parquet.MapredParquetInputFormat",
-                            "OutputFormat": "org.apache.hadoop.hive.ql.io.parquet.MapredParquetOutputFormat",
-                            "Compressed": "False",
-                            "NumberOfBuckets": "-1",
-                            "SerdeInfo": "{'SerializationLibrary': 'org.apache.hadoop.hive.ql.io.parquet.serde.ParquetHiveSerDe', 'Parameters': {'serialization.format': '1'}}",
-                            "BucketColumns": "[]",
-                            "SortColumns": "[]",
-                            "StoredAsSubDirectories": "False"
-                        },
-                        "name": "test_parquet",
-                        "qualifiedName": "arn:aws:glue:us-west-2:795586375822:table/test-database/test_parquet",
-                        "tags": []
-                    }
-                },
-                {
-                    "com.linkedin.pegasus2avro.schema.SchemaMetadata": {
-                        "schemaName": "test-database.test_parquet",
-                        "platform": "urn:li:dataPlatform:glue",
-                        "version": 0,
-                        "created": {
-                            "time": 0,
-                            "actor": "urn:li:corpuser:unknown"
-                        },
-                        "lastModified": {
-                            "time": 0,
-                            "actor": "urn:li:corpuser:unknown"
-                        },
-                        "hash": "",
-                        "platformSchema": {
-                            "com.linkedin.pegasus2avro.schema.MySqlDDL": {
-                                "tableSchema": ""
-                            }
-                        },
-                        "fields": [
-                            {
-                                "fieldPath": "[version=2.0].[type=int].yr",
-                                "nullable": true,
-                                "type": {
-                                    "type": {
-                                        "com.linkedin.pegasus2avro.schema.NumberType": {}
-                                    }
-                                },
-                                "nativeDataType": "int",
-                                "recursive": false,
-                                "isPartOfKey": false,
-                                "jsonProps": "{\"native_data_type\": \"int\", \"_nullable\": true}"
-                            },
-                            {
-                                "fieldPath": "[version=2.0].[type=int].quarter",
-                                "nullable": true,
-                                "type": {
-                                    "type": {
-                                        "com.linkedin.pegasus2avro.schema.NumberType": {}
-                                    }
-                                },
-                                "nativeDataType": "int",
-                                "recursive": false,
-                                "isPartOfKey": false,
-                                "jsonProps": "{\"native_data_type\": \"int\", \"_nullable\": true}"
-                            },
-                            {
-                                "fieldPath": "[version=2.0].[type=int].month",
-                                "nullable": true,
-                                "type": {
-                                    "type": {
-                                        "com.linkedin.pegasus2avro.schema.NumberType": {}
-                                    }
-                                },
-                                "nativeDataType": "int",
-                                "recursive": false,
-                                "isPartOfKey": false,
-                                "jsonProps": "{\"native_data_type\": \"int\", \"_nullable\": true}"
-                            },
-                            {
-                                "fieldPath": "[version=2.0].[type=int].dayofmonth",
-                                "nullable": true,
-                                "type": {
-                                    "type": {
-                                        "com.linkedin.pegasus2avro.schema.NumberType": {}
-                                    }
-                                },
-                                "nativeDataType": "int",
-                                "recursive": false,
-                                "isPartOfKey": false,
-                                "jsonProps": "{\"native_data_type\": \"int\", \"_nullable\": true}"
-                            },
-                            {
-                                "fieldPath": "[version=2.0].[type=string].year",
-                                "nullable": true,
-                                "type": {
-                                    "type": {
-                                        "com.linkedin.pegasus2avro.schema.StringType": {}
-                                    }
-                                },
-                                "nativeDataType": "string",
-                                "recursive": false,
-                                "isPartOfKey": false,
-                                "jsonProps": "{\"native_data_type\": \"string\", \"_nullable\": true}"
-                            }
-                        ]
-                    }
-                },
-                {
-                    "com.linkedin.pegasus2avro.common.DataPlatformInstance": {
-                        "platform": "urn:li:dataPlatform:glue",
-                        "instance": "urn:li:dataPlatformInstance:(urn:li:dataPlatform:glue,some_instance_name)"
-                    }
-                },
-                {
-                    "com.linkedin.pegasus2avro.common.Ownership": {
-                        "owners": [
-                            {
-                                "owner": "urn:li:corpuser:owner",
-                                "type": "DATAOWNER"
-                            }
-                        ],
-                        "lastModified": {
-                            "time": 0,
-                            "actor": "urn:li:corpuser:unknown"
-                        }
-                    }
-                },
-                {
-                    "com.linkedin.pegasus2avro.common.GlobalTags": {
-                        "tags": [
-                            {
-                                "tag": "urn:li:tag:baz:bob"
-                            },
-                            {
-                                "tag": "urn:li:tag:foo:bar"
-                            }
-                        ]
-                    }
-                }
-            ]
-        }
-    }
-},
-{
-    "entityType": "dataset",
-    "entityUrn": "urn:li:dataset:(urn:li:dataPlatform:glue,some_instance_name.test-database.test_parquet,PROD)",
-    "changeType": "UPSERT",
-    "aspectName": "subTypes",
-    "aspect": {
-        "json": {
-            "typeNames": [
-                "Table"
-            ]
-        }
-    }
-},
-{
-    "entityType": "dataset",
-    "entityUrn": "urn:li:dataset:(urn:li:dataPlatform:glue,some_instance_name.test-database.test_parquet,PROD)",
-    "changeType": "UPSERT",
-    "aspectName": "container",
-    "aspect": {
-        "json": {
-            "container": "urn:li:container:9fb26491b2c92dde9e80791dbecca9ca"
-        }
-    }
-},
-{
-    "proposedSnapshot": {
-        "com.linkedin.pegasus2avro.metadata.snapshot.DataFlowSnapshot": {
-            "urn": "urn:li:dataFlow:(glue,test-job-1,PROD)",
-            "aspects": [
-                {
-                    "com.linkedin.pegasus2avro.datajob.DataFlowInfo": {
-                        "customProperties": {
-                            "role": "arn:aws:iam::123412341234:role/service-role/AWSGlueServiceRole-glue-crawler",
-                            "created": "2021-06-10 16:51:25.690000",
-                            "modified": "2021-06-10 16:55:35.307000",
-                            "command": "s3://aws-glue-assets-123412341234-us-west-2/scripts/job-1.py"
-                        },
-                        "externalUrl": "https://us-west-2.console.aws.amazon.com/gluestudio/home?region=us-west-2#/editor/job/test-job-1/graph",
-                        "name": "test-job-1",
-                        "description": "The first test job"
-                    }
-                }
-            ]
-        }
-    }
-},
-{
-    "proposedSnapshot": {
-        "com.linkedin.pegasus2avro.metadata.snapshot.DataFlowSnapshot": {
-            "urn": "urn:li:dataFlow:(glue,test-job-2,PROD)",
-            "aspects": [
-                {
-                    "com.linkedin.pegasus2avro.datajob.DataFlowInfo": {
-                        "customProperties": {
-                            "role": "arn:aws:iam::123412341234:role/service-role/AWSGlueServiceRole-glue-crawler",
-                            "created": "2021-06-10 16:58:32.469000",
-                            "modified": "2021-06-10 16:58:32.469000",
-                            "command": "s3://aws-glue-assets-123412341234-us-west-2/scripts/job-2.py"
-                        },
-                        "externalUrl": "https://us-west-2.console.aws.amazon.com/gluestudio/home?region=us-west-2#/editor/job/test-job-2/graph",
-                        "name": "test-job-2",
-                        "description": "The second test job"
-                    }
-                }
-            ]
-        }
-    }
-},
-{
-    "proposedSnapshot": {
-        "com.linkedin.pegasus2avro.metadata.snapshot.DataJobSnapshot": {
-            "urn": "urn:li:dataJob:(urn:li:dataFlow:(glue,test-job-1,PROD),Filter-Transform0_job1)",
-            "aspects": [
-                {
-                    "com.linkedin.pegasus2avro.datajob.DataJobInfo": {
-                        "customProperties": {
-                            "f": "lambda row : ()",
-                            "transformation_ctx": "\"Transform0\"",
-                            "transformType": "Filter",
-                            "nodeId": "Transform0_job1"
-                        },
-                        "externalUrl": "https://us-west-2.console.aws.amazon.com/gluestudio/home?region=us-west-2#/editor/job/test-job-1/graph",
-                        "name": "test-job-1:Filter-Transform0_job1",
-                        "type": {
-                            "string": "GLUE"
-                        }
-                    }
-                },
-                {
-                    "com.linkedin.pegasus2avro.datajob.DataJobInputOutput": {
-                        "inputDatasets": [],
-                        "outputDatasets": [],
-                        "inputDatajobs": [
-                            "urn:li:dataJob:(urn:li:dataFlow:(glue,test-job-1,PROD),ApplyMapping-Transform2_job1)"
-                        ]
-                    }
-                }
-            ]
-        }
-    }
-},
-{
-    "proposedSnapshot": {
-        "com.linkedin.pegasus2avro.metadata.snapshot.DataJobSnapshot": {
-            "urn": "urn:li:dataJob:(urn:li:dataFlow:(glue,test-job-1,PROD),ApplyMapping-Transform1_job1)",
-            "aspects": [
-                {
-                    "com.linkedin.pegasus2avro.datajob.DataJobInfo": {
-                        "customProperties": {
-                            "mappings": "[(\"yr\", \"int\", \"yr\", \"int\"), (\"flightdate\", \"string\", \"flightdate\", \"string\"), (\"uniquecarrier\", \"string\", \"uniquecarrier\", \"string\"), (\"airlineid\", \"int\", \"airlineid\", \"int\"), (\"carrier\", \"string\", \"carrier\", \"string\"), (\"flightnum\", \"string\", \"flightnum\", \"string\"), (\"origin\", \"string\", \"origin\", \"string\"), (\"dest\", \"string\", \"dest\", \"string\"), (\"depdelay\", \"int\", \"depdelay\", \"int\"), (\"carrierdelay\", \"int\", \"carrierdelay\", \"int\"), (\"weatherdelay\", \"int\", \"weatherdelay\", \"int\"), (\"year\", \"string\", \"year\", \"string\")]",
-                            "transformation_ctx": "\"Transform1\"",
-                            "transformType": "ApplyMapping",
-                            "nodeId": "Transform1_job1"
-                        },
-                        "externalUrl": "https://us-west-2.console.aws.amazon.com/gluestudio/home?region=us-west-2#/editor/job/test-job-1/graph",
-                        "name": "test-job-1:ApplyMapping-Transform1_job1",
-                        "type": {
-                            "string": "GLUE"
-                        }
-                    }
-                },
-                {
-                    "com.linkedin.pegasus2avro.datajob.DataJobInputOutput": {
-                        "inputDatasets": [],
-                        "outputDatasets": [],
-                        "inputDatajobs": [
-                            "urn:li:dataJob:(urn:li:dataFlow:(glue,test-job-1,PROD),Filter-Transform0_job1)"
-                        ]
-                    }
-                }
-            ]
-        }
-    }
-},
-{
-    "proposedSnapshot": {
-        "com.linkedin.pegasus2avro.metadata.snapshot.DataJobSnapshot": {
-            "urn": "urn:li:dataJob:(urn:li:dataFlow:(glue,test-job-1,PROD),ApplyMapping-Transform2_job1)",
-            "aspects": [
-                {
-                    "com.linkedin.pegasus2avro.datajob.DataJobInfo": {
-                        "customProperties": {
-                            "mappings": "[(\"yr\", \"int\", \"yr\", \"int\"), (\"flightdate\", \"string\", \"flightdate\", \"string\"), (\"uniquecarrier\", \"string\", \"uniquecarrier\", \"string\"), (\"airlineid\", \"int\", \"airlineid\", \"int\"), (\"carrier\", \"string\", \"carrier\", \"string\"), (\"flightnum\", \"string\", \"flightnum\", \"string\"), (\"origin\", \"string\", \"origin\", \"string\"), (\"dest\", \"string\", \"dest\", \"string\"), (\"depdelay\", \"int\", \"depdelay\", \"int\"), (\"carrierdelay\", \"int\", \"carrierdelay\", \"int\"), (\"weatherdelay\", \"int\", \"weatherdelay\", \"int\"), (\"year\", \"string\", \"year\", \"string\")]",
-                            "transformation_ctx": "\"Transform2\"",
-                            "transformType": "ApplyMapping",
-                            "nodeId": "Transform2_job1"
-                        },
-                        "externalUrl": "https://us-west-2.console.aws.amazon.com/gluestudio/home?region=us-west-2#/editor/job/test-job-1/graph",
-                        "name": "test-job-1:ApplyMapping-Transform2_job1",
-                        "type": {
-                            "string": "GLUE"
-                        }
-                    }
-                },
-                {
-                    "com.linkedin.pegasus2avro.datajob.DataJobInputOutput": {
-                        "inputDatasets": [
-                            "urn:li:dataset:(urn:li:dataPlatform:glue,some_instance_name.flights-database.avro,PROD)"
-                        ],
-                        "outputDatasets": [],
-                        "inputDatajobs": []
-                    }
-                }
-            ]
-        }
-    }
-},
-{
-    "proposedSnapshot": {
-        "com.linkedin.pegasus2avro.metadata.snapshot.DataJobSnapshot": {
-            "urn": "urn:li:dataJob:(urn:li:dataFlow:(glue,test-job-1,PROD),Join-Transform3_job1)",
-            "aspects": [
-                {
-                    "com.linkedin.pegasus2avro.datajob.DataJobInfo": {
-                        "customProperties": {
-                            "keys2": "[\"(right) flightdate\"]",
-                            "transformation_ctx": "\"Transform3\"",
-                            "keys1": "[\"yr\"]",
-                            "transformType": "Join",
-                            "nodeId": "Transform3_job1"
-                        },
-                        "externalUrl": "https://us-west-2.console.aws.amazon.com/gluestudio/home?region=us-west-2#/editor/job/test-job-1/graph",
-                        "name": "test-job-1:Join-Transform3_job1",
-                        "type": {
-                            "string": "GLUE"
-                        }
-                    }
-                },
-                {
-                    "com.linkedin.pegasus2avro.datajob.DataJobInputOutput": {
-                        "inputDatasets": [],
-                        "outputDatasets": [],
-                        "inputDatajobs": [
-                            "urn:li:dataJob:(urn:li:dataFlow:(glue,test-job-1,PROD),ApplyMapping-Transform4_job1)"
-                        ]
-                    }
-                }
-            ]
-        }
-    }
-},
-{
-    "proposedSnapshot": {
-        "com.linkedin.pegasus2avro.metadata.snapshot.DataJobSnapshot": {
-            "urn": "urn:li:dataJob:(urn:li:dataFlow:(glue,test-job-1,PROD),ApplyMapping-Transform4_job1)",
-            "aspects": [
-                {
-                    "com.linkedin.pegasus2avro.datajob.DataJobInfo": {
-                        "customProperties": {
-                            "mappings": "[(\"yr\", \"int\", \"yr\", \"int\"), (\"flightdate\", \"string\", \"flightdate\", \"string\"), (\"uniquecarrier\", \"string\", \"uniquecarrier\", \"string\"), (\"airlineid\", \"int\", \"airlineid\", \"int\"), (\"carrier\", \"string\", \"carrier\", \"string\"), (\"flightnum\", \"string\", \"flightnum\", \"string\"), (\"origin\", \"string\", \"origin\", \"string\"), (\"dest\", \"string\", \"dest\", \"string\"), (\"depdelay\", \"int\", \"depdelay\", \"int\"), (\"carrierdelay\", \"int\", \"carrierdelay\", \"int\"), (\"weatherdelay\", \"int\", \"weatherdelay\", \"int\"), (\"year\", \"string\", \"year\", \"string\")]",
-                            "transformation_ctx": "\"Transform4\"",
-                            "transformType": "ApplyMapping",
-                            "nodeId": "Transform4_job1"
-                        },
-                        "externalUrl": "https://us-west-2.console.aws.amazon.com/gluestudio/home?region=us-west-2#/editor/job/test-job-1/graph",
-                        "name": "test-job-1:ApplyMapping-Transform4_job1",
-                        "type": {
-                            "string": "GLUE"
-                        }
-                    }
-                },
-                {
-                    "com.linkedin.pegasus2avro.datajob.DataJobInputOutput": {
-                        "inputDatasets": [],
-                        "outputDatasets": [],
-                        "inputDatajobs": []
-                    }
-                }
-            ]
-        }
-    }
-},
-{
-    "proposedSnapshot": {
-        "com.linkedin.pegasus2avro.metadata.snapshot.DataJobSnapshot": {
-            "urn": "urn:li:dataJob:(urn:li:dataFlow:(glue,test-job-1,PROD),ApplyMapping-Transform5_job1)",
-            "aspects": [
-                {
-                    "com.linkedin.pegasus2avro.datajob.DataJobInfo": {
-                        "customProperties": {
-                            "mappings": "[(\"yr\", \"int\", \"(right) yr\", \"int\"), (\"flightdate\", \"string\", \"(right) flightdate\", \"string\"), (\"uniquecarrier\", \"string\", \"(right) uniquecarrier\", \"string\"), (\"airlineid\", \"int\", \"(right) airlineid\", \"int\"), (\"carrier\", \"string\", \"(right) carrier\", \"string\"), (\"flightnum\", \"string\", \"(right) flightnum\", \"string\"), (\"origin\", \"string\", \"(right) origin\", \"string\"), (\"dest\", \"string\", \"(right) dest\", \"string\"), (\"depdelay\", \"int\", \"(right) depdelay\", \"int\"), (\"carrierdelay\", \"int\", \"(right) carrierdelay\", \"int\"), (\"weatherdelay\", \"int\", \"(right) weatherdelay\", \"int\"), (\"year\", \"string\", \"(right) year\", \"string\")]",
-                            "transformation_ctx": "\"Transform5\"",
-                            "transformType": "ApplyMapping",
-                            "nodeId": "Transform5_job1"
-                        },
-                        "externalUrl": "https://us-west-2.console.aws.amazon.com/gluestudio/home?region=us-west-2#/editor/job/test-job-1/graph",
-                        "name": "test-job-1:ApplyMapping-Transform5_job1",
-                        "type": {
-                            "string": "GLUE"
-                        }
-                    }
-                },
-                {
-                    "com.linkedin.pegasus2avro.datajob.DataJobInputOutput": {
-                        "inputDatasets": [],
-                        "outputDatasets": [],
-                        "inputDatajobs": []
-                    }
-                }
-            ]
-        }
-    }
-},
-{
-    "proposedSnapshot": {
-        "com.linkedin.pegasus2avro.metadata.snapshot.DatasetSnapshot": {
-            "urn": "urn:li:dataset:(urn:li:dataPlatform:s3,test-glue-jsons,PROD)",
-            "aspects": [
-                {
-                    "com.linkedin.pegasus2avro.common.Status": {
-                        "removed": false
-                    }
-                },
-                {
-                    "com.linkedin.pegasus2avro.dataset.DatasetProperties": {
-                        "customProperties": {
-                            "connection_type": "s3",
-                            "format": "json",
-                            "connection_options": "{'path': 's3://test-glue-jsons/', 'partitionKeys': []}",
-                            "transformation_ctx": "DataSink1"
-                        },
-                        "tags": []
-                    }
-                }
-            ]
-        }
-    }
-},
-{
-    "proposedSnapshot": {
-        "com.linkedin.pegasus2avro.metadata.snapshot.DataJobSnapshot": {
-            "urn": "urn:li:dataJob:(urn:li:dataFlow:(glue,test-job-2,PROD),SplitFields-Transform0_job2)",
-            "aspects": [
-                {
-                    "com.linkedin.pegasus2avro.datajob.DataJobInfo": {
-                        "customProperties": {
-                            "paths": "[\"yr\", \"quarter\", \"month\", \"dayofmonth\", \"dayofweek\", \"flightdate\", \"uniquecarrier\"]",
-                            "name2": "\"Transform0Output1\"",
-                            "name1": "\"Transform0Output0\"",
-                            "transformation_ctx": "\"Transform0\"",
-                            "transformType": "SplitFields",
-                            "nodeId": "Transform0_job2"
-                        },
-                        "externalUrl": "https://us-west-2.console.aws.amazon.com/gluestudio/home?region=us-west-2#/editor/job/test-job-2/graph",
-                        "name": "test-job-2:SplitFields-Transform0_job2",
-                        "type": {
-                            "string": "GLUE"
-                        }
-                    }
-                },
-                {
-                    "com.linkedin.pegasus2avro.datajob.DataJobInputOutput": {
-                        "inputDatasets": [],
-                        "outputDatasets": [],
-                        "inputDatajobs": [
-                            "urn:li:dataJob:(urn:li:dataFlow:(glue,test-job-2,PROD),ApplyMapping-Transform1_job2)"
-                        ]
-                    }
-                }
-            ]
-        }
-    }
-},
-{
-    "proposedSnapshot": {
-        "com.linkedin.pegasus2avro.metadata.snapshot.DataJobSnapshot": {
-            "urn": "urn:li:dataJob:(urn:li:dataFlow:(glue,test-job-2,PROD),ApplyMapping-Transform1_job2)",
-            "aspects": [
-                {
-                    "com.linkedin.pegasus2avro.datajob.DataJobInfo": {
-                        "customProperties": {
-                            "mappings": "[(\"yr\", \"int\", \"yr\", \"int\"), (\"quarter\", \"int\", \"quarter\", \"int\"), (\"month\", \"int\", \"month\", \"int\"), (\"dayofmonth\", \"int\", \"dayofmonth\", \"int\"), (\"dayofweek\", \"int\", \"dayofweek\", \"int\"), (\"flightdate\", \"string\", \"flightdate\", \"string\"), (\"uniquecarrier\", \"string\", \"uniquecarrier\", \"string\"), (\"airlineid\", \"int\", \"airlineid\", \"int\"), (\"carrier\", \"string\", \"carrier\", \"string\")]",
-                            "transformation_ctx": "\"Transform1\"",
-                            "transformType": "ApplyMapping",
-                            "nodeId": "Transform1_job2"
-                        },
-                        "externalUrl": "https://us-west-2.console.aws.amazon.com/gluestudio/home?region=us-west-2#/editor/job/test-job-2/graph",
-                        "name": "test-job-2:ApplyMapping-Transform1_job2",
-                        "type": {
-                            "string": "GLUE"
-                        }
-                    }
-                },
-                {
-                    "com.linkedin.pegasus2avro.datajob.DataJobInputOutput": {
-                        "inputDatasets": [
-                            "urn:li:dataset:(urn:li:dataPlatform:glue,some_instance_name.test-database.test_parquet,PROD)"
-                        ],
-                        "outputDatasets": [],
-                        "inputDatajobs": []
-                    }
-                }
-            ]
-        }
-    }
-},
-{
-    "proposedSnapshot": {
-        "com.linkedin.pegasus2avro.metadata.snapshot.DataJobSnapshot": {
-            "urn": "urn:li:dataJob:(urn:li:dataFlow:(glue,test-job-2,PROD),FillMissingValues-Transform2_job2)",
-            "aspects": [
-                {
-                    "com.linkedin.pegasus2avro.datajob.DataJobInfo": {
-                        "customProperties": {
-                            "missing_values_column": "\"dayofmonth\"",
-                            "transformation_ctx": "\"Transform2\"",
-                            "transformType": "FillMissingValues",
-                            "nodeId": "Transform2_job2"
-                        },
-                        "externalUrl": "https://us-west-2.console.aws.amazon.com/gluestudio/home?region=us-west-2#/editor/job/test-job-2/graph",
-                        "name": "test-job-2:FillMissingValues-Transform2_job2",
-                        "type": {
-                            "string": "GLUE"
-                        }
-                    }
-                },
-                {
-                    "com.linkedin.pegasus2avro.datajob.DataJobInputOutput": {
-                        "inputDatasets": [],
-                        "outputDatasets": [],
-                        "inputDatajobs": [
-                            "urn:li:dataJob:(urn:li:dataFlow:(glue,test-job-2,PROD),ApplyMapping-Transform1_job2)"
-                        ]
-                    }
-                }
-            ]
-        }
-    }
-},
-{
-    "proposedSnapshot": {
-        "com.linkedin.pegasus2avro.metadata.snapshot.DataJobSnapshot": {
-            "urn": "urn:li:dataJob:(urn:li:dataFlow:(glue,test-job-2,PROD),SelectFields-Transform3_job2)",
-            "aspects": [
-                {
-                    "com.linkedin.pegasus2avro.datajob.DataJobInfo": {
-                        "customProperties": {
-                            "paths": "[]",
-                            "transformation_ctx": "\"Transform3\"",
-                            "transformType": "SelectFields",
-                            "nodeId": "Transform3_job2"
-                        },
-                        "externalUrl": "https://us-west-2.console.aws.amazon.com/gluestudio/home?region=us-west-2#/editor/job/test-job-2/graph",
-                        "name": "test-job-2:SelectFields-Transform3_job2",
-                        "type": {
-                            "string": "GLUE"
-                        }
-                    }
-                },
-                {
-                    "com.linkedin.pegasus2avro.datajob.DataJobInputOutput": {
-                        "inputDatasets": [],
-                        "outputDatasets": [
-                            "urn:li:dataset:(urn:li:dataPlatform:s3,test-glue-jsons,PROD)"
-                        ],
-                        "inputDatajobs": [
-                            "urn:li:dataJob:(urn:li:dataFlow:(glue,test-job-2,PROD),FillMissingValues-Transform2_job2)"
-                        ]
-                    }
-                }
-            ]
-        }
-    }
-},
-{
-    "proposedSnapshot": {
-        "com.linkedin.pegasus2avro.metadata.snapshot.DatasetSnapshot": {
-            "urn": "urn:li:dataset:(urn:li:dataPlatform:s3,test-glue-jsons,PROD)",
-            "aspects": [
-                {
-                    "com.linkedin.pegasus2avro.common.Status": {
-                        "removed": false
-                    }
-                },
-                {
-                    "com.linkedin.pegasus2avro.dataset.DatasetProperties": {
-                        "customProperties": {
-                            "connection_type": "s3",
-                            "format": "json",
-                            "connection_options": "{'path': 's3://test-glue-jsons/', 'partitionKeys': []}",
-                            "transformation_ctx": "DataSink0"
-                        },
-                        "tags": []
-                    }
-                }
-            ]
-        }
-    }
-},
-{
-    "entityType": "dataFlow",
-    "entityUrn": "urn:li:dataFlow:(glue,test-job-1,PROD)",
-    "changeType": "UPSERT",
-    "aspectName": "status",
-    "aspect": {
-        "json": {
-            "removed": false
-        }
-    }
-},
-{
-    "entityType": "dataFlow",
-    "entityUrn": "urn:li:dataFlow:(glue,test-job-2,PROD)",
-    "changeType": "UPSERT",
-    "aspectName": "status",
-    "aspect": {
-        "json": {
-            "removed": false
-        }
-    }
-},
-{
-    "entityType": "dataJob",
-    "entityUrn": "urn:li:dataJob:(urn:li:dataFlow:(glue,test-job-1,PROD),ApplyMapping-Transform1_job1)",
-    "changeType": "UPSERT",
-    "aspectName": "status",
-    "aspect": {
-        "json": {
-            "removed": false
-        }
-    }
-},
-{
-    "entityType": "dataJob",
-    "entityUrn": "urn:li:dataJob:(urn:li:dataFlow:(glue,test-job-1,PROD),ApplyMapping-Transform2_job1)",
-    "changeType": "UPSERT",
-    "aspectName": "status",
-    "aspect": {
-        "json": {
-            "removed": false
-        }
-    }
-},
-{
-    "entityType": "dataJob",
-    "entityUrn": "urn:li:dataJob:(urn:li:dataFlow:(glue,test-job-1,PROD),ApplyMapping-Transform4_job1)",
-    "changeType": "UPSERT",
-    "aspectName": "status",
-    "aspect": {
-        "json": {
-            "removed": false
-        }
-    }
-},
-{
-    "entityType": "dataJob",
-    "entityUrn": "urn:li:dataJob:(urn:li:dataFlow:(glue,test-job-1,PROD),ApplyMapping-Transform5_job1)",
-    "changeType": "UPSERT",
-    "aspectName": "status",
-    "aspect": {
-        "json": {
-            "removed": false
-        }
-    }
-},
-{
-    "entityType": "dataJob",
-    "entityUrn": "urn:li:dataJob:(urn:li:dataFlow:(glue,test-job-1,PROD),Filter-Transform0_job1)",
-    "changeType": "UPSERT",
-    "aspectName": "status",
-    "aspect": {
-        "json": {
-            "removed": false
-        }
-    }
-},
-{
-    "entityType": "dataJob",
-    "entityUrn": "urn:li:dataJob:(urn:li:dataFlow:(glue,test-job-1,PROD),Join-Transform3_job1)",
-    "changeType": "UPSERT",
-    "aspectName": "status",
-    "aspect": {
-        "json": {
-            "removed": false
-        }
-    }
-},
-{
-    "entityType": "dataJob",
-    "entityUrn": "urn:li:dataJob:(urn:li:dataFlow:(glue,test-job-2,PROD),ApplyMapping-Transform1_job2)",
-    "changeType": "UPSERT",
-    "aspectName": "status",
-    "aspect": {
-        "json": {
-            "removed": false
-        }
-    }
-},
-{
-    "entityType": "dataJob",
-    "entityUrn": "urn:li:dataJob:(urn:li:dataFlow:(glue,test-job-2,PROD),FillMissingValues-Transform2_job2)",
-    "changeType": "UPSERT",
-    "aspectName": "status",
-    "aspect": {
-        "json": {
-            "removed": false
-        }
-    }
-},
-{
-    "entityType": "dataJob",
-    "entityUrn": "urn:li:dataJob:(urn:li:dataFlow:(glue,test-job-2,PROD),SelectFields-Transform3_job2)",
-    "changeType": "UPSERT",
-    "aspectName": "status",
-    "aspect": {
-        "json": {
-            "removed": false
-        }
-    }
-},
-{
-    "entityType": "dataJob",
-    "entityUrn": "urn:li:dataJob:(urn:li:dataFlow:(glue,test-job-2,PROD),SplitFields-Transform0_job2)",
-    "changeType": "UPSERT",
-    "aspectName": "status",
-    "aspect": {
-        "json": {
-            "removed": false
-        }
-    }
-},
-{
-    "entityType": "tag",
-    "entityUrn": "urn:li:tag:baz:bob",
-    "changeType": "UPSERT",
-    "aspectName": "tagKey",
-    "aspect": {
-        "json": {
-            "name": "baz:bob"
-        }
-    }
-},
-{
-    "entityType": "tag",
-    "entityUrn": "urn:li:tag:foo:bar",
-    "changeType": "UPSERT",
-    "aspectName": "tagKey",
-    "aspect": {
-        "json": {
-            "name": "foo:bar"
-        }
-    }
-}
 ]