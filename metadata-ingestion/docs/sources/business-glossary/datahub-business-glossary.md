--- conflicted
+++ resolved
@@ -38,11 +38,7 @@
 - **custom_properties**: A map of key/value pairs of arbitrary custom properties
 - **domain**: (optional) domain name or domain urn
 
-<<<<<<< HEAD
-You can also view an example business glossary file checked in [here](../../../examples/bootstrap_data/business_glossary.yml)
-=======
 You can also view an example business glossary file checked in [here](https://github.com/datahub-project/datahub/blob/master/metadata-ingestion/examples/bootstrap_data/business_glossary.yml)
->>>>>>> 5fc6601d
 
 ## Compatibility
 
