[
  {
    "auditHeader": null,
    "proposedSnapshot": {
      "com.linkedin.pegasus2avro.metadata.snapshot.CorpUserSnapshot": {
        "urn": "urn:li:corpuser:datahub",
        "aspects": [
          {
            "com.linkedin.pegasus2avro.identity.CorpUserInfo": {
              "active": true,
              "displayName": {
                "string": "Data Hub"
              },
              "email": "datahub@linkedin.com",
              "title": {
                "string": "CEO"
              },
              "managerUrn": null,
              "departmentId": null,
              "departmentName": null,
              "firstName": null,
              "lastName": null,
              "fullName": {
                "string": "Data Hub"
              },
              "countryCode": null
            }
          },
          {
            "com.linkedin.pegasus2avro.identity.CorpUserStatus": {
              "status": "ACTIVE",
              "lastModified": {
                "time": 1674291843000,
                "actor": "urn:li:corpuser:__datahub_system"
              }
            }
          },
          {
            "com.linkedin.pegasus2avro.common.Status": {
              "removed": false
            }
          }
        ]
      }
    },
    "proposedDelta": null
  },
  {
    "auditHeader": null,
    "proposedSnapshot": {
      "com.linkedin.pegasus2avro.metadata.snapshot.CorpUserSnapshot": {
        "urn": "urn:li:corpuser:jdoe",
        "aspects": [
          {
            "com.linkedin.pegasus2avro.identity.CorpUserInfo": {
              "active": true,
              "displayName": {
                "string": "John Doe"
              },
              "email": "jdoe@linkedin.com",
              "title": {
                "string": "Software Engineer"
              },
              "managerUrn": null,
              "departmentId": null,
              "departmentName": null,
              "firstName": null,
              "lastName": null,
              "fullName": {
                "string": "John Doe"
              },
              "countryCode": null
            }
          },
          {
            "com.linkedin.pegasus2avro.common.Status": {
              "removed": false
            }
          }
        ]
      }
    },
    "proposedDelta": null
  },
  {
    "auditHeader": null,
    "proposedSnapshot": {
      "com.linkedin.pegasus2avro.metadata.snapshot.CorpGroupSnapshot": {
        "urn": "urn:li:corpGroup:jdoe",
        "aspects": [
          {
            "com.linkedin.pegasus2avro.identity.CorpGroupInfo": {
              "email": "jdoe@linkedin.com",
              "admins": ["urn:li:corpuser:jdoe", "urn:li:corpuser:datahub"],
              "members": ["urn:li:corpuser:jdoe", "urn:li:corpuser:datahub"],
              "groups": [],
              "slack":  "bfoo-squad"
            }
          },
          {
            "com.linkedin.pegasus2avro.common.Status": {
              "removed": false
            }
          }
        ]
      }
    },
    "proposedDelta": null
  },
  {
    "auditHeader": null,
    "proposedSnapshot": {
      "com.linkedin.pegasus2avro.metadata.snapshot.CorpGroupSnapshot": {
        "urn": "urn:li:corpGroup:bfoo",
        "aspects": [
          {
            "com.linkedin.pegasus2avro.identity.CorpGroupInfo": {
              "email": "bfoo@linkedin.com",
              "admins": ["urn:li:corpuser:jdoe", "urn:li:corpuser:datahub"],
              "members": ["urn:li:corpuser:jdoe", "urn:li:corpuser:datahub"],
              "groups": ["urn:li:corpGroup:jdoe"],
              "description": "This group is full of bfoos!"
            }
          },
          {
            "com.linkedin.pegasus2avro.common.Status": {
              "removed": false
            }
          }
        ]
      }
    },
    "proposedDelta": null
  },
  {
    "auditHeader": null,
    "proposedSnapshot": {
      "com.linkedin.pegasus2avro.metadata.snapshot.DatasetSnapshot": {
        "urn": "urn:li:dataset:(urn:li:dataPlatform:kafka,SampleKafkaDataset,PROD)",
        "aspects": [
          {
            "com.linkedin.pegasus2avro.common.BrowsePaths": {
              "paths": ["/prod/kafka/SampleKafkaDataset"]
            }
          },
          {
            "com.linkedin.pegasus2avro.dataset.DatasetProperties": {
              "description": null,
              "uri": null,
              "tags": [],
              "customProperties": {
                "prop1": "fakeprop",
                "prop2": "pikachu"
              }
            }
          },
          {
            "com.linkedin.pegasus2avro.common.Ownership": {
              "owners": [
                {
                  "owner": "urn:li:corpuser:jdoe",
                  "type": "DATAOWNER",
                  "source": null
                },
                {
                  "owner": "urn:li:corpuser:datahub",
                  "type": "DATAOWNER",
                  "source": null
                }
              ],
              "lastModified": {
                "time": 1674291843000,
                "actor": "urn:li:corpuser:jdoe",
                "impersonator": null
              }
            }
          },
          {
            "com.linkedin.pegasus2avro.common.InstitutionalMemory": {
              "elements": [
                {
                  "url": "https://www.linkedin.com",
                  "description": "Sample doc",
                  "createStamp": {
                    "time": 1674291843000,
                    "actor": "urn:li:corpuser:jdoe",
                    "impersonator": null
                  }
                }
              ]
            }
          },
          {
            "com.linkedin.pegasus2avro.schema.SchemaMetadata": {
              "schemaName": "SampleKafkaSchema",
              "platform": "urn:li:dataPlatform:kafka",
              "version": 0,
              "created": {
                "time": 1674291843000,
                "actor": "urn:li:corpuser:jdoe",
                "impersonator": null
              },
              "lastModified": {
                "time": 1674291843000,
                "actor": "urn:li:corpuser:jdoe",
                "impersonator": null
              },
              "deleted": null,
              "dataset": null,
              "cluster": null,
              "hash": "",
              "platformSchema": {
                "com.linkedin.pegasus2avro.schema.KafkaSchema": {
                  "documentSchema": "{\"type\":\"record\",\"name\":\"SampleKafkaSchema\",\"namespace\":\"com.linkedin.dataset\",\"doc\":\"Sample Kafka dataset\",\"fields\":[{\"name\":\"field_foo\",\"type\":[\"string\"]},{\"name\":\"field_bar\",\"type\":[\"boolean\"]}]}",
                  "documentSchemaType": "AVRO"
                }
              },
              "fields": [
                {
                  "fieldPath": "[version=2.0].[type=boolean].field_foo_2",
                  "jsonPath": null,
                  "nullable": false,
                  "description": {
                    "string": "Foo field description"
                  },
                  "type": {
                    "type": {
                      "com.linkedin.pegasus2avro.schema.BooleanType": {}
                    }
                  },
                  "nativeDataType": "varchar(100)",
                  "globalTags": {
                    "tags": [{ "tag": "urn:li:tag:NeedsDocumentation" }]
                  },
                  "recursive": false
                },
                {
                  "fieldPath": "[version=2.0].[type=boolean].field_bar",
                  "jsonPath": null,
                  "nullable": false,
                  "description": {
                    "string": "Bar field description"
                  },
                  "type": {
                    "type": {
                      "com.linkedin.pegasus2avro.schema.BooleanType": {}
                    }
                  },
                  "nativeDataType": "boolean",
                  "recursive": false
                },
                {
                  "fieldPath": "[version=2.0].[key=True].[type=int].id",
                  "jsonPath": null,
                  "nullable": false,
                  "description": {
                    "string": "Id specifying which partition the message should go to"
                  },
                  "type": {
                    "type": {
                      "com.linkedin.pegasus2avro.schema.BooleanType": {}
                    }
                  },
                  "nativeDataType": "boolean",
                  "recursive": false
                }
              ],
              "primaryKeys": null,
              "foreignKeysSpecs": null
            }
          },
          {
            "com.linkedin.pegasus2avro.common.Status": {
              "removed": false
            }
          }
        ]
      }
    },
    "proposedDelta": null
  },
  {
    "auditHeader": null,
    "proposedSnapshot": {
      "com.linkedin.pegasus2avro.metadata.snapshot.DatasetSnapshot": {
        "urn": "urn:li:dataset:(urn:li:dataPlatform:hdfs,SampleHdfsDataset,PROD)",
        "aspects": [
          {
            "com.linkedin.pegasus2avro.common.Status": {
              "removed": false
            }
          },
          {
            "com.linkedin.pegasus2avro.common.BrowsePaths": {
              "paths": ["/prod/hdfs/SampleHdfsDataset"]
            }
          },
          {
            "com.linkedin.pegasus2avro.common.Ownership": {
              "owners": [
                {
                  "owner": "urn:li:corpuser:jdoe",
                  "type": "DATAOWNER",
                  "source": null
                },
                {
                  "owner": "urn:li:corpuser:datahub",
                  "type": "DATAOWNER",
                  "source": null
                }
              ],
              "lastModified": {
                "time": 1674291843000,
                "actor": "urn:li:corpuser:jdoe",
                "impersonator": null
              }
            }
          },
          {
            "com.linkedin.pegasus2avro.dataset.UpstreamLineage": {
              "upstreams": [
                {
                  "auditStamp": {
                    "time": 1674291843000,
                    "actor": "urn:li:corpuser:jdoe",
                    "impersonator": null
                  },
                  "dataset": "urn:li:dataset:(urn:li:dataPlatform:kafka,SampleKafkaDataset,PROD)",
                  "type": "TRANSFORMED"
                }
              ]
            }
          },
          {
            "com.linkedin.pegasus2avro.common.InstitutionalMemory": {
              "elements": [
                {
                  "url": "https://www.linkedin.com",
                  "description": "Sample doc",
                  "createStamp": {
                    "time": 1674291843000,
                    "actor": "urn:li:corpuser:jdoe",
                    "impersonator": null
                  }
                }
              ]
            }
          },
          {
            "com.linkedin.pegasus2avro.schema.EditableSchemaMetadata": {
              "created": {
                "time": 1674291843000,
                "actor": "urn:li:corpuser:jdoe",
                "impersonator": null
              },
              "lastModified": {
                "time": 1674291843000,
                "actor": "urn:li:corpuser:jdoe",
                "impersonator": null
              },
              "deleted": null,
              "editableSchemaFieldInfo": [
                {
                  "fieldPath": "shipment_info",
                  "globalTags": { "tags": [{ "tag": "urn:li:tag:Legacy" }] }
                }
              ]
            }
          },
          {
            "com.linkedin.pegasus2avro.schema.SchemaMetadata": {
              "schemaName": "SampleHdfsSchema",
              "platform": "urn:li:dataPlatform:hdfs",
              "version": 0,
              "created": {
                "time": 1674291843000,
                "actor": "urn:li:corpuser:jdoe",
                "impersonator": null
              },
              "lastModified": {
                "time": 1674291843000,
                "actor": "urn:li:corpuser:jdoe",
                "impersonator": null
              },
              "deleted": null,
              "dataset": null,
              "cluster": null,
              "hash": "",
              "platformSchema": {
                "com.linkedin.pegasus2avro.schema.KafkaSchema": {
                  "documentSchema": "{\"type\":\"record\",\"name\":\"SampleHdfsSchema\",\"namespace\":\"com.linkedin.dataset\",\"doc\":\"Sample HDFS dataset\",\"fields\":[{\"name\":\"field_foo\",\"type\":[\"string\"]},{\"name\":\"field_bar\",\"type\":[\"boolean\"]}]}",
                  "documentSchemaType": "AVRO"
                }
              },
              "fields": [
                {
                  "fieldPath": "shipment_info",
                  "jsonPath": null,
                  "nullable": false,
                  "description": {
                    "string": "Shipment info description"
                  },
                  "type": {
                    "type": {
                      "com.linkedin.pegasus2avro.schema.RecordType": {}
                    }
                  },
                  "nativeDataType": "varchar(100)",
                  "recursive": false
                },
                {
                  "fieldPath": "shipment_info.date",
                  "jsonPath": null,
                  "nullable": false,
                  "description": {
                    "string": "Shipment info date description"
                  },
                  "type": {
                    "type": {
                      "com.linkedin.pegasus2avro.schema.DateType": {}
                    }
                  },
                  "nativeDataType": "Date",
                  "recursive": false
                },
                {
                  "fieldPath": "shipment_info.target",
                  "jsonPath": null,
                  "nullable": false,
                  "description": {
                    "string": "Shipment info target description"
                  },
                  "type": {
                    "type": {
                      "com.linkedin.pegasus2avro.schema.StringType": {}
                    }
                  },
                  "nativeDataType": "text",
                  "recursive": false
                },
                {
                  "fieldPath": "shipment_info.destination",
                  "jsonPath": null,
                  "nullable": false,
                  "description": {
                    "string": "Shipment info destination description"
                  },
                  "type": {
                    "type": {
                      "com.linkedin.pegasus2avro.schema.StringType": {}
                    }
                  },
                  "nativeDataType": "varchar(100)",
                  "recursive": false
                },
                {
                  "fieldPath": "shipment_info.geo_info",
                  "jsonPath": null,
                  "nullable": false,
                  "description": {
                    "string": "Shipment info geo_info description"
                  },
                  "type": {
                    "type": {
                      "com.linkedin.pegasus2avro.schema.RecordType": {}
                    }
                  },
                  "nativeDataType": "varchar(100)",
                  "recursive": false
                },
                {
                  "fieldPath": "shipment_info.geo_info.lat",
                  "jsonPath": null,
                  "nullable": false,
                  "description": {
                    "string": "Shipment info geo_info lat"
                  },
                  "type": {
                    "type": {
                      "com.linkedin.pegasus2avro.schema.NumberType": {}
                    }
                  },
                  "nativeDataType": "float",
                  "recursive": false
                },
                {
                  "fieldPath": "shipment_info.geo_info.lng",
                  "jsonPath": null,
                  "nullable": false,
                  "description": {
                    "string": "Shipment info geo_info lng"
                  },
                  "type": {
                    "type": {
                      "com.linkedin.pegasus2avro.schema.NumberType": {}
                    }
                  },
                  "nativeDataType": "float",
                  "recursive": false
                }
              ],
              "primaryKeys": null,
              "foreignKeysSpecs": null
            }
          }
        ]
      }
    },
    "proposedDelta": null
  },
  {
    "auditHeader": null,
    "proposedSnapshot": {
      "com.linkedin.pegasus2avro.metadata.snapshot.DatasetSnapshot": {
        "urn": "urn:li:dataset:(urn:li:dataPlatform:hive,SampleHiveDataset,PROD)",
        "aspects": [
          {
            "com.linkedin.pegasus2avro.common.Status": {
              "removed": false
            }
          },
          {
            "com.linkedin.pegasus2avro.common.Ownership": {
              "owners": [
                {
                  "owner": "urn:li:corpuser:jdoe",
                  "type": "DATAOWNER",
                  "source": null
                },
                {
                  "owner": "urn:li:corpuser:datahub",
                  "type": "DATAOWNER",
                  "source": null
                }
              ],
              "lastModified": {
                "time": 1674291843000,
                "actor": "urn:li:corpuser:jdoe",
                "impersonator": null
              }
            }
          },
          {
            "com.linkedin.pegasus2avro.dataset.UpstreamLineage": {
              "upstreams": [
                {
                  "auditStamp": {
                    "time": 1674291843000,
                    "actor": "urn:li:corpuser:jdoe",
                    "impersonator": null
                  },
                  "dataset": "urn:li:dataset:(urn:li:dataPlatform:hdfs,SampleHdfsDataset,PROD)",
                  "type": "TRANSFORMED"
                }
              ]
            }
          },
          {
            "com.linkedin.pegasus2avro.common.InstitutionalMemory": {
              "elements": [
                {
                  "url": "https://www.linkedin.com",
                  "description": "Sample doc",
                  "createStamp": {
                    "time": 1674291843000,
                    "actor": "urn:li:corpuser:jdoe",
                    "impersonator": null
                  }
                }
              ]
            }
          },
          {
            "com.linkedin.pegasus2avro.schema.SchemaMetadata": {
              "schemaName": "SampleHiveSchema",
              "platform": "urn:li:dataPlatform:hive",
              "version": 0,
              "created": {
                "time": 1674291843000,
                "actor": "urn:li:corpuser:jdoe",
                "impersonator": null
              },
              "lastModified": {
                "time": 1674291843000,
                "actor": "urn:li:corpuser:jdoe",
                "impersonator": null
              },
              "deleted": null,
              "dataset": null,
              "cluster": null,
              "hash": "",
              "platformSchema": {
                "com.linkedin.pegasus2avro.schema.KafkaSchema": {
                  "documentSchema": "{\"type\":\"record\",\"name\":\"SampleHiveSchema\",\"namespace\":\"com.linkedin.dataset\",\"doc\":\"Sample Hive dataset\",\"fields\":[{\"name\":\"field_foo\",\"type\":[\"string\"]},{\"name\":\"field_bar\",\"type\":[\"boolean\"]}]}",
                  "documentSchemaType": "AVRO"
                }
              },
              "fields": [
                {
                  "fieldPath": "field_foo",
                  "jsonPath": null,
                  "nullable": false,
                  "description": {
                    "string": "Foo field description"
                  },
                  "type": {
                    "type": {
                      "com.linkedin.pegasus2avro.schema.BooleanType": {}
                    }
                  },
                  "nativeDataType": "varchar(100)",
                  "recursive": false,
                  "isPartOfKey": true
                },
                {
                  "fieldPath": "field_bar",
                  "jsonPath": null,
                  "nullable": false,
                  "description": {
                    "string": "Bar field description"
                  },
                  "type": {
                    "type": {
                      "com.linkedin.pegasus2avro.schema.BooleanType": {}
                    }
                  },
                  "nativeDataType": "boolean",
                  "recursive": false
                }
              ],
              "primaryKeys": null,
              "foreignKeysSpecs": null
            }
          },
          {
            "com.linkedin.pegasus2avro.common.GlobalTags": {
              "tags": [{ "tag": "urn:li:tag:Legacy" }]
            }
          }
        ]
      }
    },
    "proposedDelta": null
  },
  {
    "auditHeader": null,
    "proposedSnapshot": {
      "com.linkedin.pegasus2avro.metadata.snapshot.DatasetSnapshot": {
        "urn": "urn:li:dataset:(urn:li:dataPlatform:hive,logging_events,PROD)",
        "aspects": [
          {
            "com.linkedin.pegasus2avro.common.Status": {
              "removed": false
            }
          },
          {
            "com.linkedin.pegasus2avro.dataset.DatasetProperties": {
              "description": "table where each row represents a single log event",
              "uri": null,
              "tags": [],
              "customProperties": {
                "encoding": "utf-8"
              }
            }
          },
          {
            "com.linkedin.pegasus2avro.common.Ownership": {
              "owners": [
                {
                  "owner": "urn:li:corpuser:jdoe",
                  "type": "DATAOWNER",
                  "source": null
                },
                {
                  "owner": "urn:li:corpuser:datahub",
                  "type": "DATAOWNER",
                  "source": null
                }
              ],
              "lastModified": {
                "time": 1674291843000,
                "actor": "urn:li:corpuser:jdoe",
                "impersonator": null
              }
            }
          },
          {
            "com.linkedin.pegasus2avro.dataset.UpstreamLineage": {
              "upstreams": [
                {
                  "auditStamp": {
                    "time": 1674291843000,
                    "actor": "urn:li:corpuser:jdoe",
                    "impersonator": null
                  },
                  "dataset": "urn:li:dataset:(urn:li:dataPlatform:hive,SampleHiveDataset,PROD)",
                  "type": "TRANSFORMED"
                }
              ]
            }
          },
          {
            "com.linkedin.pegasus2avro.common.InstitutionalMemory": {
              "elements": [
                {
                  "url": "https://www.linkedin.com",
                  "description": "Sample doc",
                  "createStamp": {
                    "time": 1674291843000,
                    "actor": "urn:li:corpuser:jdoe",
                    "impersonator": null
                  }
                }
              ]
            }
          },
          {
            "com.linkedin.pegasus2avro.schema.SchemaMetadata": {
              "schemaName": "SampleHiveSchema",
              "platform": "urn:li:dataPlatform:hive",
              "version": 0,
              "created": {
                "time": 1674291843000,
                "actor": "urn:li:corpuser:jdoe",
                "impersonator": null
              },
              "lastModified": {
                "time": 1674291843000,
                "actor": "urn:li:corpuser:jdoe",
                "impersonator": null
              },
              "deleted": null,
              "dataset": null,
              "cluster": null,
              "hash": "",
              "platformSchema": {
                "com.linkedin.pegasus2avro.schema.KafkaSchema": {
                  "documentSchema": "{\"type\":\"record\",\"name\":\"SampleHiveSchema\",\"namespace\":\"com.linkedin.dataset\",\"doc\":\"Sample Hive dataset\",\"fields\":[{\"name\":\"field_foo\",\"type\":[\"string\"]},{\"name\":\"field_bar\",\"type\":[\"boolean\"]}]}",
                  "documentSchemaType": "AVRO"
                }
              },
              "fields": [
                {
                  "fieldPath": "event_name",
                  "jsonPath": null,
                  "nullable": false,
                  "description": {
                    "string": "Name of your logging event"
                  },
                  "type": {
                    "type": {
                      "com.linkedin.pegasus2avro.schema.BooleanType": {}
                    }
                  },
                  "nativeDataType": "varchar(100)",
                  "recursive": false
                },
                {
                  "fieldPath": "event_data",
                  "jsonPath": null,
                  "nullable": false,
                  "description": {
                    "string": "Data of your event"
                  },
                  "type": {
                    "type": {
                      "com.linkedin.pegasus2avro.schema.BooleanType": {}
                    }
                  },
                  "nativeDataType": "boolean",
                  "recursive": false
                },
                {
                  "fieldPath": "timestamp",
                  "jsonPath": null,
                  "nullable": false,
                  "description": {
                    "string": "TS the event was ingested"
                  },
                  "type": {
                    "type": {
                      "com.linkedin.pegasus2avro.schema.BooleanType": {}
                    }
                  },
                  "nativeDataType": "boolean",
                  "recursive": false
                },
                {
                  "fieldPath": "browser",
                  "jsonPath": null,
                  "nullable": false,
                  "type": {
                    "type": {
                      "com.linkedin.pegasus2avro.schema.StringType": {}
                    }
                  },
                  "nativeDataType": "string",
                  "recursive": false
                }
              ],
              "primaryKeys": null,
              "foreignKeysSpecs": null
            }
          }
        ]
      }
    },
    "proposedDelta": null
  },
  {
    "auditHeader": null,
    "proposedSnapshot": {
      "com.linkedin.pegasus2avro.metadata.snapshot.DatasetSnapshot": {
        "urn": "urn:li:dataset:(urn:li:dataPlatform:hive,fct_users_created,PROD)",
        "aspects": [
          {
            "com.linkedin.pegasus2avro.common.Status": {
              "removed": false
            }
          },
          {
            "com.linkedin.pegasus2avro.dataset.DatasetProperties": {
              "description": "table containing all the users created on a single day",
              "uri": null,
              "tags": [],
              "customProperties": {
                "encoding": "utf-8"
              }
            }
          },
          {
            "com.linkedin.pegasus2avro.common.Ownership": {
              "owners": [
                {
                  "owner": "urn:li:corpuser:jdoe",
                  "type": "DATAOWNER",
                  "source": null
                },
                {
                  "owner": "urn:li:corpuser:datahub",
                  "type": "DATAOWNER",
                  "source": null
                }
              ],
              "lastModified": {
                "time": 1674291843000,
                "actor": "urn:li:corpuser:jdoe",
                "impersonator": null
              }
            }
          },
          {
            "com.linkedin.pegasus2avro.dataset.UpstreamLineage": {
              "upstreams": [
                {
                  "auditStamp": {
                    "time": 1674291843000,
                    "actor": "urn:li:corpuser:jdoe",
                    "impersonator": null
                  },
                  "dataset": "urn:li:dataset:(urn:li:dataPlatform:hive,logging_events,PROD)",
                  "type": "TRANSFORMED"
                }
              ],
              "fineGrainedLineages": [{
                "upstreamType": "FIELD_SET",
                "upstreams": ["urn:li:schemaField:(urn:li:dataset:(urn:li:dataPlatform:hive,logging_events,PROD),event_data)"],
                "downstreamType": "FIELD",
                "downstreams": ["urn:li:schemaField:(urn:li:dataset:(urn:li:dataPlatform:hive,fct_users_created,PROD),user_name)"],
                "confidenceScore": 1.0
              }]
            }
          },
          {
            "com.linkedin.pegasus2avro.common.InstitutionalMemory": {
              "elements": [
                {
                  "url": "https://www.linkedin.com",
                  "description": "Sample doc",
                  "createStamp": {
                    "time": 1674291843000,
                    "actor": "urn:li:corpuser:jdoe",
                    "impersonator": null
                  }
                }
              ]
            }
          },
          {
            "com.linkedin.pegasus2avro.schema.SchemaMetadata": {
              "schemaName": "SampleHiveSchema",
              "platform": "urn:li:dataPlatform:hive",
              "version": 0,
              "created": {
                "time": 1674291843000,
                "actor": "urn:li:corpuser:jdoe",
                "impersonator": null
              },
              "lastModified": {
                "time": 1674291843000,
                "actor": "urn:li:corpuser:jdoe",
                "impersonator": null
              },
              "deleted": null,
              "dataset": null,
              "cluster": null,
              "hash": "",
              "platformSchema": {
                "com.linkedin.pegasus2avro.schema.KafkaSchema": {
                  "documentSchema": "{\"type\":\"record\",\"name\":\"SampleHiveSchema\",\"namespace\":\"com.linkedin.dataset\",\"doc\":\"Sample Hive dataset\",\"fields\":[{\"name\":\"field_foo\",\"type\":[\"string\"]},{\"name\":\"field_bar\",\"type\":[\"boolean\"]}]}",
                  "documentSchemaType": "AVRO"
                }
              },
              "fields": [
                {
                  "fieldPath": "user_id",
                  "jsonPath": null,
                  "nullable": false,
                  "description": {
                    "string": "Id of the user created"
                  },
                  "type": {
                    "type": {
                      "com.linkedin.pegasus2avro.schema.BooleanType": {}
                    }
                  },
                  "nativeDataType": "varchar(100)",
                  "recursive": false
                },
                {
                  "fieldPath": "user_name",
                  "jsonPath": null,
                  "nullable": false,
                  "description": {
                    "string": "Name of the user who signed up"
                  },
                  "type": {
                    "type": {
                      "com.linkedin.pegasus2avro.schema.BooleanType": {}
                    }
                  },
                  "nativeDataType": "boolean",
                  "recursive": false
                }
              ],
              "primaryKeys": null,
              "foreignKeysSpecs": null,
              "foreignKeys": [{
                "name": "user id",
                "foreignFields": [
                  "urn:li:schemaField:(urn:li:dataset:(urn:li:dataPlatform:hive,fct_users_deleted,PROD),user_id)"
                ],
                "sourceFields": [
                  "urn:li:schemaField:(urn:li:dataset:(urn:li:dataPlatform:hive,fct_users_created,PROD),user_id)"
                ],
                "foreignDataset": "urn:li:dataset:(urn:li:dataPlatform:hive,fct_users_deleted,PROD)"
              }]
            }
          }
        ]
      }
    },
    "proposedDelta": null
  },
  {
    "auditHeader": null,
    "proposedSnapshot": {
      "com.linkedin.pegasus2avro.metadata.snapshot.DatasetSnapshot": {
        "urn": "urn:li:dataset:(urn:li:dataPlatform:hive,fct_users_deleted,PROD)",
        "aspects": [
          {
            "com.linkedin.pegasus2avro.common.Status": {
              "removed": false
            }
          },
          {
            "com.linkedin.pegasus2avro.dataset.DatasetProperties": {
              "description": "table containing all the users deleted on a single day",
              "uri": null,
              "tags": [],
              "customProperties": {
                "encoding": "utf-8"
              }
            }
          },
          {
            "com.linkedin.pegasus2avro.common.Ownership": {
              "owners": [
                {
                  "owner": "urn:li:corpuser:jdoe",
                  "type": "DATAOWNER",
                  "source": null
                },
                {
                  "owner": "urn:li:corpuser:datahub",
                  "type": "DATAOWNER",
                  "source": null
                }
              ],
              "lastModified": {
                "time": 1674291843000,
                "actor": "urn:li:corpuser:jdoe",
                "impersonator": null
              }
            }
          },
          {
            "com.linkedin.pegasus2avro.dataset.UpstreamLineage": {
              "upstreams": [
                {
                  "auditStamp": {
                    "time": 1674291843000,
                    "actor": "urn:li:corpuser:jdoe",
                    "impersonator": null
                  },
                  "dataset": "urn:li:dataset:(urn:li:dataPlatform:hive,logging_events,PROD)",
                  "type": "TRANSFORMED"
                },
                {
                  "auditStamp": {
                    "time": 1674291843000,
                    "actor": "urn:li:corpuser:jdoe",
                    "impersonator": null
                  },
                  "dataset": "urn:li:dataset:(urn:li:dataPlatform:hive,fct_users_created,PROD)",
                  "type": "TRANSFORMED"
                }
              ]
            }
          },
          {
            "com.linkedin.pegasus2avro.common.InstitutionalMemory": {
              "elements": [
                {
                  "url": "https://www.linkedin.com",
                  "description": "Sample doc",
                  "createStamp": {
                    "time": 1674291843000,
                    "actor": "urn:li:corpuser:jdoe",
                    "impersonator": null
                  }
                }
              ]
            }
          },
          {
            "com.linkedin.pegasus2avro.schema.SchemaMetadata": {
              "schemaName": "SampleHiveSchema",
              "platform": "urn:li:dataPlatform:hive",
              "version": 0,
              "created": {
                "time": 1674291843000,
                "actor": "urn:li:corpuser:jdoe",
                "impersonator": null
              },
              "lastModified": {
                "time": 1674291843000,
                "actor": "urn:li:corpuser:jdoe",
                "impersonator": null
              },
              "deleted": null,
              "dataset": null,
              "cluster": null,
              "hash": "",
              "platformSchema": {
                "com.linkedin.pegasus2avro.schema.KafkaSchema": {
                  "documentSchema": "{\"type\":\"record\",\"name\":\"SampleHiveSchema\",\"namespace\":\"com.linkedin.dataset\",\"doc\":\"Sample Hive dataset\",\"fields\":[{\"name\":\"field_foo\",\"type\":[\"string\"]},{\"name\":\"field_bar\",\"type\":[\"boolean\"]}]}",
                  "documentSchemaType": "AVRO"
                }
              },
              "fields": [
                {
                  "fieldPath": "user_name",
                  "jsonPath": null,
                  "nullable": false,
                  "description": {
                    "string": "Name of the user who was deleted"
                  },
                  "type": {
                    "type": {
                      "com.linkedin.pegasus2avro.schema.StringType": {}
                    }
                  },
                  "nativeDataType": "varchar(100)",
                  "recursive": false
                },
                {
                  "fieldPath": "timestamp",
                  "jsonPath": null,
                  "nullable": false,
                  "description": {
                    "string": "Timestamp user was deleted at"
                  },
                  "type": {
                    "type": {
                      "com.linkedin.pegasus2avro.schema.NumberType": {}
                    }
                  },
                  "nativeDataType": "long",
                  "recursive": false
                },
                {
                  "fieldPath": "user_id",
                  "jsonPath": null,
                  "nullable": false,
                  "description": {
                    "string": "Id of the user deleted"
                  },
                  "type": {
                    "type": {
                      "com.linkedin.pegasus2avro.schema.StringType": {}
                    }
                  },
                  "nativeDataType": "varchar(100)",
                  "recursive": false
                },
                {
                  "fieldPath": "browser_id",
                  "jsonPath": null,
                  "nullable": false,
                  "description": {
                    "string": "Cookie attached to identify the browser"
                  },
                  "type": {
                    "type": {
                      "com.linkedin.pegasus2avro.schema.StringType": {}
                    }
                  },
                  "nativeDataType": "varchar(100)",
                  "recursive": false
                },
                {
                  "fieldPath": "session_id",
                  "jsonPath": null,
                  "nullable": false,
                  "description": {
                    "string": "Cookie attached to identify the session"
                  },
                  "type": {
                    "type": {
                      "com.linkedin.pegasus2avro.schema.StringType": {}
                    }
                  },
                  "nativeDataType": "varchar(100)",
                  "recursive": false
                },
                {
                  "fieldPath": "deletion_reason",
                  "jsonPath": null,
                  "nullable": false,
                  "description": {
                    "string": "Why the user chose to deactivate"
                  },
                  "type": {
                    "type": {
                      "com.linkedin.pegasus2avro.schema.StringType": {}
                    }
                  },
                  "nativeDataType": "varchar(100)",
                  "recursive": false
                }
              ],
              "primaryKeys": ["user_name"],
              "foreignKeysSpecs": null,
              "foreignKeys": [{
                "name": "user session",
                "foreignFields": [
                  "urn:li:schemaField:(urn:li:dataset:(urn:li:dataPlatform:hive,fct_users_created,PROD),user_id)"
                ],
                "sourceFields": [
                  "urn:li:schemaField:(urn:li:dataset:(urn:li:dataPlatform:hive,fct_users_deleted,PROD),user_id)"
                ],
                "foreignDataset": "urn:li:dataset:(urn:li:dataPlatform:hive,fct_users_created,PROD)"
              }]
            }
          }
        ]
      }
    },
    "proposedDelta": null
  },
  {
    "auditHeader": null,
    "proposedSnapshot": {
      "com.linkedin.pegasus2avro.metadata.snapshot.DataJobSnapshot": {
        "urn": "urn:li:dataJob:(urn:li:dataFlow:(airflow,dag_abc,PROD),task_123)",
        "aspects": [
          {
            "com.linkedin.pegasus2avro.common.Status": {
              "removed": false
            }
          },
          {
            "com.linkedin.pegasus2avro.common.Ownership": {
              "owners": [
                {
                  "owner": "urn:li:corpuser:datahub",
                  "type": "DATAOWNER",
                  "source": null
                }
              ],
              "lastModified": {
                "time": 1674291843000,
                "actor": "urn:li:corpuser:datahub",
                "impersonator": null
              }
            }
          },
          {
            "com.linkedin.pegasus2avro.datajob.DataJobInfo": {
              "name": "User Creations",
              "description": "Constructs the fct_users_created from logging_events",
              "type": "SQL",
              "flowUrn": "urn:li:dataFlow:(airflow,dag_abc,PROD)"
            }
          },
          {
            "com.linkedin.pegasus2avro.datajob.DataJobInputOutput": {
              "inputDatasets": [
                "urn:li:dataset:(urn:li:dataPlatform:hive,logging_events,PROD)"
              ],
              "outputDatasets": [
                "urn:li:dataset:(urn:li:dataPlatform:hive,fct_users_created,PROD)"
              ]
            }
          }
        ]
      }
    },
    "proposedDelta": null
  },
  {
    "auditHeader": null,
    "proposedSnapshot": {
      "com.linkedin.pegasus2avro.metadata.snapshot.DataJobSnapshot": {
        "urn": "urn:li:dataJob:(urn:li:dataFlow:(airflow,dag_abc,PROD),task_456)",
        "aspects": [
          {
            "com.linkedin.pegasus2avro.common.Status": {
              "removed": false
            }
          },
          {
            "com.linkedin.pegasus2avro.common.Ownership": {
              "owners": [
                {
                  "owner": "urn:li:corpuser:datahub",
                  "type": "DATAOWNER",
                  "source": null
                }
              ],
              "lastModified": {
                "time": 1674291843000,
                "actor": "urn:li:corpuser:datahub",
                "impersonator": null
              }
            }
          },
          {
            "com.linkedin.pegasus2avro.datajob.DataJobInfo": {
              "name": "User Deletions",
              "description": "Constructs the fct_users_deleted from logging_events",
              "type": "SQL",
              "flowUrn": "urn:li:dataFlow:(airflow,dag_abc,PROD)"
            }
          },
          {
            "com.linkedin.pegasus2avro.datajob.DataJobInputOutput": {
              "inputDatasets": [
                "urn:li:dataset:(urn:li:dataPlatform:hive,logging_events,PROD)"
              ],
              "outputDatasets": [
                "urn:li:dataset:(urn:li:dataPlatform:hive,fct_users_deleted,PROD)"
              ],
              "inputDatajobs": [
                "urn:li:dataJob:(urn:li:dataFlow:(airflow,dag_abc,PROD),task_123)"
              ]
            }
          }
        ]
      }
    },
    "proposedDelta": null
  },
  {
    "auditHeader": null,
    "proposedSnapshot": {
      "com.linkedin.pegasus2avro.metadata.snapshot.DataFlowSnapshot": {
        "urn": "urn:li:dataFlow:(airflow,dag_abc,PROD)",
        "aspects": [
          {
            "com.linkedin.pegasus2avro.common.Status": {
              "removed": false
            }
          },
          {
            "com.linkedin.pegasus2avro.common.Ownership": {
              "owners": [
                {
                  "owner": "urn:li:corpuser:datahub",
                  "type": "DATAOWNER",
                  "source": null
                }
              ],
              "lastModified": {
                "time": 1674291843000,
                "actor": "urn:li:corpuser:datahub",
                "impersonator": null
              }
            }
          },
          {
            "com.linkedin.pegasus2avro.datajob.DataFlowInfo": {
              "name": "Users",
              "description": "Constructs the fct_users_deleted and fct_users_created tables",
              "project": null
            }
          }
        ]
      }
    },
    "proposedDelta": null
  },
  {
    "auditHeader": null,
    "proposedSnapshot": {
      "com.linkedin.pegasus2avro.metadata.snapshot.ChartSnapshot": {
        "urn": "urn:li:chart:(looker,baz1)",
        "aspects": [
          {
            "com.linkedin.pegasus2avro.common.Status": {
              "removed": false
            }
          },
          {
            "com.linkedin.pegasus2avro.chart.ChartInfo": {
              "title": "Baz Chart 1",
              "description": "Baz Chart 1",
              "lastModified": {
                "created": {
                  "time": 0,
                  "actor": "urn:li:corpuser:jdoe",
                  "impersonator": null
                },
                "lastModified": {
                  "time": 0,
                  "actor": "urn:li:corpuser:datahub",
                  "impersonator": null
                },
                "deleted": null
              },
              "chartUrl": null,
              "inputs": [
                "urn:li:dataset:(urn:li:dataPlatform:kafka,SampleKafkaDataset,PROD)"
              ],
              "type": null,
              "access": null,
              "lastRefreshed": null
            }
          },
          {
            "com.linkedin.pegasus2avro.common.GlobalTags": {
              "tags": [{ "tag": "urn:li:tag:Legacy" }]
            }
          }
        ]
      }
    },
    "proposedDelta": null
  },
  {
    "auditHeader": null,
    "proposedSnapshot": {
      "com.linkedin.pegasus2avro.metadata.snapshot.ChartSnapshot": {
        "urn": "urn:li:chart:(looker,baz2)",
        "aspects": [
          {
            "com.linkedin.pegasus2avro.common.Status": {
              "removed": false
            }
          },
          {
            "com.linkedin.pegasus2avro.chart.ChartInfo": {
              "title": "Baz Chart 2",
              "description": "Baz Chart 2",
              "lastModified": {
                "created": {
                  "time": 0,
                  "actor": "urn:li:corpuser:jdoe",
                  "impersonator": null
                },
                "lastModified": {
                  "time": 0,
                  "actor": "urn:li:corpuser:datahub",
                  "impersonator": null
                },
                "deleted": null
              },
              "chartUrl": null,
              "inputs": {
                "array": [
                  {
                    "string": "urn:li:dataset:(urn:li:dataPlatform:hdfs,SampleHdfsDataset,PROD)"
                  }
                ]
              },
              "type": null,
              "access": null,
              "lastRefreshed": null
            }
          }
        ]
      }
    },
    "proposedDelta": null
  },
  {
    "auditHeader": null,
    "proposedSnapshot": {
      "com.linkedin.pegasus2avro.metadata.snapshot.DashboardSnapshot": {
        "urn": "urn:li:dashboard:(looker,baz)",
        "aspects": [
          {
            "com.linkedin.pegasus2avro.common.Status": {
              "removed": false
            }
          },
          {
            "com.linkedin.pegasus2avro.common.Ownership": {
              "owners": [
                {
                  "owner": "urn:li:corpGroup:bfoo",
                  "type": "DATAOWNER",
                  "source": null
                }
              ],
              "lastModified": {
                "time": 1674291843000,
                "actor": "urn:li:corpuser:jdoe",
                "impersonator": null
              }
            }
          },
          {
            "com.linkedin.pegasus2avro.dashboard.DashboardInfo": {
              "title": "Baz Dashboard",
              "description": "Baz Dashboard",
              "customProperties": {
                "prop1": "fakeprop",
                "prop2": "pikachu"
              },
              "charts": [
                "urn:li:chart:(looker,baz1)",
                "urn:li:chart:(looker,baz2)"
              ],
              "lastModified": {
                "created": {
                  "time": 0,
                  "actor": "urn:li:corpuser:jdoe",
                  "impersonator": null
                },
                "lastModified": {
                  "time": 0,
                  "actor": "urn:li:corpuser:datahub",
                  "impersonator": null
                },
                "deleted": null
              },
              "dashboardUrl": null,
              "access": null,
              "lastRefreshed": null
            }
          }
        ]
      }
    },
    "proposedDelta": null
  },
  {
    "auditHeader": null,
    "proposedSnapshot": {
      "com.linkedin.pegasus2avro.metadata.snapshot.MLModelSnapshot": {
        "urn": "urn:li:mlModel:(urn:li:dataPlatform:science,scienceModel,PROD)",
        "aspects": [
          {
            "com.linkedin.pegasus2avro.common.Ownership": {
              "owners": [
                {
                  "owner": "urn:li:corpuser:jdoe",
                  "type": "DATAOWNER"
                },
                {
                  "owner": "urn:li:corpuser:datahub",
                  "type": "DATAOWNER"
                }
              ],
              "lastModified": {
                "time": 0,
                "actor": "urn:li:corpuser:jdoe"
              }
            }
          },
          {
            "com.linkedin.pegasus2avro.ml.metadata.MLModelProperties": {
              "description": "A sample model for predicting some outcome.",
              "date": null,
              "tags": ["Sample"],
              "version": null,
              "type": "Naive Bayes classifier"
            }
          },
          {
            "com.linkedin.pegasus2avro.ml.metadata.TrainingData": {
              "trainingData": [
                {
                  "dataset": "urn:li:dataset:(urn:li:dataPlatform:hive,pageViewsHive,PROD)",
                  "motivation": "For science!",
                  "preProcessing": ["Aggregation"]
                }
              ]
            }
          },
          {
            "com.linkedin.pegasus2avro.ml.metadata.EvaluationData": {
              "evaluationData": [
                {
                  "dataset": "urn:li:dataset:(urn:li:dataPlatform:hive,pageViewsHive,PROD)"
                }
              ]
            }
          },
          {
            "com.linkedin.pegasus2avro.common.InstitutionalMemory": {
              "elements": [
                {
                  "url": "https://www.linkedin.com",
                  "description": "Sample doc",
                  "createStamp": {
                    "time": 1674291843000,
                    "actor": "urn:li:corpuser:jdoe",
                    "impersonator": null
                  }
                }
              ]
            }
          },
          {
            "com.linkedin.pegasus2avro.ml.metadata.IntendedUse": {
              "primaryUses": ["Sample Model", "Primary Use"],
              "primaryUsers": ["ENTERPRISE"],
              "outOfScopeUses": ["Production Deployment"]
            }
          },
          {
            "com.linkedin.pegasus2avro.ml.metadata.Metrics": {
              "performanceMeasures": ["performanceMeasures"],
              "decisionThreshold": ["decisionThreshold"]
            }
          },
          {
            "com.linkedin.pegasus2avro.ml.metadata.EthicalConsiderations": {
              "data": ["data"],
              "humanLife": ["humanLife"],
              "mitigations": ["mitigations"],
              "risksAndHarms": ["risksAndHarms"],
              "useCases": ["useCases"]
            }
          },
          {
            "com.linkedin.pegasus2avro.ml.metadata.CaveatsAndRecommendations": {
              "recommendations": "recommendations",
              "idealDatasetCharacteristics": ["idealDatasetCharacteristics"]
            }
          },
          {
            "com.linkedin.pegasus2avro.common.Status": {
              "removed": false
            }
          },
          {
            "com.linkedin.pegasus2avro.common.Cost": {
              "costType": "ORG_COST_TYPE",
              "cost": {
                "fieldDiscriminator": "costCode",
                "costCode": "sampleCostCode"
              }
            }
          }
        ]
      }
    },
    "proposedDelta": null
  },
  {
    "auditHeader": null,
    "proposedSnapshot": {
      "com.linkedin.pegasus2avro.metadata.snapshot.TagSnapshot": {
        "urn": "urn:li:tag:Legacy",
        "aspects": [
          {
            "com.linkedin.pegasus2avro.common.Status": {
              "removed": false
            }
          },
          {
            "com.linkedin.pegasus2avro.tag.TagProperties": {
              "name": "Legacy",
              "description": "Indicates the dataset is no longer supported"
            }
          },
          {
            "com.linkedin.pegasus2avro.common.Ownership": {
              "owners": [
                {
                  "owner": "urn:li:corpuser:jdoe",
                  "type": "DATAOWNER",
                  "source": null
                }
              ],
              "lastModified": {
                "time": 1674291843000,
                "actor": "urn:li:corpuser:jdoe",
                "impersonator": null
              }
            }
          }
        ]
      }
    },
    "proposedDelta": null
  },
  {
    "auditHeader": null,
    "proposedSnapshot": {
      "com.linkedin.pegasus2avro.metadata.snapshot.TagSnapshot": {
        "urn": "urn:li:tag:NeedsDocumentation",
        "aspects": [
          {
            "com.linkedin.pegasus2avro.common.Status": {
              "removed": false
            }
          },
          {
            "com.linkedin.pegasus2avro.tag.TagProperties": {
              "name": "NeedsDocumentation",
              "description": "Indicates the data element needs documentation"
            }
          },
          {
            "com.linkedin.pegasus2avro.common.Ownership": {
              "owners": [
                {
                  "owner": "urn:li:corpuser:jdoe",
                  "type": "DATAOWNER",
                  "source": null
                }
              ],
              "lastModified": {
                "time": 1674291843000,
                "actor": "urn:li:corpuser:jdoe",
                "impersonator": null
              }
            }
          }
        ]
      }
    },
    "proposedDelta": null
  },
  {
    "auditHeader": null,
    "proposedSnapshot": {
      "com.linkedin.pegasus2avro.metadata.snapshot.DataPlatformSnapshot": {
        "urn": "urn:li:dataPlatform:adlsGen1",
        "aspects": [
          {
            "com.linkedin.pegasus2avro.dataplatform.DataPlatformInfo": {
              "datasetNameDelimiter": "/",
              "name": "adlsGen1",
              "displayName": "Azure Data Lake (Gen 1)",
              "type": "FILE_SYSTEM",
              "logoUrl": "https://raw.githubusercontent.com/datahub-project/datahub/master/datahub-web-react/src/images/adlslogo.png"
            }
          }
        ]
      }
    },
    "proposedDelta": null
  },
  {
    "auditHeader": null,
    "proposedSnapshot": {
      "com.linkedin.pegasus2avro.metadata.snapshot.DataPlatformSnapshot": {
        "urn": "urn:li:dataPlatform:adlsGen2",
        "aspects": [
          {
            "com.linkedin.pegasus2avro.dataplatform.DataPlatformInfo": {
              "datasetNameDelimiter": "/",
              "name": "adlsGen2",
              "displayName": "Azure Data Lake (Gen 2)",
              "type": "FILE_SYSTEM",
              "logoUrl": "https://raw.githubusercontent.com/datahub-project/datahub/master/datahub-web-react/src/images/adlslogo.png"
            }
          }
        ]
      }
    },
    "proposedDelta": null
  },
  {
    "auditHeader": null,
    "proposedSnapshot": {
      "com.linkedin.pegasus2avro.metadata.snapshot.DataPlatformSnapshot": {
        "urn": "urn:li:dataPlatform:ambry",
        "aspects": [
          {
            "com.linkedin.pegasus2avro.dataplatform.DataPlatformInfo": {
              "datasetNameDelimiter": ".",
              "name": "ambry",
              "displayName": "Ambry",
              "type": "OBJECT_STORE"
            }
          }
        ]
      }
    },
    "proposedDelta": null
  },
  {
    "auditHeader": null,
    "proposedSnapshot": {
      "com.linkedin.pegasus2avro.metadata.snapshot.DataPlatformSnapshot": {
        "urn": "urn:li:dataPlatform:couchbase",
        "aspects": [
          {
            "com.linkedin.pegasus2avro.dataplatform.DataPlatformInfo": {
              "datasetNameDelimiter": ".",
              "name": "couchbase",
              "displayName": "Couchbase",
              "type": "KEY_VALUE_STORE",
              "logoUrl": "https://raw.githubusercontent.com/datahub-project/datahub/master/datahub-web-react/src/images/couchbaselogo.png"
            }
          }
        ]
      }
    },
    "proposedDelta": null
  },
  {
    "auditHeader": null,
    "proposedSnapshot": {
      "com.linkedin.pegasus2avro.metadata.snapshot.DataPlatformSnapshot": {
        "urn": "urn:li:dataPlatform:external",
        "aspects": [
          {
            "com.linkedin.pegasus2avro.dataplatform.DataPlatformInfo": {
              "datasetNameDelimiter": ".",
              "name": "external",
              "displayName": "External Source",
              "type": "OTHERS"
            }
          }
        ]
      }
    },
    "proposedDelta": null
  },
  {
    "auditHeader": null,
    "proposedSnapshot": {
      "com.linkedin.pegasus2avro.metadata.snapshot.DataPlatformSnapshot": {
        "urn": "urn:li:dataPlatform:hdfs",
        "aspects": [
          {
            "com.linkedin.pegasus2avro.dataplatform.DataPlatformInfo": {
              "datasetNameDelimiter": "/",
              "name": "hdfs",
              "displayName": "HDFS",
              "type": "FILE_SYSTEM",
              "logoUrl": "https://raw.githubusercontent.com/datahub-project/datahub/master/datahub-web-react/src/images/hadooplogo.png"
            }
          }
        ]
      }
    },
    "proposedDelta": null
  },
  {
    "auditHeader": null,
    "proposedSnapshot": {
      "com.linkedin.pegasus2avro.metadata.snapshot.DataPlatformSnapshot": {
        "urn": "urn:li:dataPlatform:hive",
        "aspects": [
          {
            "com.linkedin.pegasus2avro.dataplatform.DataPlatformInfo": {
              "datasetNameDelimiter": ".",
              "name": "hive",
              "displayName": "Hive",
              "type": "FILE_SYSTEM",
              "logoUrl": "https://raw.githubusercontent.com/datahub-project/datahub/master/datahub-web-react/src/images/hivelogo.png"
            }
          }
        ]
      }
    },
    "proposedDelta": null
  },
  {
    "auditHeader": null,
    "proposedSnapshot": {
      "com.linkedin.pegasus2avro.metadata.snapshot.DataPlatformSnapshot": {
        "urn": "urn:li:dataPlatform:s3",
        "aspects": [
          {
            "com.linkedin.pegasus2avro.dataplatform.DataPlatformInfo": {
              "datasetNameDelimiter": "/",
              "name": "s3",
              "displayName": "AWS S3",
              "type": "FILE_SYSTEM",
              "logoUrl": "https://raw.githubusercontent.com/datahub-project/datahub/master/datahub-web-react/src/images/s3.png"
            }
          }
        ]
      }
    },
    "proposedDelta": null
  },
  {
    "auditHeader": null,
    "proposedSnapshot": {
      "com.linkedin.pegasus2avro.metadata.snapshot.DataPlatformSnapshot": {
        "urn": "urn:li:dataPlatform:kafka",
        "aspects": [
          {
            "com.linkedin.pegasus2avro.dataplatform.DataPlatformInfo": {
              "datasetNameDelimiter": ".",
              "name": "kafka",
              "displayName": "Kafka",
              "type": "MESSAGE_BROKER",
              "logoUrl": "https://raw.githubusercontent.com/datahub-project/datahub/master/datahub-web-react/src/images/kafkalogo.png"
            }
          }
        ]
      }
    },
    "proposedDelta": null
  },
  {
    "auditHeader": null,
    "proposedSnapshot": {
      "com.linkedin.pegasus2avro.metadata.snapshot.DataPlatformSnapshot": {
        "urn": "urn:li:dataPlatform:kusto",
        "aspects": [
          {
            "com.linkedin.pegasus2avro.dataplatform.DataPlatformInfo": {
              "datasetNameDelimiter": ".",
              "name": "kusto",
              "displayName": "Kusto",
              "type": "OLAP_DATASTORE",
              "logoUrl": "https://raw.githubusercontent.com/datahub-project/datahub/master/datahub-web-react/src/images/kustologo.png"
            }
          }
        ]
      }
    },
    "proposedDelta": null
  },
  {
    "auditHeader": null,
    "proposedSnapshot": {
      "com.linkedin.pegasus2avro.metadata.snapshot.DataPlatformSnapshot": {
        "urn": "urn:li:dataPlatform:mongodb",
        "aspects": [
          {
            "com.linkedin.pegasus2avro.dataplatform.DataPlatformInfo": {
              "datasetNameDelimiter": ".",
              "name": "mongodb",
              "displayName": "MongoDB",
              "type": "KEY_VALUE_STORE",
              "logoUrl": "https://raw.githubusercontent.com/datahub-project/datahub/master/datahub-web-react/src/images/mongodblogo.png"
            }
          }
        ]
      }
    },
    "proposedDelta": null
  },
  {
    "auditHeader": null,
    "proposedSnapshot": {
      "com.linkedin.pegasus2avro.metadata.snapshot.DataPlatformSnapshot": {
        "urn": "urn:li:dataPlatform:mysql",
        "aspects": [
          {
            "com.linkedin.pegasus2avro.dataplatform.DataPlatformInfo": {
              "datasetNameDelimiter": ".",
              "name": "mysql",
              "displayName": "MySQL",
              "type": "RELATIONAL_DB",
              "logoUrl": "https://raw.githubusercontent.com/datahub-project/datahub/master/datahub-web-react/src/images/mysqllogo.png"
            }
          }
        ]
      }
    },
    "proposedDelta": null
  },
  {
    "auditHeader": null,
    "proposedSnapshot": {
      "com.linkedin.pegasus2avro.metadata.snapshot.DataPlatformSnapshot": {
        "urn": "urn:li:dataPlatform:oracle",
        "aspects": [
          {
            "com.linkedin.pegasus2avro.dataplatform.DataPlatformInfo": {
              "datasetNameDelimiter": ".",
              "name": "oracle",
              "displayName": "Oracle",
              "type": "RELATIONAL_DB",
              "logoUrl": "https://raw.githubusercontent.com/datahub-project/datahub/master/datahub-web-react/src/images/oraclelogo.png"
            }
          }
        ]
      }
    },
    "proposedDelta": null
  },
  {
    "auditHeader": null,
    "proposedSnapshot": {
      "com.linkedin.pegasus2avro.metadata.snapshot.DataPlatformSnapshot": {
        "urn": "urn:li:dataPlatform:pinot",
        "aspects": [
          {
            "com.linkedin.pegasus2avro.dataplatform.DataPlatformInfo": {
              "datasetNameDelimiter": ".",
              "name": "pinot",
              "displayName": "Pinot",
              "type": "OLAP_DATASTORE",
              "logoUrl": "https://raw.githubusercontent.com/datahub-project/datahub/master/datahub-web-react/src/images/pinotlogo.png"
            }
          }
        ]
      }
    },
    "proposedDelta": null
  },
  {
    "auditHeader": null,
    "proposedSnapshot": {
      "com.linkedin.pegasus2avro.metadata.snapshot.DataPlatformSnapshot": {
        "urn": "urn:li:dataPlatform:postgres",
        "aspects": [
          {
            "com.linkedin.pegasus2avro.dataplatform.DataPlatformInfo": {
              "datasetNameDelimiter": ".",
              "name": "postgres",
              "displayName": "PostgreSQL",
              "type": "RELATIONAL_DB",
              "logoUrl": "https://raw.githubusercontent.com/datahub-project/datahub/master/datahub-web-react/src/images/postgreslogo.png"
            }
          }
        ]
      }
    },
    "proposedDelta": null
  },
  {
    "auditHeader": null,
    "proposedSnapshot": {
      "com.linkedin.pegasus2avro.metadata.snapshot.DataPlatformSnapshot": {
        "urn": "urn:li:dataPlatform:presto",
        "aspects": [
          {
            "com.linkedin.pegasus2avro.dataplatform.DataPlatformInfo": {
              "datasetNameDelimiter": ".",
              "name": "presto",
              "displayName": "Presto",
              "type": "QUERY_ENGINE",
              "logoUrl": "https://raw.githubusercontent.com/datahub-project/datahub/master/datahub-web-react/src/images/prestologo.png"
            }
          }
        ]
      }
    },
    "proposedDelta": null
  },
  {
    "auditHeader": null,
    "proposedSnapshot": {
      "com.linkedin.pegasus2avro.metadata.snapshot.DataPlatformSnapshot": {
        "urn": "urn:li:dataPlatform:teradata",
        "aspects": [
          {
            "com.linkedin.pegasus2avro.dataplatform.DataPlatformInfo": {
              "datasetNameDelimiter": ".",
              "name": "teradata",
              "displayName": "Teradata",
              "type": "RELATIONAL_DB",
              "logoUrl": "https://raw.githubusercontent.com/datahub-project/datahub/master/datahub-web-react/src/images/teradatalogo.png"
            }
          }
        ]
      }
    },
    "proposedDelta": null
  },
  {
    "auditHeader": null,
    "proposedSnapshot": {
      "com.linkedin.pegasus2avro.metadata.snapshot.DataPlatformSnapshot": {
        "urn": "urn:li:dataPlatform:voldemort",
        "aspects": [
          {
            "com.linkedin.pegasus2avro.dataplatform.DataPlatformInfo": {
              "datasetNameDelimiter": ".",
              "name": "voldemort",
              "displayName": "Voldemort",
              "type": "KEY_VALUE_STORE"
            }
          }
        ]
      }
    },
    "proposedDelta": null
  },
  {
    "auditHeader": null,
    "proposedSnapshot": {
      "com.linkedin.pegasus2avro.metadata.snapshot.DataPlatformSnapshot": {
        "urn": "urn:li:dataPlatform:snowflake",
        "aspects": [
          {
            "com.linkedin.pegasus2avro.dataplatform.DataPlatformInfo": {
              "datasetNameDelimiter": ".",
              "name": "snowflake",
              "displayName": "Snowflake",
              "type": "RELATIONAL_DB",
              "logoUrl": "https://raw.githubusercontent.com/datahub-project/datahub/master/datahub-web-react/src/images/snowflakelogo.png"
            }
          }
        ]
      }
    },
    "proposedDelta": null
  },
  {
    "auditHeader": null,
    "proposedSnapshot": {
      "com.linkedin.pegasus2avro.metadata.snapshot.DataPlatformSnapshot": {
        "urn": "urn:li:dataPlatform:redshift",
        "aspects": [
          {
            "com.linkedin.pegasus2avro.dataplatform.DataPlatformInfo": {
              "datasetNameDelimiter": ".",
              "name": "redshift",
              "displayName": "Redshift",
              "type": "RELATIONAL_DB",
              "logoUrl": "https://raw.githubusercontent.com/datahub-project/datahub/master/datahub-web-react/src/images/redshiftlogo.png"
            }
          }
        ]
      }
    },
    "proposedDelta": null
  },
  {
    "auditHeader": null,
    "proposedSnapshot": {
      "com.linkedin.pegasus2avro.metadata.snapshot.DataPlatformSnapshot": {
        "urn": "urn:li:dataPlatform:mssql",
        "aspects": [
          {
            "com.linkedin.pegasus2avro.dataplatform.DataPlatformInfo": {
              "datasetNameDelimiter": ".",
              "name": "mssql",
              "displayName": "SQL Server",
              "type": "RELATIONAL_DB",
              "logoUrl": "https://raw.githubusercontent.com/datahub-project/datahub/master/datahub-web-react/src/images/mssqllogo.png"
            }
          }
        ]
      }
    },
    "proposedDelta": null
  },
  {
    "auditHeader": null,
    "proposedSnapshot": {
      "com.linkedin.pegasus2avro.metadata.snapshot.DataPlatformSnapshot": {
        "urn": "urn:li:dataPlatform:bigquery",
        "aspects": [
          {
            "com.linkedin.pegasus2avro.dataplatform.DataPlatformInfo": {
              "datasetNameDelimiter": ".",
              "name": "bigquery",
              "displayName": "BigQuery",
              "type": "RELATIONAL_DB",
              "logoUrl": "https://raw.githubusercontent.com/datahub-project/datahub/master/datahub-web-react/src/images/bigquerylogo.png"
            }
          }
        ]
      }
    },
    "proposedDelta": null
  },
  {
    "auditHeader": null,
    "proposedSnapshot": {
      "com.linkedin.pegasus2avro.metadata.snapshot.DataPlatformSnapshot": {
        "urn": "urn:li:dataPlatform:druid",
        "aspects": [
          {
            "com.linkedin.pegasus2avro.dataplatform.DataPlatformInfo": {
              "datasetNameDelimiter": ".",
              "name": "druid",
              "displayName": "Druid",
              "type": "OLAP_DATASTORE",
              "logoUrl": "https://raw.githubusercontent.com/datahub-project/datahub/master/datahub-web-react/src/images/druidlogo.png"
            }
          }
        ]
      }
    },
    "proposedDelta": null
  },
  {
    "auditHeader": null,
    "proposedSnapshot": {
      "com.linkedin.pegasus2avro.metadata.snapshot.DataPlatformSnapshot": {
        "urn": "urn:li:dataPlatform:looker",
        "aspects": [
          {
            "com.linkedin.pegasus2avro.dataplatform.DataPlatformInfo": {
              "datasetNameDelimiter": ".",
              "name": "looker",
              "displayName": "Looker",
              "type": "OTHERS",
              "logoUrl": "https://raw.githubusercontent.com/datahub-project/datahub/master/datahub-web-react/src/images/lookerlogo.png"
            }
          }
        ]
      }
    },
    "proposedDelta": null
  },
  {
    "auditHeader": null,
    "proposedSnapshot": {
      "com.linkedin.pegasus2avro.metadata.snapshot.DataPlatformSnapshot": {
        "urn": "urn:li:dataPlatform:feast",
        "aspects": [
          {
            "com.linkedin.pegasus2avro.dataplatform.DataPlatformInfo": {
              "datasetNameDelimiter": ".",
              "name": "feast",
              "displayName": "Feast",
              "type": "OTHERS",
              "logoUrl": "https://raw.githubusercontent.com/datahub-project/datahub/master/datahub-web-react/src/images/feastlogo.png"
            }
          }
        ]
      }
    },
    "proposedDelta": null
  },
  {
    "auditHeader": null,
    "proposedSnapshot": {
      "com.linkedin.pegasus2avro.metadata.snapshot.DataPlatformSnapshot": {
        "urn": "urn:li:dataPlatform:sagemaker",
        "aspects": [
          {
            "com.linkedin.pegasus2avro.dataplatform.DataPlatformInfo": {
              "datasetNameDelimiter": ".",
              "name": "sagemaker",
              "displayName": "SageMaker",
              "type": "OTHERS",
              "logoUrl": "https://raw.githubusercontent.com/datahub-project/datahub/master/datahub-web-react/src/images/sagemakerlogo.png"
            }
          }
        ]
      }
    },
    "proposedDelta": null
  },
  {
    "auditHeader": null,
    "proposedSnapshot": {
      "com.linkedin.pegasus2avro.metadata.snapshot.DataPlatformSnapshot": {
        "urn": "urn:li:dataPlatform:glue",
        "aspects": [
          {
            "com.linkedin.pegasus2avro.dataplatform.DataPlatformInfo": {
              "datasetNameDelimiter": ".",
              "name": "glue",
              "displayName": "Glue",
              "type": "OTHERS",
              "logoUrl": "https://raw.githubusercontent.com/datahub-project/datahub/master/datahub-web-react/src/images/gluelogo.png"
            }
          }
        ]
      }
    },
    "proposedDelta": null
  },
  {
    "auditHeader": null,
    "proposedSnapshot": {
      "com.linkedin.pegasus2avro.metadata.snapshot.MLPrimaryKeySnapshot": {
        "urn": "urn:li:mlPrimaryKey:(test_feature_table_all_feature_dtypes,dummy_entity_1)",
        "aspects": [
          {
            "com.linkedin.pegasus2avro.common.Status": {
              "removed": false
            }
          },
          {
            "com.linkedin.pegasus2avro.ml.metadata.MLPrimaryKeyProperties": {
              "description": "Dummy entity 1",
              "dataType": "TEXT",
              "version": null,
              "sources": [
                "urn:li:dataset:(urn:li:dataPlatform:file,feast.*,PROD)"
              ]
            }
          }
        ]
      }
    },
    "proposedDelta": null
  },
  {
    "auditHeader": null,
    "proposedSnapshot": {
      "com.linkedin.pegasus2avro.metadata.snapshot.MLPrimaryKeySnapshot": {
        "urn": "urn:li:mlPrimaryKey:(test_feature_table_all_feature_dtypes,dummy_entity_2)",
        "aspects": [
          {
            "com.linkedin.pegasus2avro.common.Status": {
              "removed": false
            }
          },
          {
            "com.linkedin.pegasus2avro.ml.metadata.MLPrimaryKeyProperties": {
              "description": "Dummy entity 2",
              "dataType": "ORDINAL",
              "version": null,
              "sources": [
                "urn:li:dataset:(urn:li:dataPlatform:file,feast.*,PROD)"
              ]
            }
          }
        ]
      }
    },
    "proposedDelta": null
  },
  {
    "auditHeader": null,
    "proposedSnapshot": {
      "com.linkedin.pegasus2avro.metadata.snapshot.MLFeatureSnapshot": {
        "urn": "urn:li:mlFeature:(test_feature_table_all_feature_dtypes,test_BOOL_LIST_feature)",
        "aspects": [
          {
            "com.linkedin.pegasus2avro.common.Status": {
              "removed": false
            }
          },
          {
            "com.linkedin.pegasus2avro.ml.metadata.MLFeatureProperties": {
              "description": null,
              "dataType": "SEQUENCE",
              "version": null,
              "sources": [
                "urn:li:dataset:(urn:li:dataPlatform:file,feast.*,PROD)"
              ]
            }
          }
        ]
      }
    },
    "proposedDelta": null
  },
  {
    "auditHeader": null,
    "proposedSnapshot": {
      "com.linkedin.pegasus2avro.metadata.snapshot.MLFeatureSnapshot": {
        "urn": "urn:li:mlFeature:(test_feature_table_all_feature_dtypes,test_BOOL_feature)",
        "aspects": [
          {
            "com.linkedin.pegasus2avro.common.Status": {
              "removed": false
            }
          },
          {
            "com.linkedin.pegasus2avro.ml.metadata.MLFeatureProperties": {
              "description": null,
              "dataType": "BINARY",
              "version": null,
              "sources": [
                "urn:li:dataset:(urn:li:dataPlatform:file,feast.*,PROD)"
              ]
            }
          }
        ]
      }
    },
    "proposedDelta": null
  },
  {
    "auditHeader": null,
    "proposedSnapshot": {
      "com.linkedin.pegasus2avro.metadata.snapshot.MLFeatureSnapshot": {
        "urn": "urn:li:mlFeature:(test_feature_table_all_feature_dtypes,test_BYTES_LIST_feature)",
        "aspects": [
          {
            "com.linkedin.pegasus2avro.common.Status": {
              "removed": false
            }
          },
          {
            "com.linkedin.pegasus2avro.ml.metadata.MLFeatureProperties": {
              "description": null,
              "dataType": "SEQUENCE",
              "version": null,
              "sources": [
                "urn:li:dataset:(urn:li:dataPlatform:file,feast.*,PROD)"
              ]
            }
          }
        ]
      }
    },
    "proposedDelta": null
  },
  {
    "auditHeader": null,
    "proposedSnapshot": {
      "com.linkedin.pegasus2avro.metadata.snapshot.MLFeatureSnapshot": {
        "urn": "urn:li:mlFeature:(test_feature_table_all_feature_dtypes,test_BYTES_feature)",
        "aspects": [
          {
            "com.linkedin.pegasus2avro.common.Status": {
              "removed": false
            }
          },
          {
            "com.linkedin.pegasus2avro.ml.metadata.MLFeatureProperties": {
              "description": null,
              "dataType": "BYTE",
              "version": null,
              "sources": [
                "urn:li:dataset:(urn:li:dataPlatform:file,feast.*,PROD)"
              ]
            }
          }
        ]
      }
    },
    "proposedDelta": null
  },
  {
    "auditHeader": null,
    "proposedSnapshot": {
      "com.linkedin.pegasus2avro.metadata.snapshot.MLFeatureSnapshot": {
        "urn": "urn:li:mlFeature:(test_feature_table_all_feature_dtypes,test_DOUBLE_LIST_feature)",
        "aspects": [
          {
            "com.linkedin.pegasus2avro.common.Status": {
              "removed": false
            }
          },
          {
            "com.linkedin.pegasus2avro.ml.metadata.MLFeatureProperties": {
              "description": null,
              "dataType": "SEQUENCE",
              "version": null,
              "sources": [
                "urn:li:dataset:(urn:li:dataPlatform:file,feast.*,PROD)"
              ]
            }
          }
        ]
      }
    },
    "proposedDelta": null
  },
  {
    "auditHeader": null,
    "proposedSnapshot": {
      "com.linkedin.pegasus2avro.metadata.snapshot.MLFeatureSnapshot": {
        "urn": "urn:li:mlFeature:(test_feature_table_all_feature_dtypes,test_DOUBLE_feature)",
        "aspects": [
          {
            "com.linkedin.pegasus2avro.common.Status": {
              "removed": false
            }
          },
          {
            "com.linkedin.pegasus2avro.ml.metadata.MLFeatureProperties": {
              "description": null,
              "dataType": "CONTINUOUS",
              "version": null,
              "sources": [
                "urn:li:dataset:(urn:li:dataPlatform:file,feast.*,PROD)"
              ]
            }
          }
        ]
      }
    },
    "proposedDelta": null
  },
  {
    "auditHeader": null,
    "proposedSnapshot": {
      "com.linkedin.pegasus2avro.metadata.snapshot.MLFeatureSnapshot": {
        "urn": "urn:li:mlFeature:(test_feature_table_all_feature_dtypes,test_FLOAT_LIST_feature)",
        "aspects": [
          {
            "com.linkedin.pegasus2avro.common.Status": {
              "removed": false
            }
          },
          {
            "com.linkedin.pegasus2avro.ml.metadata.MLFeatureProperties": {
              "description": null,
              "dataType": "SEQUENCE",
              "version": null,
              "sources": [
                "urn:li:dataset:(urn:li:dataPlatform:file,feast.*,PROD)"
              ]
            }
          }
        ]
      }
    },
    "proposedDelta": null
  },
  {
    "auditHeader": null,
    "proposedSnapshot": {
      "com.linkedin.pegasus2avro.metadata.snapshot.MLFeatureSnapshot": {
        "urn": "urn:li:mlFeature:(test_feature_table_all_feature_dtypes,test_FLOAT_feature)",
        "aspects": [
          {
            "com.linkedin.pegasus2avro.common.Status": {
              "removed": false
            }
          },
          {
            "com.linkedin.pegasus2avro.ml.metadata.MLFeatureProperties": {
              "description": null,
              "dataType": "CONTINUOUS",
              "version": null,
              "sources": [
                "urn:li:dataset:(urn:li:dataPlatform:file,feast.*,PROD)"
              ]
            }
          }
        ]
      }
    },
    "proposedDelta": null
  },
  {
    "auditHeader": null,
    "proposedSnapshot": {
      "com.linkedin.pegasus2avro.metadata.snapshot.MLFeatureSnapshot": {
        "urn": "urn:li:mlFeature:(test_feature_table_all_feature_dtypes,test_INT32_LIST_feature)",
        "aspects": [
          {
            "com.linkedin.pegasus2avro.common.Status": {
              "removed": false
            }
          },
          {
            "com.linkedin.pegasus2avro.ml.metadata.MLFeatureProperties": {
              "description": null,
              "dataType": "SEQUENCE",
              "version": null,
              "sources": [
                "urn:li:dataset:(urn:li:dataPlatform:file,feast.*,PROD)"
              ]
            }
          }
        ]
      }
    },
    "proposedDelta": null
  },
  {
    "auditHeader": null,
    "proposedSnapshot": {
      "com.linkedin.pegasus2avro.metadata.snapshot.MLFeatureSnapshot": {
        "urn": "urn:li:mlFeature:(test_feature_table_all_feature_dtypes,test_INT32_feature)",
        "aspects": [
          {
            "com.linkedin.pegasus2avro.common.Status": {
              "removed": false
            }
          },
          {
            "com.linkedin.pegasus2avro.ml.metadata.MLFeatureProperties": {
              "description": null,
              "dataType": "ORDINAL",
              "version": null,
              "sources": [
                "urn:li:dataset:(urn:li:dataPlatform:file,feast.*,PROD)"
              ]
            }
          }
        ]
      }
    },
    "proposedDelta": null
  },
  {
    "auditHeader": null,
    "proposedSnapshot": {
      "com.linkedin.pegasus2avro.metadata.snapshot.MLFeatureSnapshot": {
        "urn": "urn:li:mlFeature:(test_feature_table_all_feature_dtypes,test_INT64_LIST_feature)",
        "aspects": [
          {
            "com.linkedin.pegasus2avro.common.Status": {
              "removed": false
            }
          },
          {
            "com.linkedin.pegasus2avro.ml.metadata.MLFeatureProperties": {
              "description": null,
              "dataType": "SEQUENCE",
              "version": null,
              "sources": [
                "urn:li:dataset:(urn:li:dataPlatform:file,feast.*,PROD)"
              ]
            }
          }
        ]
      }
    },
    "proposedDelta": null
  },
  {
    "auditHeader": null,
    "proposedSnapshot": {
      "com.linkedin.pegasus2avro.metadata.snapshot.MLFeatureSnapshot": {
        "urn": "urn:li:mlFeature:(test_feature_table_all_feature_dtypes,test_INT64_feature)",
        "aspects": [
          {
            "com.linkedin.pegasus2avro.common.Status": {
              "removed": false
            }
          },
          {
            "com.linkedin.pegasus2avro.ml.metadata.MLFeatureProperties": {
              "description": null,
              "dataType": "ORDINAL",
              "version": null,
              "sources": [
                "urn:li:dataset:(urn:li:dataPlatform:file,feast.*,PROD)"
              ]
            }
          }
        ]
      }
    },
    "proposedDelta": null
  },
  {
    "auditHeader": null,
    "proposedSnapshot": {
      "com.linkedin.pegasus2avro.metadata.snapshot.MLFeatureSnapshot": {
        "urn": "urn:li:mlFeature:(test_feature_table_all_feature_dtypes,test_STRING_LIST_feature)",
        "aspects": [
          {
            "com.linkedin.pegasus2avro.common.Status": {
              "removed": false
            }
          },
          {
            "com.linkedin.pegasus2avro.ml.metadata.MLFeatureProperties": {
              "description": null,
              "dataType": "SEQUENCE",
              "version": null,
              "sources": [
                "urn:li:dataset:(urn:li:dataPlatform:file,feast.*,PROD)"
              ]
            }
          }
        ]
      }
    },
    "proposedDelta": null
  },
  {
    "auditHeader": null,
    "proposedSnapshot": {
      "com.linkedin.pegasus2avro.metadata.snapshot.MLFeatureSnapshot": {
        "urn": "urn:li:mlFeature:(test_feature_table_all_feature_dtypes,test_STRING_feature)",
        "aspects": [
          {
            "com.linkedin.pegasus2avro.common.Status": {
              "removed": false
            }
          },
          {
            "com.linkedin.pegasus2avro.ml.metadata.MLFeatureProperties": {
              "description": null,
              "dataType": "TEXT",
              "version": null,
              "sources": [
                "urn:li:dataset:(urn:li:dataPlatform:file,feast.*,PROD)"
              ]
            }
          }
        ]
      }
    },
    "proposedDelta": null
  },
  {
    "auditHeader": null,
    "proposedSnapshot": {
      "com.linkedin.pegasus2avro.metadata.snapshot.MLFeatureTableSnapshot": {
        "urn": "urn:li:mlFeatureTable:(urn:li:dataPlatform:feast,test_feature_table_all_feature_dtypes)",
        "aspects": [
          {
            "com.linkedin.pegasus2avro.common.Status": {
              "removed": false
            }
          },
          {
            "com.linkedin.pegasus2avro.common.BrowsePaths": {
              "paths": ["/feast/test_feature_table_all_feature_dtypes"]
            }
          },
          {
            "com.linkedin.pegasus2avro.ml.metadata.MLFeatureTableProperties": {
              "customProperties": {},
              "description": null,
              "mlFeatures": [
                "urn:li:mlFeature:(test_feature_table_all_feature_dtypes,test_BOOL_LIST_feature)",
                "urn:li:mlFeature:(test_feature_table_all_feature_dtypes,test_BOOL_feature)",
                "urn:li:mlFeature:(test_feature_table_all_feature_dtypes,test_BYTES_LIST_feature)",
                "urn:li:mlFeature:(test_feature_table_all_feature_dtypes,test_BYTES_feature)",
                "urn:li:mlFeature:(test_feature_table_all_feature_dtypes,test_DOUBLE_LIST_feature)",
                "urn:li:mlFeature:(test_feature_table_all_feature_dtypes,test_DOUBLE_feature)",
                "urn:li:mlFeature:(test_feature_table_all_feature_dtypes,test_FLOAT_LIST_feature)",
                "urn:li:mlFeature:(test_feature_table_all_feature_dtypes,test_FLOAT_feature)",
                "urn:li:mlFeature:(test_feature_table_all_feature_dtypes,test_INT32_LIST_feature)",
                "urn:li:mlFeature:(test_feature_table_all_feature_dtypes,test_INT32_feature)",
                "urn:li:mlFeature:(test_feature_table_all_feature_dtypes,test_INT64_LIST_feature)",
                "urn:li:mlFeature:(test_feature_table_all_feature_dtypes,test_INT64_feature)",
                "urn:li:mlFeature:(test_feature_table_all_feature_dtypes,test_STRING_LIST_feature)",
                "urn:li:mlFeature:(test_feature_table_all_feature_dtypes,test_STRING_feature)"
              ],
              "mlPrimaryKeys": [
                "urn:li:mlPrimaryKey:(test_feature_table_all_feature_dtypes,dummy_entity_1)",
                "urn:li:mlPrimaryKey:(test_feature_table_all_feature_dtypes,dummy_entity_2)"
              ]
            }
          }
        ]
      }
    },
    "proposedDelta": null
  },
  {
    "auditHeader": null,
    "proposedSnapshot": {
      "com.linkedin.pegasus2avro.metadata.snapshot.MLPrimaryKeySnapshot": {
        "urn": "urn:li:mlPrimaryKey:(test_feature_table_no_labels,dummy_entity_2)",
        "aspects": [
          {
            "com.linkedin.pegasus2avro.common.Status": {
              "removed": false
            }
          },
          {
            "com.linkedin.pegasus2avro.ml.metadata.MLPrimaryKeyProperties": {
              "description": "Dummy entity 2",
              "dataType": "ORDINAL",
              "version": null,
              "sources": [
                "urn:li:dataset:(urn:li:dataPlatform:file,feast.*,PROD)"
              ]
            }
          }
        ]
      }
    },
    "proposedDelta": null
  },
  {
    "auditHeader": null,
    "proposedSnapshot": {
      "com.linkedin.pegasus2avro.metadata.snapshot.MLFeatureSnapshot": {
        "urn": "urn:li:mlFeature:(test_feature_table_no_labels,test_BYTES_feature)",
        "aspects": [
          {
            "com.linkedin.pegasus2avro.common.Status": {
              "removed": false
            }
          },
          {
            "com.linkedin.pegasus2avro.ml.metadata.MLFeatureProperties": {
              "description": null,
              "dataType": "BYTE",
              "version": null,
              "sources": [
                "urn:li:dataset:(urn:li:dataPlatform:file,feast.*,PROD)"
              ]
            }
          }
        ]
      }
    },
    "proposedDelta": null
  },
  {
    "auditHeader": null,
    "proposedSnapshot": {
      "com.linkedin.pegasus2avro.metadata.snapshot.MLFeatureTableSnapshot": {
        "urn": "urn:li:mlFeatureTable:(urn:li:dataPlatform:feast,test_feature_table_no_labels)",
        "aspects": [
          {
            "com.linkedin.pegasus2avro.common.Status": {
              "removed": false
            }
          },
          {
            "com.linkedin.pegasus2avro.common.BrowsePaths": {
              "paths": ["/feast/test_feature_table_no_labels"]
            }
          },
          {
            "com.linkedin.pegasus2avro.ml.metadata.MLFeatureTableProperties": {
              "customProperties": {},
              "description": null,
              "mlFeatures": [
                "urn:li:mlFeature:(test_feature_table_no_labels,test_BYTES_feature)"
              ],
              "mlPrimaryKeys": [
                "urn:li:mlPrimaryKey:(test_feature_table_no_labels,dummy_entity_2)"
              ]
            }
          }
        ]
      }
    },
    "proposedDelta": null
  },
  {
    "auditHeader": null,
    "proposedSnapshot": {
      "com.linkedin.pegasus2avro.metadata.snapshot.MLPrimaryKeySnapshot": {
        "urn": "urn:li:mlPrimaryKey:(test_feature_table_single_feature,dummy_entity_1)",
        "aspects": [
          {
            "com.linkedin.pegasus2avro.common.Status": {
              "removed": false
            }
          },
          {
            "com.linkedin.pegasus2avro.ml.metadata.MLPrimaryKeyProperties": {
              "description": "Dummy entity 1",
              "dataType": "TEXT",
              "version": null,
              "sources": [
                "urn:li:dataset:(urn:li:dataPlatform:file,feast.*,PROD)"
              ]
            }
          }
        ]
      }
    },
    "proposedDelta": null
  },
  {
    "auditHeader": null,
    "proposedSnapshot": {
      "com.linkedin.pegasus2avro.metadata.snapshot.MLFeatureSnapshot": {
        "urn": "urn:li:mlFeature:(test_feature_table_single_feature,test_BYTES_feature)",
        "aspects": [
          {
            "com.linkedin.pegasus2avro.common.Status": {
              "removed": false
            }
          },
          {
            "com.linkedin.pegasus2avro.ml.metadata.MLFeatureProperties": {
              "description": null,
              "dataType": "BYTE",
              "version": null,
              "sources": [
                "urn:li:dataset:(urn:li:dataPlatform:file,feast.*,PROD)"
              ]
            }
          }
        ]
      }
    },
    "proposedDelta": null
  },
  {
    "auditHeader": null,
    "proposedSnapshot": {
      "com.linkedin.pegasus2avro.metadata.snapshot.MLFeatureTableSnapshot": {
        "urn": "urn:li:mlFeatureTable:(urn:li:dataPlatform:feast,test_feature_table_single_feature)",
        "aspects": [
          {
            "com.linkedin.pegasus2avro.common.Status": {
              "removed": false
            }
          },
          {
            "com.linkedin.pegasus2avro.common.BrowsePaths": {
              "paths": ["/feast/test_feature_table_single_feature"]
            }
          },
          {
            "com.linkedin.pegasus2avro.ml.metadata.MLFeatureTableProperties": {
              "customProperties": {},
              "description": null,
              "mlFeatures": [
                "urn:li:mlFeature:(test_feature_table_single_feature,test_BYTES_feature)"
              ],
              "mlPrimaryKeys": [
                "urn:li:mlPrimaryKey:(test_feature_table_single_feature,dummy_entity_1)"
              ]
            }
          }
        ]
      }
    },
    "proposedDelta": null
  },
  {
    "auditHeader": null,
    "proposedSnapshot": {
      "com.linkedin.pegasus2avro.metadata.snapshot.MLPrimaryKeySnapshot": {
        "urn": "urn:li:mlPrimaryKey:(user_features,user_name)",
        "aspects": [
          {
            "com.linkedin.pegasus2avro.common.Status": {
              "removed": false
            }
          },
          {
            "com.linkedin.pegasus2avro.ml.metadata.MLPrimaryKeyProperties": {
              "description": "User's user_name",
              "dataType": "TEXT",
              "version": null,
              "sources": [
                "urn:li:dataset:(urn:li:dataPlatform:hive,fct_users_created,PROD)"
              ]
            }
          }
        ]
      }
    },
    "proposedDelta": null
  },
  {
    "auditHeader": null,
    "proposedSnapshot": {
      "com.linkedin.pegasus2avro.metadata.snapshot.MLPrimaryKeySnapshot": {
        "urn": "urn:li:mlPrimaryKey:(user_features,user_id)",
        "aspects": [
          {
            "com.linkedin.pegasus2avro.common.Status": {
              "removed": false
            }
          },
          {
            "com.linkedin.pegasus2avro.ml.metadata.MLPrimaryKeyProperties": {
              "description": "User's internal ID",
              "dataType": "ORDINAL",
              "version": null,
              "sources": [
                "urn:li:dataset:(urn:li:dataPlatform:hive,fct_users_created,PROD)"
              ]
            }
          }
        ]
      }
    },
    "proposedDelta": null
  },
  {
    "auditHeader": null,
    "proposedSnapshot": {
      "com.linkedin.pegasus2avro.metadata.snapshot.MLFeatureSnapshot": {
        "urn": "urn:li:mlFeature:(user_features,regions)",
        "aspects": [
          {
            "com.linkedin.pegasus2avro.common.Status": {
              "removed": false
            }
          },
          {
            "com.linkedin.pegasus2avro.ml.metadata.MLFeatureProperties": {
              "description": null,
              "dataType": "SEQUENCE",
              "version": null,
              "sources": [
                "urn:li:dataset:(urn:li:dataPlatform:hive,fct_users_created,PROD)"
              ]
            }
          }
        ]
      }
    },
    "proposedDelta": null
  },
  {
    "auditHeader": null,
    "proposedSnapshot": {
      "com.linkedin.pegasus2avro.metadata.snapshot.MLFeatureSnapshot": {
        "urn": "urn:li:mlFeature:(user_features,is_premium_user)",
        "aspects": [
          {
            "com.linkedin.pegasus2avro.common.Status": {
              "removed": false
            }
          },
          {
            "com.linkedin.pegasus2avro.ml.metadata.MLFeatureProperties": {
              "description": null,
              "dataType": "BINARY",
              "version": null,
              "sources": [
                "urn:li:dataset:(urn:li:dataPlatform:hive,fct_users_created,PROD)"
              ]
            }
          }
        ]
      }
    },
    "proposedDelta": null
  },
  {
    "auditHeader": null,
    "proposedSnapshot": {
      "com.linkedin.pegasus2avro.metadata.snapshot.MLFeatureSnapshot": {
        "urn": "urn:li:mlFeature:(user_features,number_of_visits)",
        "aspects": [
          {
            "com.linkedin.pegasus2avro.common.Status": {
              "removed": false
            }
          },
          {
            "com.linkedin.pegasus2avro.ml.metadata.MLFeatureProperties": {
              "description": null,
              "dataType": "ORDINAL",
              "version": null,
              "sources": [
                "urn:li:dataset:(urn:li:dataPlatform:hive,fct_users_created,PROD)"
              ]
            }
          }
        ]
      }
    },
    "proposedDelta": null
  },
  {
    "auditHeader": null,
    "proposedSnapshot": {
      "com.linkedin.pegasus2avro.metadata.snapshot.MLFeatureTableSnapshot": {
        "urn": "urn:li:mlFeatureTable:(urn:li:dataPlatform:feast,user_features)",
        "aspects": [
          {
            "com.linkedin.pegasus2avro.common.Status": {
              "removed": false
            }
          },
          {
            "com.linkedin.pegasus2avro.common.BrowsePaths": {
              "paths": ["/feast/user_features"]
            }
          },
          {
            "com.linkedin.pegasus2avro.ml.metadata.MLFeatureTableProperties": {
              "customProperties": {},
              "description": null,
              "mlFeatures": [
                "urn:li:mlFeature:(user_features,regions)",
                "urn:li:mlFeature:(user_features,is_premium_user)",
                "urn:li:mlFeature:(user_features,number_of_visits)"
              ],
              "mlPrimaryKeys": [
                "urn:li:mlPrimaryKey:(user_features,user_name)",
                "urn:li:mlPrimaryKey:(user_features,user_id)"
              ]
            }
          }
        ]
      }
    },
    "proposedDelta": null
  },
  {
    "auditHeader": null,
    "proposedSnapshot": {
      "com.linkedin.pegasus2avro.metadata.snapshot.MLPrimaryKeySnapshot": {
        "urn": "urn:li:mlPrimaryKey:(user_analytics,user_name)",
        "aspects": [
          {
            "com.linkedin.pegasus2avro.common.Status": {
              "removed": false
            }
          },
          {
            "com.linkedin.pegasus2avro.ml.metadata.MLPrimaryKeyProperties": {
              "description": "User's username",
              "dataType": "TEXT",
              "version": null,
              "sources": [
                "urn:li:dataset:(urn:li:dataPlatform:hive,fct_users_created,PROD)"
              ]
            }
          }
        ]
      }
    },
    "proposedDelta": null
  },
  {
    "auditHeader": null,
    "proposedSnapshot": {
      "com.linkedin.pegasus2avro.metadata.snapshot.MLFeatureSnapshot": {
        "urn": "urn:li:mlFeature:(user_analytics,date_joined)",
        "aspects": [
          {
            "com.linkedin.pegasus2avro.common.Status": {
              "removed": false
            }
          },
          {
            "com.linkedin.pegasus2avro.ml.metadata.MLFeatureProperties": {
              "description": null,
              "dataType": "BYTE",
              "version": null,
              "sources": [
                "urn:li:dataset:(urn:li:dataPlatform:hive,fct_users_created,PROD)"
              ]
            }
          }
        ]
      }
    },
    "proposedDelta": null
  },
  {
    "auditHeader": null,
    "proposedSnapshot": {
      "com.linkedin.pegasus2avro.metadata.snapshot.MLFeatureTableSnapshot": {
        "urn": "urn:li:mlFeatureTable:(urn:li:dataPlatform:feast,user_analytics)",
        "aspects": [
          {
            "com.linkedin.pegasus2avro.common.Status": {
              "removed": false
            }
          },
          {
            "com.linkedin.pegasus2avro.common.BrowsePaths": {
              "paths": ["/feast/user_analytics"]
            }
          },
          {
            "com.linkedin.pegasus2avro.ml.metadata.MLFeatureTableProperties": {
              "customProperties": {},
              "description": null,
              "mlFeatures": ["urn:li:mlFeature:(user_analytics,date_joined)"],
              "mlPrimaryKeys": [
                "urn:li:mlPrimaryKey:(user_analytics,user_name)"
              ]
            }
          }
        ]
      }
    },
    "proposedDelta": null
  },
	{
		"auditHeader": null,
		"proposedSnapshot": {
          "com.linkedin.pegasus2avro.metadata.snapshot.GlossaryTermSnapshot": {
            "urn": "urn:li:glossaryTerm:CustomerAccount",
            "aspects": [
              {
                "com.linkedin.pegasus2avro.common.Status": {
                  "removed": false
                }
              },
              {
                "com.linkedin.pegasus2avro.glossary.GlossaryTermInfo": {
                  "definition": "account that represents an identified, named collection of balances and cumulative totals used to summarize customer transaction-related activity over a designated period of time",
                  "parentNode": "urn:li:glossaryNode:ClientsAndAccounts",
                  "sourceRef": "FIBO",
                  "termSource": "EXTERNAL",
                  "sourceUrl": "https://spec.edmcouncil.org/fibo/ontology/FBC/ProductsAndServices/ClientsAndAccounts/CustomerAccount",
                  "customProperties": {
                    "FQDN": "CustomerAccount"
                  }
                }
              },
              {
                "com.linkedin.pegasus2avro.common.Ownership": {
                  "owners": [{
                    "owner": "urn:li:corpuser:jdoe",
                    "type": "DATAOWNER"
                  }],
                  "lastModified": {
                    "time": 1674291843000,
                    "actor": "urn:li:corpuser:jdoe"
                  }
                }
              }
            ]
          }
        },
      "proposedDelta": null
	},
	{
      "auditHeader": null,
      "proposedSnapshot": {
        "com.linkedin.pegasus2avro.metadata.snapshot.GlossaryTermSnapshot": {
          "urn": "urn:li:glossaryTerm:SavingAccount",
          "aspects": [
            {
              "com.linkedin.pegasus2avro.common.Status": {
                "removed": false
              }
            },
            {
              "com.linkedin.pegasus2avro.glossary.GlossaryTermInfo": {
                "definition": "a product provided to consumers and businesses by a bank or similar depository institution such as a checking account, savings account, certificate of deposit, debit or pre-paid card, or credit card",
                "parentNode": "urn:li:glossaryNode:ClientsAndAccounts",
                "sourceRef": "FIBO",
                "termSource": "EXTERNAL",
                "sourceUrl": "https://spec.edmcouncil.org/fibo/ontology/FBC/FunctionalEntities/FinancialServicesEntities/BankingProduct",
                "customProperties": {
                  "FQDN": "SavingAccount"
                }
              }
            },
            {
              "com.linkedin.pegasus2avro.common.Ownership": {
                "owners": [{
                  "owner": "urn:li:corpuser:jdoe",
                  "type": "DATAOWNER"
                }],
                "lastModified": {
                  "time": 1674291843000,
                  "actor": "urn:li:corpuser:jdoe"
                }
              }
            }
          ]
        }
      },
      "proposedDelta": null
	},
	{
      "auditHeader": null,
      "proposedSnapshot": {
        "com.linkedin.pegasus2avro.metadata.snapshot.GlossaryTermSnapshot": {
          "urn": "urn:li:glossaryTerm:AccountBalance",
          "aspects": [{
            "com.linkedin.pegasus2avro.glossary.GlossaryTermInfo": {
              "definition": "amount of money available or owed",
              "parentNode": "urn:li:glossaryNode:ClientsAndAccounts",
              "sourceRef": "FIBO",
              "termSource": "EXTERNAL",
              "sourceUrl": "https://spec.edmcouncil.org/fibo/ontology/FBC/ProductsAndServices/ClientsAndAccounts/Balance",
              "customProperties": {
                "FQDN": "AccountBalance"
              }
            }
          },
            {
              "com.linkedin.pegasus2avro.common.Ownership": {
                "owners": [{
                  "owner": "urn:li:corpuser:jdoe",
                  "type": "DATAOWNER"
                }],
                "lastModified": {
                  "time": 1674291843000,
                  "actor": "urn:li:corpuser:jdoe"
                }
              }
            },
            {
              "com.linkedin.pegasus2avro.common.Status": {
                "removed": false
              }
            }
          ]
        }
      },
      "proposedDelta": null
	},
	{
      "auditHeader": null,
      "proposedSnapshot": {
        "com.linkedin.pegasus2avro.metadata.snapshot.GlossaryNodeSnapshot": {
          "urn": "urn:li:glossaryNode:ClientsAndAccounts",
          "aspects": [{
            "com.linkedin.pegasus2avro.glossary.GlossaryNodeInfo": {
              "definition": "Provides basic concepts such as account, account holder, account provider, relationship manager that are commonly used by financial services providers to describe customers and to determine counterparty identities"
            }
          },
            {
              "com.linkedin.pegasus2avro.common.Ownership": {
                "owners": [{
                  "owner": "urn:li:corpuser:jdoe",
                  "type": "DATAOWNER"
                }],
                "lastModified": {
                  "time": 1674291843000,
                  "actor": "urn:li:corpuser:jdoe"
                }
              }
            },
            {
              "com.linkedin.pegasus2avro.common.Status": {
                "removed": false
              }
            }
          ]
        }
      },
      "proposedDelta": null
    },
    {
      "auditHeader": null,
      "proposedSnapshot": {
        "com.linkedin.pegasus2avro.metadata.snapshot.DatasetSnapshot": {
          "urn": "urn:li:dataset:(urn:li:dataPlatform:s3,project/root/events/logging_events_bckp,PROD)",
          "aspects": [
            {
              "com.linkedin.pegasus2avro.common.Status": {
                "removed": false
              }
            },
            {
              "com.linkedin.pegasus2avro.dataset.DatasetProperties": {
                "description": "s3 backup of logging events",
                "uri": null,
                "tags": [],
                "customProperties": {
                  "encoding": "utf-8"
                }
              }
            },
            {
              "com.linkedin.pegasus2avro.common.Ownership": {
                "owners": [
                  {
                    "owner": "urn:li:corpuser:jdoe",
                    "type": "DATAOWNER",
                    "source": null
                  },
                  {
                    "owner": "urn:li:corpuser:datahub",
                    "type": "DATAOWNER",
                    "source": null
                  }
                ],
                "lastModified": {
                  "time": 1674291843000,
                  "actor": "urn:li:corpuser:jdoe",
                  "impersonator": null
                }
              }
            },
            {
              "com.linkedin.pegasus2avro.dataset.UpstreamLineage": {
                "upstreams": [
                  {
                    "auditStamp": {
                      "time": 1674291843000,
                      "actor": "urn:li:corpuser:jdoe",
                      "impersonator": null
                    },
                    "dataset": "urn:li:dataset:(urn:li:dataPlatform:hive,logging_events,PROD)",
                    "type": "COPY"
                  }
                ]
              }
            },
            {
              "com.linkedin.pegasus2avro.schema.SchemaMetadata": {
                "schemaName": "SampleHiveSchema",
                "platform": "urn:li:dataPlatform:hive",
                "version": 0,
                "created": {
                  "time": 1674291843000,
                  "actor": "urn:li:corpuser:jdoe",
                  "impersonator": null
                },
                "lastModified": {
                  "time": 1674291843000,
                  "actor": "urn:li:corpuser:jdoe",
                  "impersonator": null
                },
                "deleted": null,
                "dataset": null,
                "cluster": null,
                "hash": "",
                "platformSchema": {
                  "com.linkedin.pegasus2avro.schema.KafkaSchema": {
                    "documentSchema": "{\"type\":\"record\",\"name\":\"SampleHiveSchema\",\"namespace\":\"com.linkedin.dataset\",\"doc\":\"Sample Hive dataset\",\"fields\":[{\"name\":\"field_foo\",\"type\":[\"string\"]},{\"name\":\"field_bar\",\"type\":[\"boolean\"]}]}",
                    "documentSchemaType": "AVRO"
                  }
                },
                "fields": [
                  {
                    "fieldPath": "event_name",
                    "jsonPath": null,
                    "nullable": false,
                    "description": {
                      "string": "Name of your logging event"
                    },
                    "type": {
                      "type": {
                        "com.linkedin.pegasus2avro.schema.BooleanType": {}
                      }
                    },
                    "nativeDataType": "varchar(100)",
                    "recursive": false
                  },
                  {
                    "fieldPath": "event_data",
                    "jsonPath": null,
                    "nullable": false,
                    "description": {
                      "string": "Data of your event"
                    },
                    "type": {
                      "type": {
                        "com.linkedin.pegasus2avro.schema.BooleanType": {}
                      }
                    },
                    "nativeDataType": "boolean",
                    "recursive": false
                  },
                  {
                    "fieldPath": "timestamp",
                    "jsonPath": null,
                    "nullable": false,
                    "description": {
                      "string": "TS the event was ingested"
                    },
                    "type": {
                      "type": {
                        "com.linkedin.pegasus2avro.schema.BooleanType": {}
                      }
                    },
                    "nativeDataType": "boolean",
                    "recursive": false
                  },
                  {
                    "fieldPath": "browser",
                    "jsonPath": null,
                    "nullable": false,
                    "type": {
                      "type": {
                        "com.linkedin.pegasus2avro.schema.StringType": {}
                      }
                    },
                    "nativeDataType": "string",
                    "recursive": false
                  }
                ],
                "primaryKeys": null,
                "foreignKeysSpecs": null
              }
            }
          ]
        }
      },
      "proposedDelta": null
    },
  {
    "auditHeader":null,
    "entityType":"dataset",
    "entityUrn": "urn:li:dataset:(urn:li:dataPlatform:hive,SampleHiveDataset,PROD)",
    "changeType":"UPSERT",
    "aspectName":"datasetProfile",
    "aspect":{
      "value":"{\"timestampMillis\": 1679515693000, \"rowCount\": 4500, \"columnCount\": 2, \"sizeInBytes\": 842000200000, \"fieldProfiles\": [{\"fieldPath\": \"field_foo\", \"uniqueCount\": 2, \"uniqueProportion\": 0.00044, \"nullCount\": 0, \"nullProportion\": 0.0, \"sampleValues\": [\"true\", \"false\"]}, {\"fieldPath\": \"field_bar\", \"uniqueCount\": 2, \"uniqueProportion\": 0.00044, \"nullCount\": 0, \"nullProportion\": 0.0, \"sampleValues\": [\"false\"]}]}",
      "contentType":"application/json"
    },
    "systemMetadata":null
  },
  {
    "auditHeader":null,
    "entityType":"dataset",
    "entityUrn": "urn:li:dataset:(urn:li:dataPlatform:hive,SampleHiveDataset,PROD)",
    "changeType":"UPSERT",
    "aspectName":"datasetProfile",
    "aspect":{
      "value":"{\"timestampMillis\": 1684786093000, \"rowCount\": 3500, \"columnCount\": 2, \"fieldProfiles\": [{\"fieldPath\": \"field_foo\", \"uniqueCount\": 2, \"uniqueProportion\": 0.00057, \"nullCount\": 0, \"nullProportion\": 0.0, \"sampleValues\": [\"true\", \"false\"]}, {\"fieldPath\": \"field_bar\", \"uniqueCount\": 2, \"uniqueProportion\": 0.00057, \"nullCount\": 0, \"nullProportion\": 0.0, \"sampleValues\": [\"true\"]}]}",
      "contentType":"application/json"
    },
    "systemMetadata":null
  },
  {
    "auditHeader":null,
    "entityType":"dataset",
    "entityUrn": "urn:li:dataset:(urn:li:dataPlatform:hive,SampleHiveDataset,PROD)",
    "changeType":"UPSERT",
    "aspectName":"operation",
    "aspect":{
      "value":"{\"timestampMillis\": 1679515693000, \"operationType\": \"INSERT\", \"lastUpdatedTimestamp\": 1629097200001 }",
      "contentType":"application/json"
    },
    "systemMetadata":null
  },
  {
    "auditHeader":null,
    "entityType":"dataset",
    "entityUrn": "urn:li:dataset:(urn:li:dataPlatform:hive,SampleHiveDataset,PROD)",
    "changeType":"UPSERT",
    "aspectName":"operation",
    "aspect":{
      "value":"{\"timestampMillis\": 1629107200000, \"operationType\": \"UPDATE\", \"lastUpdatedTimestamp\": 1625097200000 }",
      "contentType":"application/json"
    },
    "systemMetadata":null
  },
  {
    "auditHeader": null,
    "entityType": "dataset",
    "entityUrn": "urn:li:dataset:(urn:li:dataPlatform:hive,SampleHiveDataset,PROD)",
    "entityKeyAspect": null,
    "changeType": "UPSERT",
    "aspectName": "datasetUsageStatistics",
    "aspect": {
      "value": "{\"timestampMillis\": 1674291843000, \"eventGranularity\": {\"unit\": \"DAY\", \"multiple\": 1}, \"uniqueUserCount\": 1, \"totalSqlQueries\": 2, \"topSqlQueries\": [\"select * from `SampleHiveDataset`\", \"select field_foo, field_bar from `SampleHiveDataset`\"], \"userCounts\": [{\"user\": \"urn:li:corpuser:unknown\", \"count\": 2, \"userEmail\": \"test_user@datahubproject.io\"}], \"fieldCounts\": [{\"fieldPath\": \"field_foo\", \"count\": 45}, {\"fieldPath\": \"field_bar\", \"count\": 10}]}",
      "contentType": "application/json"
    },
    "systemMetadata": {
      "lastObserved": 1674291843000,
      "runId": "test-bigquery-usage",
      "registryName": null,
      "registryVersion": null,
      "properties": null
    }
  },
  {
    "auditHeader":null,
    "entityType":"container",
    "entityUrn": "urn:li:container:DATABASE",
    "changeType":"UPSERT",
    "aspectName":"containerProperties",
    "aspect":{
      "value":"{\"name\": \"datahub_db\", \"description\": \"The Root DataHub DB\" }",
      "contentType":"application/json"
    },
    "systemMetadata":null
  },
  {
    "auditHeader":null,
    "entityType":"container",
    "entityUrn": "urn:li:container:DATABASE",
    "changeType":"UPSERT",
    "aspectName":"subTypes",
    "aspect":{
      "value":"{\"typeNames\": [ \"Database\" ] }",
      "contentType":"application/json"
    },
    "systemMetadata":null
  },
  {
    "auditHeader":null,
    "entityType":"container",
    "entityUrn": "urn:li:container:DATABASE",
    "changeType":"UPSERT",
    "aspectName":"dataPlatformInstance",
    "aspect":{
      "value":"{\"platform\": \"urn:li:dataPlatform:hive\" }",
      "contentType":"application/json"
    },
    "systemMetadata":null
  },
  {
    "auditHeader":null,
    "entityType":"container",
    "entityUrn": "urn:li:container:SCHEMA",
    "changeType":"UPSERT",
    "aspectName":"containerProperties",
    "aspect":{
      "value":"{\"name\": \"datahub_schema\", \"description\": \"The Root DataHub Schema\" }",
      "contentType":"application/json"
    },
    "systemMetadata":null
  },
  {
    "auditHeader":null,
    "entityType":"container",
    "entityUrn": "urn:li:container:SCHEMA",
    "changeType":"UPSERT",
    "aspectName":"dataPlatformInstance",
    "aspect":{
      "value":"{\"platform\": \"urn:li:dataPlatform:hive\" }",
      "contentType":"application/json"
    },
    "systemMetadata":null
  },
  {
    "auditHeader":null,
    "entityType":"container",
    "entityUrn": "urn:li:container:SCHEMA",
    "changeType":"UPSERT",
    "aspectName":"subTypes",
    "aspect":{
      "value":"{\"typeNames\": [ \"Schema\" ] }",
      "contentType":"application/json"
    },
    "systemMetadata":null
  },
  {
    "auditHeader":null,
    "entityType":"dataset",
    "entityUrn": "urn:li:dataset:(urn:li:dataPlatform:hive,SampleHiveDataset,PROD)",
    "changeType":"UPSERT",
    "aspectName":"container",
    "aspect":{
      "value":"{\"container\": \"urn:li:container:SCHEMA\" }",
      "contentType":"application/json"
    },
    "systemMetadata":null
  },
  {
    "auditHeader":null,
    "entityType":"container",
    "entityUrn": "urn:li:container:SCHEMA",
    "changeType":"UPSERT",
    "aspectName":"container",
    "aspect":{
      "value":"{\"container\": \"urn:li:container:DATABASE\" }",
      "contentType":"application/json"
    },
    "systemMetadata":null
  },
  {
    "auditHeader": null,
    "entityType": "assertion",
    "entityUrn": "urn:li:assertion:358c683782c93c2fc2bd4bdd4fdb0153",
    "entityKeyAspect": null,
    "changeType": "UPSERT",
    "aspectName": "assertionInfo",
    "aspect": {
      "value": "{\"customProperties\": {\"expectation_suite_name\": \"test_suite\"}, \"type\": \"DATASET\", \"datasetAssertion\": {\"dataset\": \"urn:li:dataset:(urn:li:dataPlatform:hive,SampleHiveDataset,PROD)\", \"scope\": \"DATASET_COLUMN\", \"fields\": [\"urn:li:schemaField:(urn:li:dataset:(urn:li:dataPlatform:hive,SampleHiveDataset,PROD),field_foo)\"], \"aggregation\": \"IDENTITY\", \"operator\": \"EQUAL_TO\", \"parameters\": {\"value\": {\"value\": \"true\", \"type\": \"UNKNOWN\"} }, \"nativeType\": \"expect_column_values_to_equal\", \"nativeParameters\": {\"column\": \"field_foo\", \"value\": \"true\"}}}",
      "contentType": "application/json"
    },
    "systemMetadata": null
  },
  {
    "auditHeader": null,
    "entityType": "assertion",
    "entityUrn": "urn:li:assertion:358c683782c93c2fc2bd4bdd4fdb0153",
    "entityKeyAspect": null,
    "changeType": "UPSERT",
    "aspectName": "dataPlatformInstance",
    "aspect": {
      "value": "{\"platform\": \"urn:li:dataPlatform:great-expectations\"}",
      "contentType": "application/json"
    },
    "systemMetadata": null
  },
  {
    "auditHeader": null,
    "entityType": "assertion",
    "entityUrn": "urn:li:assertion:358c683782c93c2fc2bd4bdd4fdb0153",
    "entityKeyAspect": null,
    "changeType": "UPSERT",
    "aspectName": "assertionRunEvent",
    "aspect": {
<<<<<<< HEAD
      "value": "{\"timestampMillis\": 1640692800000, \"partitionSpec\": {\"type\": \"PARTITION\", \"partition\": \"{\\\"category\\\": \\\"catA\\\"}\"}, \"runId\": \"2021-12-28T12:00:00Z\", \"assertionUrn\": \"urn:li:assertion:358c683782c93c2fc2bd4bdd4fdb0153\", \"asserteeUrn\": \"urn:li:dataset:(urn:li:dataPlatform:hive,SampleHiveDataset,PROD)\", \"batchSpec\": {\"customProperties\": {\"data_asset_name\": \"data__foo1__asset\", \"datasource_name\": \"my_hive_datasource\"}, \"nativeBatchId\": \"c8f12129f2e57412eee5fb8656154d05\", \"limit\": 10}, \"status\": \"COMPLETE\", \"result\": {\"type\": \"SUCCESS\", \"nativeResults\": {}}}",
=======
      "value": "{\"timestampMillis\": 1675155843000, \"partitionSpec\": {\"type\": \"PARTITION\", \"partition\": \"{\\\"category\\\": \\\"catA\\\"}\"}, \"runId\": \"2021-12-28T12:00:00Z\", \"assertionUrn\": \"urn:li:assertion:358c683782c93c2fc2bd4bdd4fdb0153\", \"asserteeUrn\": \"urn:li:dataset:(urn:li:dataPlatform:hive,SampleHiveDataset,PROD)\", \"batchSpec\": {\"customProperties\": {\"data_asset_name\": \"data__foo1__asset\", \"datasource_name\": \"my_hive_datasource\"}, \"nativeBatchId\": \"c8f12129f2e57412eee5fb8656154d05\", \"limit\": 10}, \"status\": \"COMPLETE\", \"result\": {\"type\": \"SUCCESS\", \"nativeResults\": {}}}",
      "contentType": "application/json"
    },
    "systemMetadata": null
  },
  {
    "auditHeader": null,
    "entityType": "query",
    "entityUrn": "urn:li:query:test-query",
    "changeType": "UPSERT",
    "aspectName": "queryProperties",
    "aspect": {
      "value": "{\"name\":\"TestQuery\",\"description\":\"TestDescription\",\"source\":\"MANUAL\",\"statement\":{\"language\":\"SQL\",\"value\":\"SELECT * FROM db.SampleHiveDataset WHERE field_foo = 'foo_value'\"},\"created\":{\"actor\":\"urn:li:corpuser:test\",\"time\":0},\"lastModified\":{\"actor\":\"urn:li:corpuser:test\",\"time\":0}}",
      "contentType": "application/json"
    },
    "systemMetadata": null
  },
  {
    "auditHeader": null,
    "entityType": "query",
    "entityUrn": "urn:li:query:test-query",
    "changeType": "UPSERT",
    "aspectName": "querySubjects",
    "aspect": {
      "value": "{\"subjects\":[{\"entity\":\"urn:li:dataset:(urn:li:dataPlatform:hive,SampleHiveDataset,PROD)\"}]}",
>>>>>>> 5fc6601d
      "contentType": "application/json"
    },
    "systemMetadata": null
  }
]<|MERGE_RESOLUTION|>--- conflicted
+++ resolved
@@ -91,10 +91,16 @@
           {
             "com.linkedin.pegasus2avro.identity.CorpGroupInfo": {
               "email": "jdoe@linkedin.com",
-              "admins": ["urn:li:corpuser:jdoe", "urn:li:corpuser:datahub"],
-              "members": ["urn:li:corpuser:jdoe", "urn:li:corpuser:datahub"],
+              "admins": [
+                "urn:li:corpuser:jdoe",
+                "urn:li:corpuser:datahub"
+              ],
+              "members": [
+                "urn:li:corpuser:jdoe",
+                "urn:li:corpuser:datahub"
+              ],
               "groups": [],
-              "slack":  "bfoo-squad"
+              "slack": "bfoo-squad"
             }
           },
           {
@@ -116,9 +122,17 @@
           {
             "com.linkedin.pegasus2avro.identity.CorpGroupInfo": {
               "email": "bfoo@linkedin.com",
-              "admins": ["urn:li:corpuser:jdoe", "urn:li:corpuser:datahub"],
-              "members": ["urn:li:corpuser:jdoe", "urn:li:corpuser:datahub"],
-              "groups": ["urn:li:corpGroup:jdoe"],
+              "admins": [
+                "urn:li:corpuser:jdoe",
+                "urn:li:corpuser:datahub"
+              ],
+              "members": [
+                "urn:li:corpuser:jdoe",
+                "urn:li:corpuser:datahub"
+              ],
+              "groups": [
+                "urn:li:corpGroup:jdoe"
+              ],
               "description": "This group is full of bfoos!"
             }
           },
@@ -140,7 +154,9 @@
         "aspects": [
           {
             "com.linkedin.pegasus2avro.common.BrowsePaths": {
-              "paths": ["/prod/kafka/SampleKafkaDataset"]
+              "paths": [
+                "/prod/kafka/SampleKafkaDataset"
+              ]
             }
           },
           {
@@ -230,7 +246,11 @@
                   },
                   "nativeDataType": "varchar(100)",
                   "globalTags": {
-                    "tags": [{ "tag": "urn:li:tag:NeedsDocumentation" }]
+                    "tags": [
+                      {
+                        "tag": "urn:li:tag:NeedsDocumentation"
+                      }
+                    ]
                   },
                   "recursive": false
                 },
@@ -292,7 +312,9 @@
           },
           {
             "com.linkedin.pegasus2avro.common.BrowsePaths": {
-              "paths": ["/prod/hdfs/SampleHdfsDataset"]
+              "paths": [
+                "/prod/hdfs/SampleHdfsDataset"
+              ]
             }
           },
           {
@@ -362,7 +384,13 @@
               "editableSchemaFieldInfo": [
                 {
                   "fieldPath": "shipment_info",
-                  "globalTags": { "tags": [{ "tag": "urn:li:tag:Legacy" }] }
+                  "globalTags": {
+                    "tags": [
+                      {
+                        "tag": "urn:li:tag:Legacy"
+                      }
+                    ]
+                  }
                 }
               ]
             }
@@ -634,7 +662,11 @@
           },
           {
             "com.linkedin.pegasus2avro.common.GlobalTags": {
-              "tags": [{ "tag": "urn:li:tag:Legacy" }]
+              "tags": [
+                {
+                  "tag": "urn:li:tag:Legacy"
+                }
+              ]
             }
           }
         ]
@@ -862,13 +894,19 @@
                   "type": "TRANSFORMED"
                 }
               ],
-              "fineGrainedLineages": [{
-                "upstreamType": "FIELD_SET",
-                "upstreams": ["urn:li:schemaField:(urn:li:dataset:(urn:li:dataPlatform:hive,logging_events,PROD),event_data)"],
-                "downstreamType": "FIELD",
-                "downstreams": ["urn:li:schemaField:(urn:li:dataset:(urn:li:dataPlatform:hive,fct_users_created,PROD),user_name)"],
-                "confidenceScore": 1.0
-              }]
+              "fineGrainedLineages": [
+                {
+                  "upstreamType": "FIELD_SET",
+                  "upstreams": [
+                    "urn:li:schemaField:(urn:li:dataset:(urn:li:dataPlatform:hive,logging_events,PROD),event_data)"
+                  ],
+                  "downstreamType": "FIELD",
+                  "downstreams": [
+                    "urn:li:schemaField:(urn:li:dataset:(urn:li:dataPlatform:hive,fct_users_created,PROD),user_name)"
+                  ],
+                  "confidenceScore": 1.0
+                }
+              ]
             }
           },
           {
@@ -945,16 +983,18 @@
               ],
               "primaryKeys": null,
               "foreignKeysSpecs": null,
-              "foreignKeys": [{
-                "name": "user id",
-                "foreignFields": [
-                  "urn:li:schemaField:(urn:li:dataset:(urn:li:dataPlatform:hive,fct_users_deleted,PROD),user_id)"
-                ],
-                "sourceFields": [
-                  "urn:li:schemaField:(urn:li:dataset:(urn:li:dataPlatform:hive,fct_users_created,PROD),user_id)"
-                ],
-                "foreignDataset": "urn:li:dataset:(urn:li:dataPlatform:hive,fct_users_deleted,PROD)"
-              }]
+              "foreignKeys": [
+                {
+                  "name": "user id",
+                  "foreignFields": [
+                    "urn:li:schemaField:(urn:li:dataset:(urn:li:dataPlatform:hive,fct_users_deleted,PROD),user_id)"
+                  ],
+                  "sourceFields": [
+                    "urn:li:schemaField:(urn:li:dataset:(urn:li:dataPlatform:hive,fct_users_created,PROD),user_id)"
+                  ],
+                  "foreignDataset": "urn:li:dataset:(urn:li:dataPlatform:hive,fct_users_deleted,PROD)"
+                }
+              ]
             }
           }
         ]
@@ -1160,18 +1200,22 @@
                   "recursive": false
                 }
               ],
-              "primaryKeys": ["user_name"],
+              "primaryKeys": [
+                "user_name"
+              ],
               "foreignKeysSpecs": null,
-              "foreignKeys": [{
-                "name": "user session",
-                "foreignFields": [
-                  "urn:li:schemaField:(urn:li:dataset:(urn:li:dataPlatform:hive,fct_users_created,PROD),user_id)"
-                ],
-                "sourceFields": [
-                  "urn:li:schemaField:(urn:li:dataset:(urn:li:dataPlatform:hive,fct_users_deleted,PROD),user_id)"
-                ],
-                "foreignDataset": "urn:li:dataset:(urn:li:dataPlatform:hive,fct_users_created,PROD)"
-              }]
+              "foreignKeys": [
+                {
+                  "name": "user session",
+                  "foreignFields": [
+                    "urn:li:schemaField:(urn:li:dataset:(urn:li:dataPlatform:hive,fct_users_created,PROD),user_id)"
+                  ],
+                  "sourceFields": [
+                    "urn:li:schemaField:(urn:li:dataset:(urn:li:dataPlatform:hive,fct_users_deleted,PROD),user_id)"
+                  ],
+                  "foreignDataset": "urn:li:dataset:(urn:li:dataPlatform:hive,fct_users_created,PROD)"
+                }
+              ]
             }
           }
         ]
@@ -1360,7 +1404,11 @@
           },
           {
             "com.linkedin.pegasus2avro.common.GlobalTags": {
-              "tags": [{ "tag": "urn:li:tag:Legacy" }]
+              "tags": [
+                {
+                  "tag": "urn:li:tag:Legacy"
+                }
+              ]
             }
           }
         ]
@@ -1504,7 +1552,9 @@
             "com.linkedin.pegasus2avro.ml.metadata.MLModelProperties": {
               "description": "A sample model for predicting some outcome.",
               "date": null,
-              "tags": ["Sample"],
+              "tags": [
+                "Sample"
+              ],
               "version": null,
               "type": "Naive Bayes classifier"
             }
@@ -1515,7 +1565,9 @@
                 {
                   "dataset": "urn:li:dataset:(urn:li:dataPlatform:hive,pageViewsHive,PROD)",
                   "motivation": "For science!",
-                  "preProcessing": ["Aggregation"]
+                  "preProcessing": [
+                    "Aggregation"
+                  ]
                 }
               ]
             }
@@ -1546,30 +1598,53 @@
           },
           {
             "com.linkedin.pegasus2avro.ml.metadata.IntendedUse": {
-              "primaryUses": ["Sample Model", "Primary Use"],
-              "primaryUsers": ["ENTERPRISE"],
-              "outOfScopeUses": ["Production Deployment"]
+              "primaryUses": [
+                "Sample Model",
+                "Primary Use"
+              ],
+              "primaryUsers": [
+                "ENTERPRISE"
+              ],
+              "outOfScopeUses": [
+                "Production Deployment"
+              ]
             }
           },
           {
             "com.linkedin.pegasus2avro.ml.metadata.Metrics": {
-              "performanceMeasures": ["performanceMeasures"],
-              "decisionThreshold": ["decisionThreshold"]
+              "performanceMeasures": [
+                "performanceMeasures"
+              ],
+              "decisionThreshold": [
+                "decisionThreshold"
+              ]
             }
           },
           {
             "com.linkedin.pegasus2avro.ml.metadata.EthicalConsiderations": {
-              "data": ["data"],
-              "humanLife": ["humanLife"],
-              "mitigations": ["mitigations"],
-              "risksAndHarms": ["risksAndHarms"],
-              "useCases": ["useCases"]
+              "data": [
+                "data"
+              ],
+              "humanLife": [
+                "humanLife"
+              ],
+              "mitigations": [
+                "mitigations"
+              ],
+              "risksAndHarms": [
+                "risksAndHarms"
+              ],
+              "useCases": [
+                "useCases"
+              ]
             }
           },
           {
             "com.linkedin.pegasus2avro.ml.metadata.CaveatsAndRecommendations": {
               "recommendations": "recommendations",
-              "idealDatasetCharacteristics": ["idealDatasetCharacteristics"]
+              "idealDatasetCharacteristics": [
+                "idealDatasetCharacteristics"
+              ]
             }
           },
           {
@@ -2633,7 +2708,9 @@
           },
           {
             "com.linkedin.pegasus2avro.common.BrowsePaths": {
-              "paths": ["/feast/test_feature_table_all_feature_dtypes"]
+              "paths": [
+                "/feast/test_feature_table_all_feature_dtypes"
+              ]
             }
           },
           {
@@ -2732,7 +2809,9 @@
           },
           {
             "com.linkedin.pegasus2avro.common.BrowsePaths": {
-              "paths": ["/feast/test_feature_table_no_labels"]
+              "paths": [
+                "/feast/test_feature_table_no_labels"
+              ]
             }
           },
           {
@@ -2817,7 +2896,9 @@
           },
           {
             "com.linkedin.pegasus2avro.common.BrowsePaths": {
-              "paths": ["/feast/test_feature_table_single_feature"]
+              "paths": [
+                "/feast/test_feature_table_single_feature"
+              ]
             }
           },
           {
@@ -2980,7 +3061,9 @@
           },
           {
             "com.linkedin.pegasus2avro.common.BrowsePaths": {
-              "paths": ["/feast/user_features"]
+              "paths": [
+                "/feast/user_features"
+              ]
             }
           },
           {
@@ -3068,14 +3151,18 @@
           },
           {
             "com.linkedin.pegasus2avro.common.BrowsePaths": {
-              "paths": ["/feast/user_analytics"]
+              "paths": [
+                "/feast/user_analytics"
+              ]
             }
           },
           {
             "com.linkedin.pegasus2avro.ml.metadata.MLFeatureTableProperties": {
               "customProperties": {},
               "description": null,
-              "mlFeatures": ["urn:li:mlFeature:(user_analytics,date_joined)"],
+              "mlFeatures": [
+                "urn:li:mlFeature:(user_analytics,date_joined)"
+              ],
               "mlPrimaryKeys": [
                 "urn:li:mlPrimaryKey:(user_analytics,user_name)"
               ]
@@ -3086,92 +3173,97 @@
     },
     "proposedDelta": null
   },
-	{
-		"auditHeader": null,
-		"proposedSnapshot": {
-          "com.linkedin.pegasus2avro.metadata.snapshot.GlossaryTermSnapshot": {
-            "urn": "urn:li:glossaryTerm:CustomerAccount",
-            "aspects": [
-              {
-                "com.linkedin.pegasus2avro.common.Status": {
-                  "removed": false
-                }
-              },
-              {
-                "com.linkedin.pegasus2avro.glossary.GlossaryTermInfo": {
-                  "definition": "account that represents an identified, named collection of balances and cumulative totals used to summarize customer transaction-related activity over a designated period of time",
-                  "parentNode": "urn:li:glossaryNode:ClientsAndAccounts",
-                  "sourceRef": "FIBO",
-                  "termSource": "EXTERNAL",
-                  "sourceUrl": "https://spec.edmcouncil.org/fibo/ontology/FBC/ProductsAndServices/ClientsAndAccounts/CustomerAccount",
-                  "customProperties": {
-                    "FQDN": "CustomerAccount"
-                  }
-                }
-              },
-              {
-                "com.linkedin.pegasus2avro.common.Ownership": {
-                  "owners": [{
-                    "owner": "urn:li:corpuser:jdoe",
-                    "type": "DATAOWNER"
-                  }],
-                  "lastModified": {
-                    "time": 1674291843000,
-                    "actor": "urn:li:corpuser:jdoe"
-                  }
-                }
+  {
+    "auditHeader": null,
+    "proposedSnapshot": {
+      "com.linkedin.pegasus2avro.metadata.snapshot.GlossaryTermSnapshot": {
+        "urn": "urn:li:glossaryTerm:CustomerAccount",
+        "aspects": [
+          {
+            "com.linkedin.pegasus2avro.common.Status": {
+              "removed": false
+            }
+          },
+          {
+            "com.linkedin.pegasus2avro.glossary.GlossaryTermInfo": {
+              "definition": "account that represents an identified, named collection of balances and cumulative totals used to summarize customer transaction-related activity over a designated period of time",
+              "parentNode": "urn:li:glossaryNode:ClientsAndAccounts",
+              "sourceRef": "FIBO",
+              "termSource": "EXTERNAL",
+              "sourceUrl": "https://spec.edmcouncil.org/fibo/ontology/FBC/ProductsAndServices/ClientsAndAccounts/CustomerAccount",
+              "customProperties": {
+                "FQDN": "CustomerAccount"
               }
-            ]
-          }
-        },
-      "proposedDelta": null
-	},
-	{
-      "auditHeader": null,
-      "proposedSnapshot": {
-        "com.linkedin.pegasus2avro.metadata.snapshot.GlossaryTermSnapshot": {
-          "urn": "urn:li:glossaryTerm:SavingAccount",
-          "aspects": [
-            {
-              "com.linkedin.pegasus2avro.common.Status": {
-                "removed": false
-              }
-            },
-            {
-              "com.linkedin.pegasus2avro.glossary.GlossaryTermInfo": {
-                "definition": "a product provided to consumers and businesses by a bank or similar depository institution such as a checking account, savings account, certificate of deposit, debit or pre-paid card, or credit card",
-                "parentNode": "urn:li:glossaryNode:ClientsAndAccounts",
-                "sourceRef": "FIBO",
-                "termSource": "EXTERNAL",
-                "sourceUrl": "https://spec.edmcouncil.org/fibo/ontology/FBC/FunctionalEntities/FinancialServicesEntities/BankingProduct",
-                "customProperties": {
-                  "FQDN": "SavingAccount"
-                }
-              }
-            },
-            {
-              "com.linkedin.pegasus2avro.common.Ownership": {
-                "owners": [{
+            }
+          },
+          {
+            "com.linkedin.pegasus2avro.common.Ownership": {
+              "owners": [
+                {
                   "owner": "urn:li:corpuser:jdoe",
                   "type": "DATAOWNER"
-                }],
-                "lastModified": {
-                  "time": 1674291843000,
-                  "actor": "urn:li:corpuser:jdoe"
-                }
+                }
+              ],
+              "lastModified": {
+                "time": 1674291843000,
+                "actor": "urn:li:corpuser:jdoe"
               }
             }
-          ]
-        }
-      },
-      "proposedDelta": null
-	},
-	{
-      "auditHeader": null,
-      "proposedSnapshot": {
-        "com.linkedin.pegasus2avro.metadata.snapshot.GlossaryTermSnapshot": {
-          "urn": "urn:li:glossaryTerm:AccountBalance",
-          "aspects": [{
+          }
+        ]
+      }
+    },
+    "proposedDelta": null
+  },
+  {
+    "auditHeader": null,
+    "proposedSnapshot": {
+      "com.linkedin.pegasus2avro.metadata.snapshot.GlossaryTermSnapshot": {
+        "urn": "urn:li:glossaryTerm:SavingAccount",
+        "aspects": [
+          {
+            "com.linkedin.pegasus2avro.common.Status": {
+              "removed": false
+            }
+          },
+          {
+            "com.linkedin.pegasus2avro.glossary.GlossaryTermInfo": {
+              "definition": "a product provided to consumers and businesses by a bank or similar depository institution such as a checking account, savings account, certificate of deposit, debit or pre-paid card, or credit card",
+              "parentNode": "urn:li:glossaryNode:ClientsAndAccounts",
+              "sourceRef": "FIBO",
+              "termSource": "EXTERNAL",
+              "sourceUrl": "https://spec.edmcouncil.org/fibo/ontology/FBC/FunctionalEntities/FinancialServicesEntities/BankingProduct",
+              "customProperties": {
+                "FQDN": "SavingAccount"
+              }
+            }
+          },
+          {
+            "com.linkedin.pegasus2avro.common.Ownership": {
+              "owners": [
+                {
+                  "owner": "urn:li:corpuser:jdoe",
+                  "type": "DATAOWNER"
+                }
+              ],
+              "lastModified": {
+                "time": 1674291843000,
+                "actor": "urn:li:corpuser:jdoe"
+              }
+            }
+          }
+        ]
+      }
+    },
+    "proposedDelta": null
+  },
+  {
+    "auditHeader": null,
+    "proposedSnapshot": {
+      "com.linkedin.pegasus2avro.metadata.snapshot.GlossaryTermSnapshot": {
+        "urn": "urn:li:glossaryTerm:AccountBalance",
+        "aspects": [
+          {
             "com.linkedin.pegasus2avro.glossary.GlossaryTermInfo": {
               "definition": "amount of money available or owed",
               "parentNode": "urn:li:glossaryNode:ClientsAndAccounts",
@@ -3183,257 +3275,262 @@
               }
             }
           },
-            {
-              "com.linkedin.pegasus2avro.common.Ownership": {
-                "owners": [{
+          {
+            "com.linkedin.pegasus2avro.common.Ownership": {
+              "owners": [
+                {
                   "owner": "urn:li:corpuser:jdoe",
                   "type": "DATAOWNER"
-                }],
-                "lastModified": {
-                  "time": 1674291843000,
-                  "actor": "urn:li:corpuser:jdoe"
-                }
+                }
+              ],
+              "lastModified": {
+                "time": 1674291843000,
+                "actor": "urn:li:corpuser:jdoe"
               }
-            },
-            {
-              "com.linkedin.pegasus2avro.common.Status": {
-                "removed": false
-              }
-            }
-          ]
-        }
-      },
-      "proposedDelta": null
-	},
-	{
-      "auditHeader": null,
-      "proposedSnapshot": {
-        "com.linkedin.pegasus2avro.metadata.snapshot.GlossaryNodeSnapshot": {
-          "urn": "urn:li:glossaryNode:ClientsAndAccounts",
-          "aspects": [{
+            }
+          },
+          {
+            "com.linkedin.pegasus2avro.common.Status": {
+              "removed": false
+            }
+          }
+        ]
+      }
+    },
+    "proposedDelta": null
+  },
+  {
+    "auditHeader": null,
+    "proposedSnapshot": {
+      "com.linkedin.pegasus2avro.metadata.snapshot.GlossaryNodeSnapshot": {
+        "urn": "urn:li:glossaryNode:ClientsAndAccounts",
+        "aspects": [
+          {
             "com.linkedin.pegasus2avro.glossary.GlossaryNodeInfo": {
               "definition": "Provides basic concepts such as account, account holder, account provider, relationship manager that are commonly used by financial services providers to describe customers and to determine counterparty identities"
             }
           },
-            {
-              "com.linkedin.pegasus2avro.common.Ownership": {
-                "owners": [{
+          {
+            "com.linkedin.pegasus2avro.common.Ownership": {
+              "owners": [
+                {
                   "owner": "urn:li:corpuser:jdoe",
                   "type": "DATAOWNER"
-                }],
-                "lastModified": {
-                  "time": 1674291843000,
-                  "actor": "urn:li:corpuser:jdoe"
-                }
+                }
+              ],
+              "lastModified": {
+                "time": 1674291843000,
+                "actor": "urn:li:corpuser:jdoe"
               }
-            },
-            {
-              "com.linkedin.pegasus2avro.common.Status": {
-                "removed": false
+            }
+          },
+          {
+            "com.linkedin.pegasus2avro.common.Status": {
+              "removed": false
+            }
+          }
+        ]
+      }
+    },
+    "proposedDelta": null
+  },
+  {
+    "auditHeader": null,
+    "proposedSnapshot": {
+      "com.linkedin.pegasus2avro.metadata.snapshot.DatasetSnapshot": {
+        "urn": "urn:li:dataset:(urn:li:dataPlatform:s3,project/root/events/logging_events_bckp,PROD)",
+        "aspects": [
+          {
+            "com.linkedin.pegasus2avro.common.Status": {
+              "removed": false
+            }
+          },
+          {
+            "com.linkedin.pegasus2avro.dataset.DatasetProperties": {
+              "description": "s3 backup of logging events",
+              "uri": null,
+              "tags": [],
+              "customProperties": {
+                "encoding": "utf-8"
               }
             }
-          ]
-        }
-      },
-      "proposedDelta": null
-    },
-    {
-      "auditHeader": null,
-      "proposedSnapshot": {
-        "com.linkedin.pegasus2avro.metadata.snapshot.DatasetSnapshot": {
-          "urn": "urn:li:dataset:(urn:li:dataPlatform:s3,project/root/events/logging_events_bckp,PROD)",
-          "aspects": [
-            {
-              "com.linkedin.pegasus2avro.common.Status": {
-                "removed": false
+          },
+          {
+            "com.linkedin.pegasus2avro.common.Ownership": {
+              "owners": [
+                {
+                  "owner": "urn:li:corpuser:jdoe",
+                  "type": "DATAOWNER",
+                  "source": null
+                },
+                {
+                  "owner": "urn:li:corpuser:datahub",
+                  "type": "DATAOWNER",
+                  "source": null
+                }
+              ],
+              "lastModified": {
+                "time": 1674291843000,
+                "actor": "urn:li:corpuser:jdoe",
+                "impersonator": null
               }
-            },
-            {
-              "com.linkedin.pegasus2avro.dataset.DatasetProperties": {
-                "description": "s3 backup of logging events",
-                "uri": null,
-                "tags": [],
-                "customProperties": {
-                  "encoding": "utf-8"
-                }
-              }
-            },
-            {
-              "com.linkedin.pegasus2avro.common.Ownership": {
-                "owners": [
-                  {
-                    "owner": "urn:li:corpuser:jdoe",
-                    "type": "DATAOWNER",
-                    "source": null
-                  },
-                  {
-                    "owner": "urn:li:corpuser:datahub",
-                    "type": "DATAOWNER",
-                    "source": null
-                  }
-                ],
-                "lastModified": {
-                  "time": 1674291843000,
-                  "actor": "urn:li:corpuser:jdoe",
-                  "impersonator": null
-                }
-              }
-            },
-            {
-              "com.linkedin.pegasus2avro.dataset.UpstreamLineage": {
-                "upstreams": [
-                  {
-                    "auditStamp": {
-                      "time": 1674291843000,
-                      "actor": "urn:li:corpuser:jdoe",
-                      "impersonator": null
-                    },
-                    "dataset": "urn:li:dataset:(urn:li:dataPlatform:hive,logging_events,PROD)",
-                    "type": "COPY"
-                  }
-                ]
-              }
-            },
-            {
-              "com.linkedin.pegasus2avro.schema.SchemaMetadata": {
-                "schemaName": "SampleHiveSchema",
-                "platform": "urn:li:dataPlatform:hive",
-                "version": 0,
-                "created": {
-                  "time": 1674291843000,
-                  "actor": "urn:li:corpuser:jdoe",
-                  "impersonator": null
+            }
+          },
+          {
+            "com.linkedin.pegasus2avro.dataset.UpstreamLineage": {
+              "upstreams": [
+                {
+                  "auditStamp": {
+                    "time": 1674291843000,
+                    "actor": "urn:li:corpuser:jdoe",
+                    "impersonator": null
+                  },
+                  "dataset": "urn:li:dataset:(urn:li:dataPlatform:hive,logging_events,PROD)",
+                  "type": "COPY"
+                }
+              ]
+            }
+          },
+          {
+            "com.linkedin.pegasus2avro.schema.SchemaMetadata": {
+              "schemaName": "SampleHiveSchema",
+              "platform": "urn:li:dataPlatform:hive",
+              "version": 0,
+              "created": {
+                "time": 1674291843000,
+                "actor": "urn:li:corpuser:jdoe",
+                "impersonator": null
+              },
+              "lastModified": {
+                "time": 1674291843000,
+                "actor": "urn:li:corpuser:jdoe",
+                "impersonator": null
+              },
+              "deleted": null,
+              "dataset": null,
+              "cluster": null,
+              "hash": "",
+              "platformSchema": {
+                "com.linkedin.pegasus2avro.schema.KafkaSchema": {
+                  "documentSchema": "{\"type\":\"record\",\"name\":\"SampleHiveSchema\",\"namespace\":\"com.linkedin.dataset\",\"doc\":\"Sample Hive dataset\",\"fields\":[{\"name\":\"field_foo\",\"type\":[\"string\"]},{\"name\":\"field_bar\",\"type\":[\"boolean\"]}]}",
+                  "documentSchemaType": "AVRO"
+                }
+              },
+              "fields": [
+                {
+                  "fieldPath": "event_name",
+                  "jsonPath": null,
+                  "nullable": false,
+                  "description": {
+                    "string": "Name of your logging event"
+                  },
+                  "type": {
+                    "type": {
+                      "com.linkedin.pegasus2avro.schema.BooleanType": {}
+                    }
+                  },
+                  "nativeDataType": "varchar(100)",
+                  "recursive": false
                 },
-                "lastModified": {
-                  "time": 1674291843000,
-                  "actor": "urn:li:corpuser:jdoe",
-                  "impersonator": null
+                {
+                  "fieldPath": "event_data",
+                  "jsonPath": null,
+                  "nullable": false,
+                  "description": {
+                    "string": "Data of your event"
+                  },
+                  "type": {
+                    "type": {
+                      "com.linkedin.pegasus2avro.schema.BooleanType": {}
+                    }
+                  },
+                  "nativeDataType": "boolean",
+                  "recursive": false
                 },
-                "deleted": null,
-                "dataset": null,
-                "cluster": null,
-                "hash": "",
-                "platformSchema": {
-                  "com.linkedin.pegasus2avro.schema.KafkaSchema": {
-                    "documentSchema": "{\"type\":\"record\",\"name\":\"SampleHiveSchema\",\"namespace\":\"com.linkedin.dataset\",\"doc\":\"Sample Hive dataset\",\"fields\":[{\"name\":\"field_foo\",\"type\":[\"string\"]},{\"name\":\"field_bar\",\"type\":[\"boolean\"]}]}",
-                    "documentSchemaType": "AVRO"
-                  }
+                {
+                  "fieldPath": "timestamp",
+                  "jsonPath": null,
+                  "nullable": false,
+                  "description": {
+                    "string": "TS the event was ingested"
+                  },
+                  "type": {
+                    "type": {
+                      "com.linkedin.pegasus2avro.schema.BooleanType": {}
+                    }
+                  },
+                  "nativeDataType": "boolean",
+                  "recursive": false
                 },
-                "fields": [
-                  {
-                    "fieldPath": "event_name",
-                    "jsonPath": null,
-                    "nullable": false,
-                    "description": {
-                      "string": "Name of your logging event"
-                    },
+                {
+                  "fieldPath": "browser",
+                  "jsonPath": null,
+                  "nullable": false,
+                  "type": {
                     "type": {
-                      "type": {
-                        "com.linkedin.pegasus2avro.schema.BooleanType": {}
-                      }
-                    },
-                    "nativeDataType": "varchar(100)",
-                    "recursive": false
-                  },
-                  {
-                    "fieldPath": "event_data",
-                    "jsonPath": null,
-                    "nullable": false,
-                    "description": {
-                      "string": "Data of your event"
-                    },
-                    "type": {
-                      "type": {
-                        "com.linkedin.pegasus2avro.schema.BooleanType": {}
-                      }
-                    },
-                    "nativeDataType": "boolean",
-                    "recursive": false
-                  },
-                  {
-                    "fieldPath": "timestamp",
-                    "jsonPath": null,
-                    "nullable": false,
-                    "description": {
-                      "string": "TS the event was ingested"
-                    },
-                    "type": {
-                      "type": {
-                        "com.linkedin.pegasus2avro.schema.BooleanType": {}
-                      }
-                    },
-                    "nativeDataType": "boolean",
-                    "recursive": false
-                  },
-                  {
-                    "fieldPath": "browser",
-                    "jsonPath": null,
-                    "nullable": false,
-                    "type": {
-                      "type": {
-                        "com.linkedin.pegasus2avro.schema.StringType": {}
-                      }
-                    },
-                    "nativeDataType": "string",
-                    "recursive": false
-                  }
-                ],
-                "primaryKeys": null,
-                "foreignKeysSpecs": null
-              }
-            }
-          ]
-        }
-      },
-      "proposedDelta": null
-    },
-  {
-    "auditHeader":null,
-    "entityType":"dataset",
+                      "com.linkedin.pegasus2avro.schema.StringType": {}
+                    }
+                  },
+                  "nativeDataType": "string",
+                  "recursive": false
+                }
+              ],
+              "primaryKeys": null,
+              "foreignKeysSpecs": null
+            }
+          }
+        ]
+      }
+    },
+    "proposedDelta": null
+  },
+  {
+    "auditHeader": null,
+    "entityType": "dataset",
     "entityUrn": "urn:li:dataset:(urn:li:dataPlatform:hive,SampleHiveDataset,PROD)",
-    "changeType":"UPSERT",
-    "aspectName":"datasetProfile",
-    "aspect":{
-      "value":"{\"timestampMillis\": 1679515693000, \"rowCount\": 4500, \"columnCount\": 2, \"sizeInBytes\": 842000200000, \"fieldProfiles\": [{\"fieldPath\": \"field_foo\", \"uniqueCount\": 2, \"uniqueProportion\": 0.00044, \"nullCount\": 0, \"nullProportion\": 0.0, \"sampleValues\": [\"true\", \"false\"]}, {\"fieldPath\": \"field_bar\", \"uniqueCount\": 2, \"uniqueProportion\": 0.00044, \"nullCount\": 0, \"nullProportion\": 0.0, \"sampleValues\": [\"false\"]}]}",
-      "contentType":"application/json"
-    },
-    "systemMetadata":null
-  },
-  {
-    "auditHeader":null,
-    "entityType":"dataset",
+    "changeType": "UPSERT",
+    "aspectName": "datasetProfile",
+    "aspect": {
+      "value": "{\"timestampMillis\": 1679515693000, \"rowCount\": 4500, \"columnCount\": 2, \"sizeInBytes\": 842000200000, \"fieldProfiles\": [{\"fieldPath\": \"field_foo\", \"uniqueCount\": 2, \"uniqueProportion\": 0.00044, \"nullCount\": 0, \"nullProportion\": 0.0, \"sampleValues\": [\"true\", \"false\"]}, {\"fieldPath\": \"field_bar\", \"uniqueCount\": 2, \"uniqueProportion\": 0.00044, \"nullCount\": 0, \"nullProportion\": 0.0, \"sampleValues\": [\"false\"]}]}",
+      "contentType": "application/json"
+    },
+    "systemMetadata": null
+  },
+  {
+    "auditHeader": null,
+    "entityType": "dataset",
     "entityUrn": "urn:li:dataset:(urn:li:dataPlatform:hive,SampleHiveDataset,PROD)",
-    "changeType":"UPSERT",
-    "aspectName":"datasetProfile",
-    "aspect":{
-      "value":"{\"timestampMillis\": 1684786093000, \"rowCount\": 3500, \"columnCount\": 2, \"fieldProfiles\": [{\"fieldPath\": \"field_foo\", \"uniqueCount\": 2, \"uniqueProportion\": 0.00057, \"nullCount\": 0, \"nullProportion\": 0.0, \"sampleValues\": [\"true\", \"false\"]}, {\"fieldPath\": \"field_bar\", \"uniqueCount\": 2, \"uniqueProportion\": 0.00057, \"nullCount\": 0, \"nullProportion\": 0.0, \"sampleValues\": [\"true\"]}]}",
-      "contentType":"application/json"
-    },
-    "systemMetadata":null
-  },
-  {
-    "auditHeader":null,
-    "entityType":"dataset",
+    "changeType": "UPSERT",
+    "aspectName": "datasetProfile",
+    "aspect": {
+      "value": "{\"timestampMillis\": 1684786093000, \"rowCount\": 3500, \"columnCount\": 2, \"fieldProfiles\": [{\"fieldPath\": \"field_foo\", \"uniqueCount\": 2, \"uniqueProportion\": 0.00057, \"nullCount\": 0, \"nullProportion\": 0.0, \"sampleValues\": [\"true\", \"false\"]}, {\"fieldPath\": \"field_bar\", \"uniqueCount\": 2, \"uniqueProportion\": 0.00057, \"nullCount\": 0, \"nullProportion\": 0.0, \"sampleValues\": [\"true\"]}]}",
+      "contentType": "application/json"
+    },
+    "systemMetadata": null
+  },
+  {
+    "auditHeader": null,
+    "entityType": "dataset",
     "entityUrn": "urn:li:dataset:(urn:li:dataPlatform:hive,SampleHiveDataset,PROD)",
-    "changeType":"UPSERT",
-    "aspectName":"operation",
-    "aspect":{
-      "value":"{\"timestampMillis\": 1679515693000, \"operationType\": \"INSERT\", \"lastUpdatedTimestamp\": 1629097200001 }",
-      "contentType":"application/json"
-    },
-    "systemMetadata":null
-  },
-  {
-    "auditHeader":null,
-    "entityType":"dataset",
+    "changeType": "UPSERT",
+    "aspectName": "operation",
+    "aspect": {
+      "value": "{\"timestampMillis\": 1679515693000, \"operationType\": \"INSERT\", \"lastUpdatedTimestamp\": 1629097200001 }",
+      "contentType": "application/json"
+    },
+    "systemMetadata": null
+  },
+  {
+    "auditHeader": null,
+    "entityType": "dataset",
     "entityUrn": "urn:li:dataset:(urn:li:dataPlatform:hive,SampleHiveDataset,PROD)",
-    "changeType":"UPSERT",
-    "aspectName":"operation",
-    "aspect":{
-      "value":"{\"timestampMillis\": 1629107200000, \"operationType\": \"UPDATE\", \"lastUpdatedTimestamp\": 1625097200000 }",
-      "contentType":"application/json"
-    },
-    "systemMetadata":null
+    "changeType": "UPSERT",
+    "aspectName": "operation",
+    "aspect": {
+      "value": "{\"timestampMillis\": 1629107200000, \"operationType\": \"UPDATE\", \"lastUpdatedTimestamp\": 1625097200000 }",
+      "contentType": "application/json"
+    },
+    "systemMetadata": null
   },
   {
     "auditHeader": null,
@@ -3455,164 +3552,97 @@
     }
   },
   {
-    "auditHeader":null,
-    "entityType":"container",
+    "auditHeader": null,
+    "entityType": "container",
     "entityUrn": "urn:li:container:DATABASE",
-    "changeType":"UPSERT",
-    "aspectName":"containerProperties",
-    "aspect":{
-      "value":"{\"name\": \"datahub_db\", \"description\": \"The Root DataHub DB\" }",
-      "contentType":"application/json"
-    },
-    "systemMetadata":null
-  },
-  {
-    "auditHeader":null,
-    "entityType":"container",
+    "changeType": "UPSERT",
+    "aspectName": "containerProperties",
+    "aspect": {
+      "value": "{\"name\": \"datahub_db\", \"description\": \"The Root DataHub DB\" }",
+      "contentType": "application/json"
+    },
+    "systemMetadata": null
+  },
+  {
+    "auditHeader": null,
+    "entityType": "container",
     "entityUrn": "urn:li:container:DATABASE",
-    "changeType":"UPSERT",
-    "aspectName":"subTypes",
-    "aspect":{
-      "value":"{\"typeNames\": [ \"Database\" ] }",
-      "contentType":"application/json"
-    },
-    "systemMetadata":null
-  },
-  {
-    "auditHeader":null,
-    "entityType":"container",
+    "changeType": "UPSERT",
+    "aspectName": "subTypes",
+    "aspect": {
+      "value": "{\"typeNames\": [ \"Database\" ] }",
+      "contentType": "application/json"
+    },
+    "systemMetadata": null
+  },
+  {
+    "auditHeader": null,
+    "entityType": "container",
     "entityUrn": "urn:li:container:DATABASE",
-    "changeType":"UPSERT",
-    "aspectName":"dataPlatformInstance",
-    "aspect":{
-      "value":"{\"platform\": \"urn:li:dataPlatform:hive\" }",
-      "contentType":"application/json"
-    },
-    "systemMetadata":null
-  },
-  {
-    "auditHeader":null,
-    "entityType":"container",
-    "entityUrn": "urn:li:container:SCHEMA",
-    "changeType":"UPSERT",
-    "aspectName":"containerProperties",
-    "aspect":{
-      "value":"{\"name\": \"datahub_schema\", \"description\": \"The Root DataHub Schema\" }",
-      "contentType":"application/json"
-    },
-    "systemMetadata":null
-  },
-  {
-    "auditHeader":null,
-    "entityType":"container",
-    "entityUrn": "urn:li:container:SCHEMA",
-    "changeType":"UPSERT",
-    "aspectName":"dataPlatformInstance",
-    "aspect":{
-      "value":"{\"platform\": \"urn:li:dataPlatform:hive\" }",
-      "contentType":"application/json"
-    },
-    "systemMetadata":null
-  },
-  {
-    "auditHeader":null,
-    "entityType":"container",
-    "entityUrn": "urn:li:container:SCHEMA",
-    "changeType":"UPSERT",
-    "aspectName":"subTypes",
-    "aspect":{
-      "value":"{\"typeNames\": [ \"Schema\" ] }",
-      "contentType":"application/json"
-    },
-    "systemMetadata":null
-  },
-  {
-    "auditHeader":null,
-    "entityType":"dataset",
-    "entityUrn": "urn:li:dataset:(urn:li:dataPlatform:hive,SampleHiveDataset,PROD)",
-    "changeType":"UPSERT",
-    "aspectName":"container",
-    "aspect":{
-      "value":"{\"container\": \"urn:li:container:SCHEMA\" }",
-      "contentType":"application/json"
-    },
-    "systemMetadata":null
-  },
-  {
-    "auditHeader":null,
-    "entityType":"container",
-    "entityUrn": "urn:li:container:SCHEMA",
-    "changeType":"UPSERT",
-    "aspectName":"container",
-    "aspect":{
-      "value":"{\"container\": \"urn:li:container:DATABASE\" }",
-      "contentType":"application/json"
-    },
-    "systemMetadata":null
-  },
-  {
-    "auditHeader": null,
-    "entityType": "assertion",
-    "entityUrn": "urn:li:assertion:358c683782c93c2fc2bd4bdd4fdb0153",
-    "entityKeyAspect": null,
-    "changeType": "UPSERT",
-    "aspectName": "assertionInfo",
-    "aspect": {
-      "value": "{\"customProperties\": {\"expectation_suite_name\": \"test_suite\"}, \"type\": \"DATASET\", \"datasetAssertion\": {\"dataset\": \"urn:li:dataset:(urn:li:dataPlatform:hive,SampleHiveDataset,PROD)\", \"scope\": \"DATASET_COLUMN\", \"fields\": [\"urn:li:schemaField:(urn:li:dataset:(urn:li:dataPlatform:hive,SampleHiveDataset,PROD),field_foo)\"], \"aggregation\": \"IDENTITY\", \"operator\": \"EQUAL_TO\", \"parameters\": {\"value\": {\"value\": \"true\", \"type\": \"UNKNOWN\"} }, \"nativeType\": \"expect_column_values_to_equal\", \"nativeParameters\": {\"column\": \"field_foo\", \"value\": \"true\"}}}",
-      "contentType": "application/json"
-    },
-    "systemMetadata": null
-  },
-  {
-    "auditHeader": null,
-    "entityType": "assertion",
-    "entityUrn": "urn:li:assertion:358c683782c93c2fc2bd4bdd4fdb0153",
-    "entityKeyAspect": null,
     "changeType": "UPSERT",
     "aspectName": "dataPlatformInstance",
     "aspect": {
-      "value": "{\"platform\": \"urn:li:dataPlatform:great-expectations\"}",
+      "value": "{\"platform\": \"urn:li:dataPlatform:hive\" }",
       "contentType": "application/json"
     },
     "systemMetadata": null
   },
   {
     "auditHeader": null,
-    "entityType": "assertion",
-    "entityUrn": "urn:li:assertion:358c683782c93c2fc2bd4bdd4fdb0153",
-    "entityKeyAspect": null,
+    "entityType": "container",
+    "entityUrn": "urn:li:container:SCHEMA",
     "changeType": "UPSERT",
-    "aspectName": "assertionRunEvent",
+    "aspectName": "containerProperties",
     "aspect": {
-<<<<<<< HEAD
-      "value": "{\"timestampMillis\": 1640692800000, \"partitionSpec\": {\"type\": \"PARTITION\", \"partition\": \"{\\\"category\\\": \\\"catA\\\"}\"}, \"runId\": \"2021-12-28T12:00:00Z\", \"assertionUrn\": \"urn:li:assertion:358c683782c93c2fc2bd4bdd4fdb0153\", \"asserteeUrn\": \"urn:li:dataset:(urn:li:dataPlatform:hive,SampleHiveDataset,PROD)\", \"batchSpec\": {\"customProperties\": {\"data_asset_name\": \"data__foo1__asset\", \"datasource_name\": \"my_hive_datasource\"}, \"nativeBatchId\": \"c8f12129f2e57412eee5fb8656154d05\", \"limit\": 10}, \"status\": \"COMPLETE\", \"result\": {\"type\": \"SUCCESS\", \"nativeResults\": {}}}",
-=======
-      "value": "{\"timestampMillis\": 1675155843000, \"partitionSpec\": {\"type\": \"PARTITION\", \"partition\": \"{\\\"category\\\": \\\"catA\\\"}\"}, \"runId\": \"2021-12-28T12:00:00Z\", \"assertionUrn\": \"urn:li:assertion:358c683782c93c2fc2bd4bdd4fdb0153\", \"asserteeUrn\": \"urn:li:dataset:(urn:li:dataPlatform:hive,SampleHiveDataset,PROD)\", \"batchSpec\": {\"customProperties\": {\"data_asset_name\": \"data__foo1__asset\", \"datasource_name\": \"my_hive_datasource\"}, \"nativeBatchId\": \"c8f12129f2e57412eee5fb8656154d05\", \"limit\": 10}, \"status\": \"COMPLETE\", \"result\": {\"type\": \"SUCCESS\", \"nativeResults\": {}}}",
+      "value": "{\"name\": \"datahub_schema\", \"description\": \"The Root DataHub Schema\" }",
       "contentType": "application/json"
     },
     "systemMetadata": null
   },
   {
     "auditHeader": null,
-    "entityType": "query",
-    "entityUrn": "urn:li:query:test-query",
+    "entityType": "container",
+    "entityUrn": "urn:li:container:SCHEMA",
     "changeType": "UPSERT",
-    "aspectName": "queryProperties",
+    "aspectName": "dataPlatformInstance",
     "aspect": {
-      "value": "{\"name\":\"TestQuery\",\"description\":\"TestDescription\",\"source\":\"MANUAL\",\"statement\":{\"language\":\"SQL\",\"value\":\"SELECT * FROM db.SampleHiveDataset WHERE field_foo = 'foo_value'\"},\"created\":{\"actor\":\"urn:li:corpuser:test\",\"time\":0},\"lastModified\":{\"actor\":\"urn:li:corpuser:test\",\"time\":0}}",
+      "value": "{\"platform\": \"urn:li:dataPlatform:hive\" }",
       "contentType": "application/json"
     },
     "systemMetadata": null
   },
   {
     "auditHeader": null,
-    "entityType": "query",
-    "entityUrn": "urn:li:query:test-query",
+    "entityType": "container",
+    "entityUrn": "urn:li:container:SCHEMA",
     "changeType": "UPSERT",
-    "aspectName": "querySubjects",
+    "aspectName": "subTypes",
     "aspect": {
-      "value": "{\"subjects\":[{\"entity\":\"urn:li:dataset:(urn:li:dataPlatform:hive,SampleHiveDataset,PROD)\"}]}",
->>>>>>> 5fc6601d
+      "value": "{\"typeNames\": [ \"Schema\" ] }",
+      "contentType": "application/json"
+    },
+    "systemMetadata": null
+  },
+  {
+    "auditHeader": null,
+    "entityType": "dataset",
+    "entityUrn": "urn:li:dataset:(urn:li:dataPlatform:hive,SampleHiveDataset,PROD)",
+    "changeType": "UPSERT",
+    "aspectName": "container",
+    "aspect": {
+      "value": "{\"container\": \"urn:li:container:SCHEMA\" }",
+      "contentType": "application/json"
+    },
+    "systemMetadata": null
+  },
+  {
+    "auditHeader": null,
+    "entityType": "container",
+    "entityUrn": "urn:li:container:SCHEMA",
+    "changeType": "UPSERT",
+    "aspectName": "container",
+    "aspect": {
+      "value": "{\"container\": \"urn:li:container:DATABASE\" }",
       "contentType": "application/json"
     },
     "systemMetadata": null
