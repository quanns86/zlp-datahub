--- conflicted
+++ resolved
@@ -1,3 +1,5 @@
+import os
+import sys
 from typing import Dict, Set
 
 import setuptools
@@ -258,13 +260,8 @@
 }
 
 data_lake_profiling = {
-<<<<<<< HEAD
     "pydeequ==1.1.0",
     "pyspark~=3.2.4",
-=======
-    "pydeequ~=1.1.0",
-    "pyspark~=3.3.0",
->>>>>>> 3ab4ec9b
 }
 
 delta_lake = {
@@ -345,19 +342,12 @@
     # https://www.elastic.co/guide/en/elasticsearch/client/python-api/current/release-notes.html#rn-7-14-0
     # https://github.com/elastic/elasticsearch-py/issues/1639#issuecomment-883587433
     "elasticsearch": {"elasticsearch==7.13.4"},
-<<<<<<< HEAD
     # "feast": {
     #     "feast~=0.31.1",
     #     "flask-openid>=1.3.0",
     #     # typeguard 3.x, released on 2023-03-14, seems to cause issues with Feast.
     #     "typeguard<3",
     # },
-=======
-    "feast": {
-        "feast>=0.34.0,<1",
-        "flask-openid>=1.3.0",
-    },
->>>>>>> 3ab4ec9b
     "glue": aws_common,
     # hdbcli is supported officially by SAP, sqlalchemy-hana is built on top but not officially supported
     "hana": sql_common
@@ -374,34 +364,20 @@
         # https://github.com/great-expectations/great_expectations/pull/6149.
         "great-expectations != 0.15.23, != 0.15.24, != 0.15.25, != 0.15.26",
     },
-<<<<<<< HEAD
     # "iceberg": iceberg_common,
-=======
     # keep in sync with presto-on-hive until presto-on-hive will be removed
     "hive-metastore": sql_common
     | pyhive_common
     | {"psycopg2-binary", "pymysql>=1.0.2"},
-    "iceberg": iceberg_common,
->>>>>>> 3ab4ec9b
     "json-schema": set(),
     "kafka": kafka_common | kafka_protobuf,
     "kafka-connect": sql_common | {"requests", "JPype1"},
     "ldap": {"python-ldap>=2.4"},
     "looker": looker_common,
     "lookml": looker_common,
-<<<<<<< HEAD
     "metabase": {"requests"} | sqllineage_lib,
     # "mlflow": {"mlflow-skinny>=2.3.0"},
     "mode": {"requests", "tenacity>=8.0.1"} | sqllineage_lib,
-=======
-    "metabase": {"requests"} | sqlglot_lib,
-    "mlflow": {
-        "mlflow-skinny>=2.3.0",
-        # It's technically wrong for packages to depend on setuptools. However, it seems mlflow does it anyways.
-        "setuptools",
-    },
-    "mode": {"requests", "tenacity>=8.0.1"} | sqllineage_lib | sqlglot_lib,
->>>>>>> 3ab4ec9b
     "mongodb": {"pymongo[srv]>=3.11", "packaging"},
     "mssql": sql_common | mssql_common,
     "mssql-odbc": sql_common | mssql_common | {"pyodbc"},
@@ -548,13 +524,10 @@
     *list(
         dependency
         for plugin in [
-<<<<<<< HEAD
             "tidb",
             "arangodb",
             "hdfs",
-=======
             "athena",
->>>>>>> 3ab4ec9b
             "bigquery",
             "clickhouse",
             "clickhouse-usage",
@@ -562,15 +535,9 @@
             "delta-lake",
             "druid",
             "elasticsearch",
-<<<<<<< HEAD
             # "feast" if sys.version_info >= (3, 8) else None,
             # "iceberg" if sys.version_info >= (3, 8) else None,
             # "mlflow" if sys.version_info >= (3, 8) else None,
-=======
-            "feast",
-            "iceberg",
-            "mlflow",
->>>>>>> 3ab4ec9b
             "json-schema",
             "ldap",
             "looker",
@@ -629,11 +596,7 @@
             "feast",
             "hana",
             "hive",
-<<<<<<< HEAD
             # "iceberg" if sys.version_info >= (3, 8) else None,
-=======
-            "iceberg",
->>>>>>> 3ab4ec9b
             "kafka-connect",
             "ldap",
             "mongodb",
