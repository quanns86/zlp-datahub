"""MySQL DataHub Ingest DAG

This example demonstrates how to ingest metadata from MySQL into DataHub
from within an Airflow DAG. Note that the DB connection configuration is
embedded within the code.
"""

from datetime import datetime, timedelta

from airflow import DAG
<<<<<<< HEAD
from airflow.operators.python import PythonOperator
from airflow.utils.dates import days_ago

from datahub.ingestion.run.pipeline import Pipeline

default_args = {
    "owner": "airflow",
    "depends_on_past": False,
    "email": ["jdoe@example.com"],
    "email_on_failure": False,
    "email_on_retry": False,
    "retries": 1,
    "retry_delay": timedelta(minutes=5),
    "execution_timeout": timedelta(minutes=120),
}
=======
from airflow.operators.python import PythonVirtualenvOperator
>>>>>>> 5fc6601d


def ingest_from_mysql():
    from datahub.ingestion.run.pipeline import Pipeline

    pipeline = Pipeline.create(
        # This configuration is analogous to a recipe configuration.
        {
            "source": {
                "type": "mysql",
                "config": {
                    # If you want to use Airflow connections, take a look at the snowflake_sample_dag.py example.
                    "username": "user",
                    "password": "pass",
                    "database": "db_name",
                    "host_port": "localhost:3306",
                },
            },
            "sink": {
                "type": "datahub-rest",
                "config": {"server": "http://localhost:8080"},
            },
        }
    )
    pipeline.run()
    pipeline.pretty_print_summary()
    pipeline.raise_from_status()


with DAG(
    "datahub_mysql_ingest",
    default_args={
        "owner": "airflow",
    },
    description="An example DAG which ingests metadata from MySQL to DataHub",
    start_date=datetime(2022, 1, 1),
    schedule_interval=timedelta(days=1),
    catchup=False,
) as dag:
    # While it is also possible to use the PythonOperator, we recommend using
    # the PythonVirtualenvOperator to ensure that there are no dependency
    # conflicts between DataHub and the rest of your Airflow environment.
    ingest_task = PythonVirtualenvOperator(
        task_id="ingest_from_mysql",
        requirements=[
            "acryl-datahub[mysql]",
        ],
        system_site_packages=False,
        python_callable=ingest_from_mysql,
    )<|MERGE_RESOLUTION|>--- conflicted
+++ resolved
@@ -8,25 +8,7 @@
 from datetime import datetime, timedelta
 
 from airflow import DAG
-<<<<<<< HEAD
-from airflow.operators.python import PythonOperator
-from airflow.utils.dates import days_ago
-
-from datahub.ingestion.run.pipeline import Pipeline
-
-default_args = {
-    "owner": "airflow",
-    "depends_on_past": False,
-    "email": ["jdoe@example.com"],
-    "email_on_failure": False,
-    "email_on_retry": False,
-    "retries": 1,
-    "retry_delay": timedelta(minutes=5),
-    "execution_timeout": timedelta(minutes=120),
-}
-=======
 from airflow.operators.python import PythonVirtualenvOperator
->>>>>>> 5fc6601d
 
 
 def ingest_from_mysql():
