--- conflicted
+++ resolved
@@ -9,11 +9,7 @@
 from airflow.operators.bash import BashOperator
 from airflow.utils.dates import days_ago
 
-<<<<<<< HEAD
-from datahub_provider.entities import Dataset
-=======
 from datahub_provider.entities import Dataset, Urn
->>>>>>> 5fc6601d
 
 default_args = {
     "owner": "airflow",
