import datetime
import functools
import json
import logging
import os
from json.decoder import JSONDecodeError
<<<<<<< HEAD
from typing import Any, Dict, List, Optional, Tuple, Union
=======
from typing import Any, Callable, Dict, List, Optional, Tuple, Union
>>>>>>> 5fc6601d

import requests
from deprecated import deprecated
from requests.adapters import HTTPAdapter, Retry
from requests.exceptions import HTTPError, RequestException

from datahub.cli.cli_utils import get_system_auth
from datahub.configuration.common import ConfigurationError, OperationalError
from datahub.emitter.mcp import MetadataChangeProposalWrapper
from datahub.emitter.request_helper import make_curl_command
from datahub.emitter.serialization_helper import pre_json_transform
from datahub.ingestion.api.closeable import Closeable
from datahub.metadata.com.linkedin.pegasus2avro.mxe import (
    MetadataChangeEvent,
    MetadataChangeProposal,
)
from datahub.metadata.com.linkedin.pegasus2avro.usage import UsageAggregation

logger = logging.getLogger(__name__)

_DEFAULT_CONNECT_TIMEOUT_SEC = 30  # 30 seconds should be plenty to connect
_DEFAULT_READ_TIMEOUT_SEC = (
    30  # Any ingest call taking longer than 30 seconds should be abandoned
)
_DEFAULT_RETRY_STATUS_CODES = [  # Additional status codes to retry on
    429,
    502,
    503,
    504,
]
_DEFAULT_RETRY_METHODS = ["HEAD", "GET", "POST", "PUT", "DELETE", "OPTIONS", "TRACE"]
_DEFAULT_RETRY_MAX_TIMES = int(
    os.getenv("DATAHUB_REST_EMITTER_DEFAULT_RETRY_MAX_TIMES", "3")
)

<<<<<<< HEAD
class DataHubRestEmitter(Closeable):
    DEFAULT_CONNECT_TIMEOUT_SEC = 30  # 30 seconds should be plenty to connect
    DEFAULT_READ_TIMEOUT_SEC = (
        30  # Any ingest call taking longer than 30 seconds should be abandoned
    )
    DEFAULT_RETRY_STATUS_CODES = [  # Additional status codes to retry on
        429,
        502,
        503,
        504,
    ]
    DEFAULT_RETRY_METHODS = ["HEAD", "GET", "POST", "PUT", "DELETE", "OPTIONS", "TRACE"]
    DEFAULT_RETRY_MAX_TIMES = int(
        os.getenv("DATAHUB_REST_EMITTER_DEFAULT_RETRY_MAX_TIMES", "3")
    )
=======
>>>>>>> 5fc6601d

class DataHubRestEmitter(Closeable):
    _gms_server: str
    _token: Optional[str]
    _session: requests.Session
    _connect_timeout_sec: float = _DEFAULT_CONNECT_TIMEOUT_SEC
    _read_timeout_sec: float = _DEFAULT_READ_TIMEOUT_SEC
    _retry_status_codes: List[int] = _DEFAULT_RETRY_STATUS_CODES
    _retry_methods: List[str] = _DEFAULT_RETRY_METHODS
    _retry_max_times: int = _DEFAULT_RETRY_MAX_TIMES

    def __init__(
        self,
        gms_server: str,
        token: Optional[str] = None,
        connect_timeout_sec: Optional[float] = None,
        read_timeout_sec: Optional[float] = None,
        retry_status_codes: Optional[List[int]] = None,
        retry_methods: Optional[List[str]] = None,
        retry_max_times: Optional[int] = None,
        extra_headers: Optional[Dict[str, str]] = None,
        ca_certificate_path: Optional[str] = None,
        disable_ssl_verification: bool = False,
    ):
        if not gms_server:
            raise ConfigurationError("gms server is required")
        self._gms_server = gms_server
        self._token = token
        self.server_config: Dict[str, Any] = {}

        self._session = requests.Session()

        self._session.headers.update(
            {
                "X-RestLi-Protocol-Version": "2.0.0",
                "Content-Type": "application/json",
            }
        )
        if token:
            self._session.headers.update({"Authorization": f"Bearer {token}"})
        else:
            system_auth = get_system_auth()
            if system_auth is not None:
                self._session.headers.update({"Authorization": system_auth})

        if extra_headers:
            self._session.headers.update(extra_headers)

        if ca_certificate_path:
            self._session.cert = ca_certificate_path

        if disable_ssl_verification:
            self._session.verify = False

        if connect_timeout_sec:
            self._connect_timeout_sec = connect_timeout_sec

        if read_timeout_sec:
            self._read_timeout_sec = read_timeout_sec

        if self._connect_timeout_sec < 1 or self._read_timeout_sec < 1:
            logger.warning(
                f"Setting timeout values lower than 1 second is not recommended. Your configuration is connect_timeout:{self._connect_timeout_sec}s, read_timeout:{self._read_timeout_sec}s"
            )

        if retry_status_codes is not None:  # Only if missing. Empty list is allowed
            self._retry_status_codes = retry_status_codes

        if retry_methods is not None:
            self._retry_methods = retry_methods

        if retry_max_times:
            self._retry_max_times = retry_max_times

        try:
            retry_strategy = Retry(
                total=self._retry_max_times,
                status_forcelist=self._retry_status_codes,
                backoff_factor=2,
                allowed_methods=self._retry_methods,
            )
        except TypeError:
            # Prior to urllib3 1.26, the Retry class used `method_whitelist` instead of `allowed_methods`.
            retry_strategy = Retry(
                total=self._retry_max_times,
                status_forcelist=self._retry_status_codes,
                backoff_factor=2,
                method_whitelist=self._retry_methods,
            )

        adapter = HTTPAdapter(
            pool_connections=100, pool_maxsize=100, max_retries=retry_strategy
        )
        self._session.mount("http://", adapter)
        self._session.mount("https://", adapter)

        # Shim session.request to apply default timeout values.
        # Via https://stackoverflow.com/a/59317604.
        self._session.request = functools.partial(  # type: ignore
            self._session.request,
            timeout=(self._connect_timeout_sec, self._read_timeout_sec),
        )

    def test_connection(self) -> dict:
        url = f"{self._gms_server}/config"
        response = self._session.get(url)
        if response.status_code == 200:
            config: dict = response.json()
            if config.get("noCode") == "true":
                self.server_config = config
                return config

            else:
                # Looks like we either connected to an old GMS or to some other service. Let's see if we can determine which before raising an error
                # A common misconfiguration is connecting to datahub-frontend so we special-case this check
                if (
                    config.get("config", {}).get("application") == "datahub-frontend"
                    or config.get("config", {}).get("shouldShowDatasetLineage")
                    is not None
                ):
                    raise ConfigurationError(
                        "You seem to have connected to the frontend instead of the GMS endpoint. "
                        "The rest emitter should connect to DataHub GMS (usually <datahub-gms-host>:8080) or Frontend GMS API (usually <frontend>:9002/api/gms)"
                    )
                else:
                    raise ConfigurationError(
                        "You have either connected to a pre-v0.8.0 DataHub GMS instance, or to a different server altogether! "
                        "Please check your configuration and make sure you are talking to the DataHub GMS endpoint."
                    )
        else:
            logger.debug(
                f"Unable to connect to {url} with status_code: {response.status_code}. Response: {response.text}"
            )
            if response.status_code == 401:
                message = f"Unable to connect to {url} - got an authentication error: {response.text}."
            else:
                message = f"Unable to connect to {url} with status_code: {response.status_code}."
            message += "\nPlease check your configuration and make sure you are talking to the DataHub GMS (usually <datahub-gms-host>:8080) or Frontend GMS API (usually <frontend>:9002/api/gms)."
            raise ConfigurationError(message)

    def emit(
        self,
        item: Union[
            MetadataChangeEvent,
            MetadataChangeProposal,
            MetadataChangeProposalWrapper,
            UsageAggregation,
        ],
        # NOTE: This signature should have the exception be optional rather than
        #      required. However, this would be a breaking change that may need
        #      more careful consideration.
        callback: Optional[Callable[[Exception, str], None]] = None,
    ) -> Tuple[datetime.datetime, datetime.datetime]:
        start_time = datetime.datetime.now()
        try:
            if isinstance(item, UsageAggregation):
                self.emit_usage(item)
            elif isinstance(
                item, (MetadataChangeProposal, MetadataChangeProposalWrapper)
            ):
                self.emit_mcp(item)
            else:
                self.emit_mce(item)
        except Exception as e:
            if callback:
                callback(e, str(e))
            raise
        else:
            if callback:
                callback(None, "success")  # type: ignore
            return start_time, datetime.datetime.now()

    def emit_mce(self, mce: MetadataChangeEvent) -> None:
        url = f"{self._gms_server}/entities?action=ingest"

        raw_mce_obj = mce.proposedSnapshot.to_obj()
        mce_obj = pre_json_transform(raw_mce_obj)
        snapshot_fqn = (
            f"com.linkedin.metadata.snapshot.{mce.proposedSnapshot.RECORD_SCHEMA.name}"
        )
        system_metadata_obj = {}
        if mce.systemMetadata is not None:
            system_metadata_obj = {
                "lastObserved": mce.systemMetadata.lastObserved,
                "runId": mce.systemMetadata.runId,
            }
        snapshot = {
            "entity": {"value": {snapshot_fqn: mce_obj}},
            "systemMetadata": system_metadata_obj,
        }
        payload = json.dumps(snapshot)

        self._emit_generic(url, payload)

    def emit_mcp(
        self, mcp: Union[MetadataChangeProposal, MetadataChangeProposalWrapper]
    ) -> None:
        url = f"{self._gms_server}/aspects?action=ingestProposal"

        mcp_obj = pre_json_transform(mcp.to_obj())
        payload = json.dumps({"proposal": mcp_obj})

        self._emit_generic(url, payload)

    @deprecated
    def emit_usage(self, usageStats: UsageAggregation) -> None:
        url = f"{self._gms_server}/usageStats?action=batchIngest"

        raw_usage_obj = usageStats.to_obj()
        usage_obj = pre_json_transform(raw_usage_obj)

        snapshot = {"buckets": [usage_obj]}
        payload = json.dumps(snapshot)
        self._emit_generic(url, payload)

    def _emit_generic(self, url: str, payload: str) -> None:
        curl_command = make_curl_command(self._session, "POST", url, payload)
        logger.debug(
            "Attempting to emit to DataHub GMS; using curl equivalent to:\n%s",
            curl_command,
        )
        try:
            response = self._session.post(url, data=payload)
            response.raise_for_status()
        except HTTPError as e:
            try:
                info: Dict = response.json()
                logger.debug(
                    "Full stack trace from DataHub:\n%s", info.get("stackTrace")
                )
                info.pop("stackTrace", None)
                raise OperationalError(
                    f"Unable to emit metadata to DataHub GMS: {info.get('message')}",
                    info,
                ) from e
            except JSONDecodeError:
                # If we can't parse the JSON, just raise the original error.
                raise OperationalError(
                    "Unable to emit metadata to DataHub GMS", {"message": str(e)}
                ) from e
        except RequestException as e:
            raise OperationalError(
                "Unable to emit metadata to DataHub GMS", {"message": str(e)}
            ) from e

    def __repr__(self) -> str:
        token_str = (
            f" with token: {self._token[:4]}**********{self._token[-4:]}"
            if self._token
            else ""
        )
        return f"{self.__class__.__name__}: configured to talk to {self._gms_server}{token_str}"

<<<<<<< HEAD
    def close(self) -> None:
        self._session.close()

=======
    def flush(self) -> None:
        # No-op, but present to keep the interface consistent with the Kafka emitter.
        pass

    def close(self) -> None:
        self._session.close()
>>>>>>> 5fc6601d


"""This class exists as a pass-through for backwards compatibility"""
DatahubRestEmitter = DataHubRestEmitter<|MERGE_RESOLUTION|>--- conflicted
+++ resolved
@@ -4,11 +4,7 @@
 import logging
 import os
 from json.decoder import JSONDecodeError
-<<<<<<< HEAD
-from typing import Any, Dict, List, Optional, Tuple, Union
-=======
 from typing import Any, Callable, Dict, List, Optional, Tuple, Union
->>>>>>> 5fc6601d
 
 import requests
 from deprecated import deprecated
@@ -44,24 +40,6 @@
     os.getenv("DATAHUB_REST_EMITTER_DEFAULT_RETRY_MAX_TIMES", "3")
 )
 
-<<<<<<< HEAD
-class DataHubRestEmitter(Closeable):
-    DEFAULT_CONNECT_TIMEOUT_SEC = 30  # 30 seconds should be plenty to connect
-    DEFAULT_READ_TIMEOUT_SEC = (
-        30  # Any ingest call taking longer than 30 seconds should be abandoned
-    )
-    DEFAULT_RETRY_STATUS_CODES = [  # Additional status codes to retry on
-        429,
-        502,
-        503,
-        504,
-    ]
-    DEFAULT_RETRY_METHODS = ["HEAD", "GET", "POST", "PUT", "DELETE", "OPTIONS", "TRACE"]
-    DEFAULT_RETRY_MAX_TIMES = int(
-        os.getenv("DATAHUB_REST_EMITTER_DEFAULT_RETRY_MAX_TIMES", "3")
-    )
-=======
->>>>>>> 5fc6601d
 
 class DataHubRestEmitter(Closeable):
     _gms_server: str
@@ -315,18 +293,12 @@
         )
         return f"{self.__class__.__name__}: configured to talk to {self._gms_server}{token_str}"
 
-<<<<<<< HEAD
-    def close(self) -> None:
-        self._session.close()
-
-=======
     def flush(self) -> None:
         # No-op, but present to keep the interface consistent with the Kafka emitter.
         pass
 
     def close(self) -> None:
         self._session.close()
->>>>>>> 5fc6601d
 
 
 """This class exists as a pass-through for backwards compatibility"""
