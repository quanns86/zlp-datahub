import base64
import bz2
import contextlib
import functools
import json
import logging
import pickle
from dataclasses import dataclass
from datetime import datetime
from typing import Callable, Generic, Optional, Type, TypeVar

import pydantic

from datahub.configuration.common import ConfigModel
from datahub.metadata.schema_classes import (
    DatahubIngestionCheckpointClass,
    IngestionCheckpointStateClass,
)

logger: logging.Logger = logging.getLogger(__name__)

DEFAULT_MAX_STATE_SIZE = 2**22  # 4MB


class CheckpointStateBase(ConfigModel):
    """
    Base class for ingestion checkpoint state.
    NOTE: We use the pydantic based ConfigModel as base here so that
    we can leverage built-in functionality for including/excluding fields in the
    serialization along with potential validation for specific sources.
    """

    version: str = pydantic.Field(default="1.0")
    serde: str = pydantic.Field(default="base85-bz2-json")

    def to_bytes(
        self,
        compressor: Callable[[bytes], bytes] = functools.partial(
            bz2.compress, compresslevel=9
        ),
        max_allowed_state_size: int = DEFAULT_MAX_STATE_SIZE,
    ) -> bytes:
        """
        NOTE: Binary compression cannot be turned on yet as the current MCPs encode the GeneralizedAspect
        payload using Json encoding which does not support bytes type data. For V1, we go with the utf-8 encoding.
        This also means that double serialization also is not possible to encode version and serde separate from the
        binary state payload. Binary content-type needs to be supported for encoding the GenericAspect to do this.
        """

        if self.serde == "utf-8":
            encoded_bytes = CheckpointStateBase._to_bytes_utf8(self)
        elif self.serde == "base85":
            # The original base85 implementation used pickle, which would cause
            # issues with deserialization if we ever changed the state class definition.
            raise ValueError(
                "Cannot write base85 encoded bytes. Use base85-bz2-json instead."
            )
        elif self.serde == "base85-bz2-json":
            encoded_bytes = CheckpointStateBase._to_bytes_base85_json(self, compressor)
        else:
            raise ValueError(f"Unknown serde: {self.serde}")

        if len(encoded_bytes) > max_allowed_state_size:
            raise ValueError(
                f"The state size has exceeded the max_allowed_state_size of {max_allowed_state_size}"
            )

        return encoded_bytes

    @staticmethod
    def _to_bytes_utf8(model: ConfigModel) -> bytes:
        return model.json(exclude={"version", "serde"}).encode("utf-8")

    @staticmethod
    def _to_bytes_base85_json(
        model: ConfigModel, compressor: Callable[[bytes], bytes]
    ) -> bytes:
        return base64.b85encode(compressor(CheckpointStateBase._to_bytes_utf8(model)))

    def prepare_for_commit(self) -> None:
        """
        Perform any pre-commit steps, such as deduplication, custom-compression across data etc.
        """
        pass


StateType = TypeVar("StateType", bound=CheckpointStateBase)


@dataclass
class Checkpoint(Generic[StateType]):
    """
    Ingestion Run Checkpoint class. This is a more convenient abstraction for use in the python ingestion code,
    providing a strongly typed state object vs the opaque blob in the PDL, and the config persisted as the first-class
    ConfigModel object.
    """

    job_name: str
    pipeline_name: str
    run_id: str
    state: StateType

    @classmethod
    def create_from_checkpoint_aspect(
        cls,
        job_name: str,
        checkpoint_aspect: Optional[DatahubIngestionCheckpointClass],
        state_class: Type[StateType],
    ) -> Optional["Checkpoint[StateType]"]:
        if checkpoint_aspect is None:
            return None
        else:
            try:
                if checkpoint_aspect.state.serde == "utf-8":
                    state_obj = Checkpoint._from_utf8_bytes(
                        checkpoint_aspect, state_class
                    )
                elif checkpoint_aspect.state.serde == "base85":
                    state_obj = Checkpoint._from_base85_bytes(
                        checkpoint_aspect,
                        functools.partial(bz2.decompress),
                        state_class,
                    )
                elif checkpoint_aspect.state.serde == "base85-bz2-json":
                    state_obj = Checkpoint._from_base85_json_bytes(
                        checkpoint_aspect,
                        functools.partial(bz2.decompress),
                        state_class,
                    )
                elif checkpoint_aspect.state.serde == "base85-bz2-json":
                    state_obj = Checkpoint._from_base85_json_bytes(
                        checkpoint_aspect,
                        functools.partial(bz2.decompress),
                        state_class,
                    )
                else:
                    raise ValueError(f"Unknown serde: {checkpoint_aspect.state.serde}")
            except Exception as e:
                logger.error(
                    f"Failed to construct checkpoint class from checkpoint aspect: {e}"
                )
                raise e
            else:
                # Construct the deserialized Checkpoint object from the raw aspect.
                checkpoint = cls(
                    job_name=job_name,
                    pipeline_name=checkpoint_aspect.pipelineName,
                    run_id=checkpoint_aspect.runId,
                    state=state_obj,
                )
                logger.info(
                    f"Successfully constructed last checkpoint state for job {job_name} "
                    f"with timestamp {datetime.utcfromtimestamp(checkpoint_aspect.timestampMillis/1000)}"
                )
                return checkpoint
        return None

    @staticmethod
    def _from_utf8_bytes(
        checkpoint_aspect: DatahubIngestionCheckpointClass,
        state_class: Type[StateType],
    ) -> StateType:
        state_as_dict = (
            json.loads(checkpoint_aspect.state.payload.decode("utf-8"))
            if checkpoint_aspect.state.payload is not None
            else {}
        )
        state_as_dict["version"] = checkpoint_aspect.state.formatVersion
        state_as_dict["serde"] = checkpoint_aspect.state.serde
        return state_class.parse_obj(state_as_dict)

    @staticmethod
    def _from_base85_bytes(
        checkpoint_aspect: DatahubIngestionCheckpointClass,
        decompressor: Callable[[bytes], bytes],
        state_class: Type[StateType],
    ) -> StateType:
        state: StateType = pickle.loads(
            decompressor(base64.b85decode(checkpoint_aspect.state.payload))  # type: ignore
        )

<<<<<<< HEAD
=======
        with contextlib.suppress(Exception):
            # When loading from pickle, the pydantic validators don't run.
            # By re-serializing and re-parsing, we ensure that the state is valid.
            # However, we also suppress any exceptions to make sure this doesn't blow up.
            state = state_class.parse_obj(state.dict())

>>>>>>> 5fc6601d
        # Because the base85 method is deprecated in favor of base85-bz2-json,
        # we will automatically switch the serde.
        state.serde = "base85-bz2-json"

        return state

    @staticmethod
    def _from_base85_json_bytes(
        checkpoint_aspect: DatahubIngestionCheckpointClass,
        decompressor: Callable[[bytes], bytes],
        state_class: Type[StateType],
    ) -> StateType:
        state_uncompressed = decompressor(
            base64.b85decode(checkpoint_aspect.state.payload)
            if checkpoint_aspect.state.payload is not None
            else b"{}"
        )
        state_as_dict = json.loads(state_uncompressed.decode("utf-8"))
        state_as_dict["version"] = checkpoint_aspect.state.formatVersion
        state_as_dict["serde"] = checkpoint_aspect.state.serde
        return state_class.parse_obj(state_as_dict)

    def to_checkpoint_aspect(
        self, max_allowed_state_size: int
    ) -> Optional[DatahubIngestionCheckpointClass]:
        try:
            checkpoint_state = IngestionCheckpointStateClass(
                formatVersion=self.state.version,
                serde=self.state.serde,
                payload=self.state.to_bytes(
                    max_allowed_state_size=max_allowed_state_size
                ),
            )
            checkpoint_aspect = DatahubIngestionCheckpointClass(
                timestampMillis=int(datetime.utcnow().timestamp() * 1000),
                pipelineName=self.pipeline_name,
                platformInstanceId="",
                runId=self.run_id,
                config="",
                state=checkpoint_state,
            )
            return checkpoint_aspect
        except Exception as e:
            logger.error(
                "Failed to construct the checkpoint aspect from checkpoint object", e
            )

        return None

    def prepare_for_commit(self) -> None:
        self.state.prepare_for_commit()<|MERGE_RESOLUTION|>--- conflicted
+++ resolved
@@ -179,15 +179,12 @@
             decompressor(base64.b85decode(checkpoint_aspect.state.payload))  # type: ignore
         )
 
-<<<<<<< HEAD
-=======
         with contextlib.suppress(Exception):
             # When loading from pickle, the pydantic validators don't run.
             # By re-serializing and re-parsing, we ensure that the state is valid.
             # However, we also suppress any exceptions to make sure this doesn't blow up.
             state = state_class.parse_obj(state.dict())
 
->>>>>>> 5fc6601d
         # Because the base85 method is deprecated in favor of base85-bz2-json,
         # we will automatically switch the serde.
         state.serde = "base85-bz2-json"
