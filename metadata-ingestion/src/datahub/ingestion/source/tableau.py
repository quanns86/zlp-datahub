import json
import logging
import re
from dataclasses import dataclass
from datetime import datetime
from functools import lru_cache
from typing import Any, Dict, Iterable, List, Optional, Tuple, Union, cast

import dateutil.parser as dp
import tableauserverclient as TSC
from pydantic import root_validator, validator
from pydantic.fields import Field
from requests.adapters import ConnectionError
from sqllineage.runner import LineageRunner
from tableauserverclient import (
    PersonalAccessTokenAuth,
    Server,
    ServerResponseError,
    TableauAuth,
)
from tableauserverclient.server.endpoint.exceptions import NonXMLResponseError

import datahub.emitter.mce_builder as builder
from datahub.configuration.common import (
    AllowDenyPattern,
    ConfigModel,
    ConfigurationError,
)
from datahub.configuration.pydantic_field_deprecation import pydantic_field_deprecated
from datahub.configuration.source_common import (
    DatasetLineageProviderConfigBase,
    DatasetSourceConfigMixin,
)
from datahub.emitter.mcp import MetadataChangeProposalWrapper
from datahub.emitter.mcp_builder import (
    PlatformKey,
    add_entity_to_container,
    gen_containers,
)
from datahub.ingestion.api.common import PipelineContext
from datahub.ingestion.api.decorators import (
    SourceCapability,
    SupportStatus,
    capability,
    config_class,
    platform_name,
    support_status,
)
from datahub.ingestion.api.source import MetadataWorkUnitProcessor, Source
from datahub.ingestion.api.workunit import MetadataWorkUnit
from datahub.ingestion.source import tableau_constant
from datahub.ingestion.source.common.subtypes import (
    BIContainerSubTypes,
    DatasetSubTypes,
)
from datahub.ingestion.source.state.stale_entity_removal_handler import (
    StaleEntityRemovalHandler,
    StaleEntityRemovalSourceReport,
    StatefulStaleMetadataRemovalConfig,
)
from datahub.ingestion.source.state.stateful_ingestion_base import (
    StatefulIngestionConfigBase,
    StatefulIngestionSourceBase,
)
from datahub.ingestion.source.tableau_common import (
    FIELD_TYPE_MAPPING,
    MetadataQueryException,
    TableauLineageOverrides,
    clean_query,
    custom_sql_graphql_query,
    dashboard_graphql_query,
    embedded_datasource_graphql_query,
    get_unique_custom_sql,
    make_table_urn,
    published_datasource_graphql_query,
    query_metadata,
<<<<<<< HEAD
=======
    sheet_graphql_query,
>>>>>>> 5fc6601d
    tableau_field_to_schema_field,
    workbook_graphql_query,
)
from datahub.metadata.com.linkedin.pegasus2avro.common import (
    AuditStamp,
    ChangeAuditStamps,
    InputField,
    InputFields,
)
from datahub.metadata.com.linkedin.pegasus2avro.dataset import (
    DatasetLineageType,
    FineGrainedLineage,
    FineGrainedLineageDownstreamType,
    FineGrainedLineageUpstreamType,
    Upstream,
    UpstreamLineage,
)
from datahub.metadata.com.linkedin.pegasus2avro.metadata.snapshot import (
    ChartSnapshot,
    DashboardSnapshot,
    DatasetSnapshot,
)
from datahub.metadata.com.linkedin.pegasus2avro.mxe import MetadataChangeEvent
from datahub.metadata.com.linkedin.pegasus2avro.schema import (
    NullTypeClass,
    OtherSchema,
    SchemaField,
    SchemaFieldDataType,
    SchemaMetadata,
)
from datahub.metadata.schema_classes import (
    BrowsePathsClass,
    ChangeTypeClass,
    ChartInfoClass,
    ChartUsageStatisticsClass,
    DashboardInfoClass,
    DashboardUsageStatisticsClass,
    DataPlatformInstanceClass,
    DatasetPropertiesClass,
    EmbedClass,
    OwnerClass,
    OwnershipClass,
    OwnershipTypeClass,
    SubTypesClass,
    UpstreamClass,
    ViewPropertiesClass,
)
from datahub.utilities import config_clean
from datahub.utilities.source_helpers import (
    auto_stale_entity_removal,
    auto_status_aspect,
)

logger: logging.Logger = logging.getLogger(__name__)

# Replace / with |
REPLACE_SLASH_CHAR = "|"


class TableauConnectionConfig(ConfigModel):
    connect_uri: str = Field(description="Tableau host URL.")
    username: Optional[str] = Field(
        default=None,
        description="Tableau username, must be set if authenticating using username/password.",
    )
    password: Optional[str] = Field(
        default=None,
        description="Tableau password, must be set if authenticating using username/password.",
    )
    token_name: Optional[str] = Field(
        default=None,
        description="Tableau token name, must be set if authenticating using a personal access token.",
    )
    token_value: Optional[str] = Field(
        default=None,
        description="Tableau token value, must be set if authenticating using a personal access token.",
    )

    site: str = Field(
        default="",
        description="Tableau Site. Always required for Tableau Online. Use emptystring to connect with Default site on Tableau Server.",
    )
    platform_instance: Optional[str] = Field(
        default=None,
        description="Unique relationship between the Tableau Server and site",
    )

    ssl_verify: Union[bool, str] = Field(
        default=True,
        description="Whether to verify SSL certificates. If using self-signed certificates, set to false or provide the path to the .pem certificate bundle.",
    )

    extract_column_level_lineage: bool = Field(
        True,
        description="When enabled, extracts column-level lineage from Tableau Datasources",
    )

    @validator("connect_uri")
    def remove_trailing_slash(cls, v):
        return config_clean.remove_trailing_slashes(v)

    def make_tableau_client(self) -> Server:
        # https://tableau.github.io/server-client-python/docs/api-ref#authentication
        authentication: Union[TableauAuth, PersonalAccessTokenAuth]
        if self.username and self.password:
            authentication = TableauAuth(
                username=self.username,
                password=self.password,
                site_id=self.site,
            )
        elif self.token_name and self.token_value:
            authentication = PersonalAccessTokenAuth(
                self.token_name, self.token_value, self.site
            )
        else:
            raise ConfigurationError(
                "Tableau Source: Either username/password or token_name/token_value must be set"
            )

        try:
<<<<<<< HEAD
            server = Server(self.connect_uri, use_server_version=True)

            # From https://stackoverflow.com/a/50159273/5004662.
            server._session.verify = self.ssl_verify
=======
            server = Server(
                self.connect_uri,
                use_server_version=True,
                http_options={
                    # As per https://community.tableau.com/s/question/0D54T00000F33bdSAB/tableauserverclient-signin-with-ssl-certificate
                    "verify": bool(self.ssl_verify),
                    **(
                        {"cert": self.ssl_verify}
                        if isinstance(self.ssl_verify, str)
                        else {}
                    ),
                },
            )

            # From https://stackoverflow.com/a/50159273/5004662.
>>>>>>> 5fc6601d
            server._session.trust_env = False

            server.auth.sign_in(authentication)
            return server
        except ServerResponseError as e:
            if isinstance(authentication, PersonalAccessTokenAuth):
                # Docs on token expiry in Tableau:
                # https://help.tableau.com/current/server/en-us/security_personal_access_tokens.htm#token-expiry
                logger.info(
                    "Error authenticating with Tableau. Note that Tableau personal access tokens "
                    "expire if not used for 15 days or if over 1 year old"
                )
            raise ValueError(
                f"Unable to login (invalid/expired credentials or missing permissions): {str(e)}"
            ) from e
        except Exception as e:
            raise ValueError(
                f"Unable to login (check your Tableau connection and credentials): {str(e)}"
            ) from e


class TableauConfig(
    DatasetLineageProviderConfigBase,
    StatefulIngestionConfigBase,
    DatasetSourceConfigMixin,
    TableauConnectionConfig,
):
    projects: Optional[List[str]] = Field(
        default=["default"],
        description="[deprecated] Use project_pattern instead. List of tableau "
        "projects ",
    )
    _deprecate_projects = pydantic_field_deprecated("projects")
    # Tableau project pattern
    project_pattern: AllowDenyPattern = Field(
        default=AllowDenyPattern.allow_all(),
        description="Filter for specific Tableau projects. For example, use 'My Project' to ingest a root-level Project with name 'My Project', or 'My Project/Nested Project' to ingest a nested Project with name 'Nested Project'. "
        "By default, all Projects nested inside a matching Project will be included in ingestion. "
        "You can both allow and deny projects based on their name using their name, or a Regex pattern. "
        "Deny patterns always take precedence over allow patterns. "
        "By default, all projects will be ingested.",
    )

    project_path_separator: str = Field(
        default="/",
        description="The separator used for the project_pattern field between project names. By default, we use a slash. "
        "You can change this if your Tableau projects contain slashes in their names, and you'd like to filter by project.",
    )

    default_schema_map: dict = Field(
        default={}, description="Default schema to use when schema is not found."
    )
    ingest_tags: Optional[bool] = Field(
        default=False,
        description="Ingest Tags from source. This will override Tags entered from UI",
    )
    ingest_owner: Optional[bool] = Field(
        default=False,
        description="Ingest Owner from source. This will override Owner info entered from UI",
    )
    ingest_tables_external: bool = Field(
        default=False,
        description="Ingest details for tables external to (not embedded in) tableau as entities.",
    )

    page_size: int = Field(
        default=10,
        description="[advanced] Number of metadata objects (e.g. CustomSQLTable, PublishedDatasource, etc) to query at a time using the Tableau API.",
    )
    # We've found that even with a small workbook page size (e.g. 10), the Tableau API often
    # returns warnings like this:
    # {
    # 	'message': 'Showing partial results. The request exceeded the 20000 node limit. Use pagination, additional filtering, or both in the query to adjust results.',
    # 	'extensions': {
    # 		'severity': 'WARNING',
    # 		'code': 'NODE_LIMIT_EXCEEDED',
    # 		'properties': {
    # 			'nodeLimit': 20000
    # 		}
    # 	}
    # }
    # Reducing the page size for the workbook queries helps to avoid this.
    workbook_page_size: int = Field(
        default=1,
        description="[advanced] Number of workbooks to query at a time using the Tableau API.",
    )

    env: str = Field(
        default=builder.DEFAULT_ENV,
        description="Environment to use in namespace when constructing URNs.",
    )

    lineage_overrides: Optional[TableauLineageOverrides] = Field(
        default=None,
        description="Mappings to change generated dataset urns. Use only if you really know what you are doing.",
    )

    extract_usage_stats: bool = Field(
        default=False,
        description="[experimental] Extract usage statistics for dashboards and charts.",
    )

    stateful_ingestion: Optional[StatefulStaleMetadataRemovalConfig] = Field(
        default=None, description=""
    )

    ingest_embed_url: Optional[bool] = Field(
        default=True,
        description="Ingest a URL to render an embedded Preview of assets within Tableau.",
    )

    extract_project_hierarchy: bool = Field(
        default=True,
        description="Whether to extract entire project hierarchy for nested projects.",
    )

    extract_lineage_from_unsupported_custom_sql_queries: bool = Field(
        default=False,
        description="[Experimental] Whether to extract lineage from unsupported custom sql queries using SQL parsing",
    )

    # pre = True because we want to take some decision before pydantic initialize the configuration to default values
    @root_validator(pre=True)
    def projects_backward_compatibility(cls, values: Dict) -> Dict:
        projects = values.get("projects")
        project_pattern = values.get("project_pattern")
        if project_pattern is None and projects:
            logger.warning(
                "project_pattern is not set but projects is set. projects is deprecated, please use "
                "project_pattern instead."
            )
            logger.info("Initializing project_pattern from projects")
            values["project_pattern"] = AllowDenyPattern(
                allow=[f"^{prj}$" for prj in projects]
            )
        elif project_pattern != AllowDenyPattern.allow_all() and projects:
            raise ValueError("projects is deprecated. Please use project_pattern only.")

        return values


class WorkbookKey(PlatformKey):
    workbook_id: str


class ProjectKey(PlatformKey):
    project_id: str


@dataclass
class UsageStat:
    view_count: int


@dataclass
class TableauProject:
    id: str
    name: str
    description: str
    parent_id: Optional[str]
    parent_name: Optional[str]  # Name of parent project
    path: List[str]


@platform_name("Tableau")
@config_class(TableauConfig)
@support_status(SupportStatus.INCUBATING)
@capability(SourceCapability.PLATFORM_INSTANCE, "Enabled by default")
@capability(SourceCapability.DOMAINS, "Requires transformer", supported=False)
@capability(SourceCapability.DESCRIPTIONS, "Enabled by default")
@capability(
    SourceCapability.USAGE_STATS,
    "Dashboard/Chart view counts, enabled using extract_usage_stats config",
)
@capability(
    SourceCapability.DELETION_DETECTION,
    "Enabled by default when stateful ingestion is turned on.",
)
@capability(SourceCapability.OWNERSHIP, "Requires recipe configuration")
@capability(SourceCapability.TAGS, "Requires recipe configuration")
@capability(SourceCapability.LINEAGE_COARSE, "Enabled by default")
class TableauSource(StatefulIngestionSourceBase):
    config: TableauConfig
    report: StaleEntityRemovalSourceReport
    platform = "tableau"
    server: Optional[Server]
    upstream_tables: Dict[str, Tuple[Any, Optional[str], bool]] = {}
    tableau_stat_registry: Dict[str, UsageStat] = {}
    tableau_project_registry: Dict[str, TableauProject] = {}
    workbook_project_map: Dict[str, str] = {}
    datasource_project_map: Dict[str, str] = {}

    def __hash__(self):
        return id(self)

    def __init__(
        self,
        config: TableauConfig,
        ctx: PipelineContext,
    ):
        super().__init__(config, ctx)

        self.config = config
        self.report = StaleEntityRemovalSourceReport()
        self.server = None
        self.upstream_tables = {}
        self.tableau_stat_registry = {}
        self.tableau_project_registry = {}
        self.workbook_project_map = {}
        self.datasource_project_map = {}

        # This list keeps track of sheets in workbooks so that we retrieve those
        # when emitting sheets.
        self.sheet_ids: List[str] = []
        # This list keeps track of dashboards in workbooks so that we retrieve those
        # when emitting dashboards.
        self.dashboard_ids: List[str] = []
        # This list keeps track of embedded datasources in workbooks so that we retrieve those
        # when emitting embedded data sources.
        self.embedded_datasource_ids_being_used: List[str] = []
        # This list keeps track of datasource being actively used by workbooks so that we only retrieve those
        # when emitting published data sources.
        self.datasource_ids_being_used: List[str] = []
        # This list keeps track of datasource being actively used by workbooks so that we only retrieve those
        # when emitting custom SQL data sources.
        self.custom_sql_ids_being_used: List[str] = []

        self._authenticate()

    def close(self) -> None:
        try:
            if self.server is not None:
                self.server.auth.sign_out()
        except ConnectionError as err:
            logger.warning(
                "During graceful closing of Tableau source a sign-out call was tried but ended up with"
                " a ConnectionError (%s). Continuing closing of the source",
                err,
            )
            self.server = None
        super().close()

    def _populate_usage_stat_registry(self):
        if self.server is None:
            return

        view: TSC.ViewItem
        for view in TSC.Pager(self.server.views, usage=True):
            if not view.id:
                continue
            self.tableau_stat_registry[view.id] = UsageStat(view_count=view.total_views)
        logger.debug("Tableau stats %s", self.tableau_stat_registry)

    def _get_all_project(self) -> Dict[str, TableauProject]:
        all_project_map: Dict[str, TableauProject] = {}

        def fetch_projects():
            if self.server is None:
                return all_project_map

            for project in TSC.Pager(self.server.projects):
                all_project_map[project.id] = TableauProject(
                    id=project.id,
                    name=project.name,
                    parent_id=project.parent_id,
                    parent_name=None,
                    description=project.description,
                    path=[],
                )
            # Set parent project name
            for project_id, project in all_project_map.items():
                if (
                    project.parent_id is not None
                    and project.parent_id in all_project_map
                ):
                    project.parent_name = all_project_map[project.parent_id].name

        def set_project_path():
            def form_path(project_id: str) -> List[str]:
                cur_proj = all_project_map[project_id]
                ancestors = [cur_proj.name]
                while cur_proj.parent_id is not None:
                    cur_proj = all_project_map[cur_proj.parent_id]
                    ancestors = [cur_proj.name, *ancestors]
                return ancestors

            for project in all_project_map.values():
                project.path = form_path(project_id=project.id)
                logger.debug(f"Project {project.name}({project.id})")
                logger.debug(f"Project path = {project.path}")

        fetch_projects()
        set_project_path()

        return all_project_map

    def _is_allowed_project(self, project: TableauProject) -> bool:
        # Either project name or project path should exist in allow
        is_allowed: bool = self.config.project_pattern.allowed(
            project.name
        ) or self.config.project_pattern.allowed(self._get_project_path(project))
        if is_allowed is False:
            logger.info(
                f"project({project.name}) is not allowed as per project_pattern"
            )
        return is_allowed

    def _is_denied_project(self, project: TableauProject) -> bool:
        # Either project name or project path should exist in deny
        for deny_pattern in self.config.project_pattern.deny:
            # Either name or project path is denied
            if re.match(
                deny_pattern, project.name, self.config.project_pattern.regex_flags
            ) or re.match(
                deny_pattern,
                self._get_project_path(project),
                self.config.project_pattern.regex_flags,
            ):
                return True
        logger.info(f"project({project.name}) is not denied as per project_pattern")
        return False

    def _init_tableau_project_registry(self, all_project_map: dict) -> None:
        list_of_skip_projects: List[TableauProject] = []

        for project in all_project_map.values():
            # Skip project if it is not allowed
            logger.debug(f"Evaluating project pattern for {project.name}")
            if self._is_allowed_project(project) is False:
                list_of_skip_projects.append(project)
                logger.debug(f"Project {project.name} is skipped")
                continue
            logger.debug(f"Project {project.name} is added in project registry")
            self.tableau_project_registry[project.id] = project

        if self.config.extract_project_hierarchy is False:
            logger.debug(
                "Skipping project hierarchy processing as configuration extract_project_hierarchy is "
                "disabled"
            )
            return

        logger.debug("Reevaluating projects as extract_project_hierarchy is enabled")

        for project in list_of_skip_projects:
            if (
                project.parent_id in self.tableau_project_registry
                and self._is_denied_project(project) is False
            ):
                logger.debug(f"Project {project.name} is added in project registry")
                self.tableau_project_registry[project.id] = project

    def _init_datasource_registry(self) -> None:
        if self.server is None:
            return

        for ds in TSC.Pager(self.server.datasources):
            if ds.project_id not in self.tableau_project_registry:
                logger.debug(
                    f"project id ({ds.project_id}) of datasource {ds.name} is not present in project "
                    f"registry"
                )
                continue
            self.datasource_project_map[ds.id] = ds.project_id

    def _init_workbook_registry(self) -> None:
        if self.server is None:
            return

        for wb in TSC.Pager(self.server.workbooks):
            if wb.project_id not in self.tableau_project_registry:
                logger.debug(
                    f"project id ({wb.project_id}) of workbook {wb.name} is not present in project "
                    f"registry"
                )
                continue
            self.workbook_project_map[wb.id] = wb.project_id

    def _populate_projects_registry(self):
        if self.server is None:
            return

        logger.info("Initializing site project registry")

        all_project_map: Dict[str, TableauProject] = self._get_all_project()

        self._init_tableau_project_registry(all_project_map)
        self._init_datasource_registry()
        self._init_workbook_registry()

        logger.debug(f"All site projects {all_project_map}")
        logger.debug(f"Projects selected for ingestion {self.tableau_project_registry}")
        logger.debug(
            f"Tableau data-sources {self.datasource_project_map}",
        )
        logger.debug(
            f"Tableau workbooks {self.workbook_project_map}",
        )

    def _authenticate(self):
        try:
            self.server = self.config.make_tableau_client()
            logger.info("Authenticated to Tableau server")
        # Note that we're not catching ConfigurationError, since we want that to throw.
        except ValueError as e:
            self.report.report_failure(
                key="tableau-login",
                reason=str(e),
            )

    def get_data_platform_instance(self) -> DataPlatformInstanceClass:
        return DataPlatformInstanceClass(
            platform=builder.make_data_platform_urn(self.platform),
            instance=builder.make_dataplatform_instance_urn(
                self.platform, self.config.platform_instance
            )
            if self.config.platform_instance
            else None,
        )

    def get_connection_object_page(
        self,
        query: str,
        connection_type: str,
        query_filter: str,
        count: int = 0,
        offset: int = 0,
        retry_on_auth_error: bool = True,
    ) -> Tuple[dict, int, int]:
        logger.debug(
            f"Query {connection_type} to get {count} objects with offset {offset}"
        )
        try:
            query_data = query_metadata(
                self.server, query, connection_type, count, offset, query_filter
            )
        except NonXMLResponseError:
            if not retry_on_auth_error:
                raise

            # If ingestion has been running for over 2 hours, the Tableau
            # temporary credentials will expire. If this happens, this exception
            # will be thrown and we need to re-authenticate and retry.
            self._authenticate()
            return self.get_connection_object_page(
                query, connection_type, query_filter, count, offset, False
            )

        if tableau_constant.ERRORS in query_data:
            errors = query_data[tableau_constant.ERRORS]
            if all(
                # The format of the error messages is highly unpredictable, so we have to
                # be extra defensive with our parsing.
                error
                and (error.get(tableau_constant.EXTENSIONS) or {}).get(
                    tableau_constant.SEVERITY
                )
                == tableau_constant.WARNING
                for error in errors
            ):
                self.report.report_warning(key=connection_type, reason=f"{errors}")
            else:
                raise RuntimeError(f"Query {connection_type} error: {errors}")

        connection_object = (
            query_data.get(tableau_constant.DATA).get(connection_type, {})
            if query_data.get(tableau_constant.DATA)
            else {}
        )

        total_count = connection_object.get(tableau_constant.TOTAL_COUNT, 0)
        has_next_page = connection_object.get(tableau_constant.PAGE_INFO, {}).get(
            tableau_constant.HAS_NEXT_PAGE, False
        )
        return connection_object, total_count, has_next_page

    def get_connection_objects(
        self,
        query: str,
        connection_type: str,
        query_filter: str,
        page_size_override: Optional[int] = None,
    ) -> Iterable[dict]:
        # Calls the get_connection_object_page function to get the objects,
        # and automatically handles pagination.

        page_size = page_size_override or self.config.page_size

        total_count = page_size
        has_next_page = 1
        offset = 0
        while has_next_page:
            count = (
                page_size if offset + page_size < total_count else total_count - offset
            )
            (
                connection_objects,
                total_count,
                has_next_page,
            ) = self.get_connection_object_page(
                query,
                connection_type,
                query_filter,
                count,
                offset,
            )

            offset += count

            for obj in connection_objects.get(tableau_constant.NODES, []):
                yield obj

    def emit_workbooks(self) -> Iterable[MetadataWorkUnit]:
        if self.tableau_project_registry:
            project_names: List[str] = [
                project.name for project in self.tableau_project_registry.values()
            ]
            project_names_str: str = json.dumps(project_names)
            projects = f"{tableau_constant.PROJECT_NAME_WITH_IN}: {project_names_str}"

            for workbook in self.get_connection_objects(
                workbook_graphql_query,
                tableau_constant.WORKBOOKS_CONNECTION,
                projects,
                page_size_override=self.config.workbook_page_size,
            ):
                # This check is needed as we are using projectNameWithin which return project as per project name so if
                # user want to ingest only nested project C from A->B->C then tableau might return more than one Project
                # if multiple project has name C. Ideal solution is to use projectLuidWithin to avoid duplicate project,
                # however Tableau supports projectLuidWithin in Tableau Cloud June 2022 / Server 2022.3 and later.
                project_luid: Optional[str] = self._get_workbook_project_luid(workbook)
                if project_luid not in self.tableau_project_registry.keys():
                    wrk_name: Optional[str] = workbook.get(tableau_constant.NAME)
                    wrk_id: Optional[str] = workbook.get(tableau_constant.ID)
                    prj_name: Optional[str] = workbook.get(
                        tableau_constant.PROJECT_NAME
                    )

                    logger.debug(
                        f"Skipping workbook {wrk_name}({wrk_id}) as it is project {prj_name}({project_luid}) not "
                        f"present in project registry"
                    )
                    continue

                yield from self.emit_workbook_as_container(workbook)

                for sheet in workbook.get(tableau_constant.SHEETS, []):
                    self.sheet_ids.append(sheet[tableau_constant.ID])

                for dashboard in workbook.get(tableau_constant.DASHBOARDS, []):
                    self.dashboard_ids.append(dashboard[tableau_constant.ID])

                for ds in workbook.get(tableau_constant.EMBEDDED_DATA_SOURCES, []):
                    self.embedded_datasource_ids_being_used.append(
                        ds[tableau_constant.ID]
                    )

    def _track_custom_sql_ids(self, field: dict) -> None:
        # Tableau shows custom sql datasource as a table in ColumnField's upstreamColumns.
<<<<<<< HEAD
        for column in field.get("upstreamColumns", []):
            table_id = (
                column.get("table", {}).get("id")
                if column.get("table")
                and column["table"]["__typename"] == "CustomSQLTable"
=======
        for column in field.get(tableau_constant.UPSTREAM_COLUMNS, []):
            table_id = (
                column.get(tableau_constant.TABLE, {}).get(tableau_constant.ID)
                if column.get(tableau_constant.TABLE)
                and column[tableau_constant.TABLE][tableau_constant.TYPE_NAME]
                == tableau_constant.CUSTOM_SQL_TABLE
>>>>>>> 5fc6601d
                else None
            )

            if table_id is not None and table_id not in self.custom_sql_ids_being_used:
                self.custom_sql_ids_being_used.append(table_id)

    def _create_upstream_table_lineage(
        self,
        datasource: dict,
<<<<<<< HEAD
        project: str,
=======
        browse_path: str,
>>>>>>> 5fc6601d
        is_embedded_ds: bool = False,
    ) -> Tuple:
        upstream_tables: List[Upstream] = []
        fine_grained_lineages: List[FineGrainedLineage] = []
        table_id_to_urn = {}

        upstream_datasources = self.get_upstream_datasources(
            datasource, upstream_tables
        )
        upstream_tables.extend(upstream_datasources)

        # When tableau workbook connects to published datasource, it creates an embedded
        # datasource inside workbook that connects to published datasource. Both embedded
        # and published datasource have same upstreamTables in this case.
        if upstream_tables and is_embedded_ds:
            logger.debug(
                f"Embedded datasource {datasource.get(tableau_constant.ID)} has upstreamDatasources.\
                Setting only upstreamDatasources lineage. The upstreamTables lineage \
                    will be set via upstream published datasource."
            )
        else:
            # This adds an edge to upstream DatabaseTables using `upstreamTables`
            upstreams, id_to_urn = self.get_upstream_tables(
<<<<<<< HEAD
                datasource.get("upstreamTables", []),
                datasource.get("name"),
                project,
=======
                datasource.get(tableau_constant.UPSTREAM_TABLES, []),
                datasource.get(tableau_constant.NAME),
                browse_path,
>>>>>>> 5fc6601d
                is_custom_sql=False,
            )
            upstream_tables.extend(upstreams)
            table_id_to_urn.update(id_to_urn)

            # This adds an edge to upstream CustomSQLTables using `fields`.`upstreamColumns`.`table`
            csql_upstreams, csql_id_to_urn = self.get_upstream_csql_tables(
<<<<<<< HEAD
                datasource.get("fields"),
                datasource.get("name"),
                project,
=======
                datasource.get(tableau_constant.FIELDS),
>>>>>>> 5fc6601d
            )
            upstream_tables.extend(csql_upstreams)
            table_id_to_urn.update(csql_id_to_urn)

        logger.debug(
<<<<<<< HEAD
            f"A total of {len(upstream_tables)} upstream table edges found for datasource {datasource['id']}"
        )

        if datasource.get("fields"):
            datasource_urn = builder.make_dataset_urn_with_platform_instance(
                platform=self.platform,
                name=datasource["id"],
=======
            f"A total of {len(upstream_tables)} upstream table edges found for datasource {datasource[tableau_constant.ID]}"
        )

        if datasource.get(tableau_constant.FIELDS):
            datasource_urn = builder.make_dataset_urn_with_platform_instance(
                platform=self.platform,
                name=datasource[tableau_constant.ID],
>>>>>>> 5fc6601d
                platform_instance=self.config.platform_instance,
                env=self.config.env,
            )

            if self.config.extract_column_level_lineage:
                # Find fine grained lineage for datasource column to datasource column edge,
                # upstream columns may be from same datasource
                upstream_fields = self.get_upstream_fields_of_field_in_datasource(
                    datasource, datasource_urn
                )
                fine_grained_lineages.extend(upstream_fields)

                # Find fine grained lineage for table column to datasource column edge,
                upstream_columns = self.get_upstream_columns_of_fields_in_datasource(
                    datasource,
                    datasource_urn,
                    table_id_to_urn,
                )
                fine_grained_lineages.extend(upstream_columns)

                logger.debug(
<<<<<<< HEAD
                    f"A total of {len(fine_grained_lineages)} upstream column edges found for datasource {datasource['id']}"
=======
                    f"A total of {len(fine_grained_lineages)} upstream column edges found for datasource {datasource[tableau_constant.ID]}"
>>>>>>> 5fc6601d
                )

        return upstream_tables, fine_grained_lineages

    def get_upstream_datasources(self, datasource, upstream_tables):
        upstream_tables = []
<<<<<<< HEAD
        for ds in datasource.get("upstreamDatasources", []):
            if ds["id"] not in self.datasource_ids_being_used:
                self.datasource_ids_being_used.append(ds["id"])

            upstream_ds_urn = builder.make_dataset_urn_with_platform_instance(
                platform=self.platform,
                name=ds["id"],
=======
        for ds in datasource.get(tableau_constant.UPSTREAM_DATA_SOURCES, []):
            if ds[tableau_constant.ID] not in self.datasource_ids_being_used:
                self.datasource_ids_being_used.append(ds[tableau_constant.ID])

            upstream_ds_urn = builder.make_dataset_urn_with_platform_instance(
                platform=self.platform,
                name=ds[tableau_constant.ID],
>>>>>>> 5fc6601d
                platform_instance=self.config.platform_instance,
                env=self.config.env,
            )
            upstream_table = Upstream(
                dataset=upstream_ds_urn,
                type=DatasetLineageType.TRANSFORMED,
            )
            upstream_tables.append(upstream_table)
        return upstream_tables
<<<<<<< HEAD

    def get_upstream_csql_tables(self, fields, datasource_name, project):
        upstream_csql_urns = set()
        csql_id_to_urn = {}

        for field in fields:
            if not field.get("upstreamColumns"):
                continue
            for upstream_col in field.get("upstreamColumns"):
                if (
                    upstream_col
                    and upstream_col.get("table")
                    and upstream_col.get("table")["__typename"] == "CustomSQLTable"
                ):
                    upstream_table_id = upstream_col.get("table")["id"]

                    csql_urn = builder.make_dataset_urn_with_platform_instance(
                        platform=self.platform,
                        name=upstream_table_id,
                        platform_instance=self.config.platform_instance,
                        env=self.config.env,
                    )
                    csql_id_to_urn[upstream_table_id] = csql_urn

=======

    def get_upstream_csql_tables(self, fields):
        upstream_csql_urns = set()
        csql_id_to_urn = {}

        for field in fields:
            if not field.get(tableau_constant.UPSTREAM_COLUMNS):
                continue
            for upstream_col in field.get(tableau_constant.UPSTREAM_COLUMNS):
                if (
                    upstream_col
                    and upstream_col.get(tableau_constant.TABLE)
                    and upstream_col.get(tableau_constant.TABLE)[
                        tableau_constant.TYPE_NAME
                    ]
                    == tableau_constant.CUSTOM_SQL_TABLE
                ):
                    upstream_table_id = upstream_col.get(tableau_constant.TABLE)[
                        tableau_constant.ID
                    ]

                    csql_urn = builder.make_dataset_urn_with_platform_instance(
                        platform=self.platform,
                        name=upstream_table_id,
                        platform_instance=self.config.platform_instance,
                        env=self.config.env,
                    )
                    csql_id_to_urn[upstream_table_id] = csql_urn

>>>>>>> 5fc6601d
                    upstream_csql_urns.add(csql_urn)

        return [
            Upstream(dataset=csql_urn, type=DatasetLineageType.TRANSFORMED)
            for csql_urn in upstream_csql_urns
        ], csql_id_to_urn

<<<<<<< HEAD
    def get_upstream_tables(self, tables, datasource_name, project, is_custom_sql):
=======
    def get_upstream_tables(self, tables, datasource_name, browse_path, is_custom_sql):
>>>>>>> 5fc6601d
        upstream_tables = []
        # Same table urn can be used when setting fine grained lineage,
        table_id_to_urn: Dict[str, str] = {}
        for table in tables:
            # skip upstream tables when there is no column info when retrieving datasource
            # Lineage and Schema details for these will be taken care in self.emit_custom_sql_datasources()
            if not is_custom_sql and not table.get(tableau_constant.COLUMNS):
                logger.debug(
<<<<<<< HEAD
                    f"Skipping upstream table with id {table['id']}, no columns: {table}"
=======
                    f"Skipping upstream table with id {table[tableau_constant.ID]}, no columns: {table}"
>>>>>>> 5fc6601d
                )
                continue
            elif table[tableau_constant.NAME] is None:
                logger.warning(
<<<<<<< HEAD
                    f"Skipping upstream table {table['id']} from lineage since its name is none: {table}"
=======
                    f"Skipping upstream table {table[tableau_constant.ID]} from lineage since its name is none: {table}"
>>>>>>> 5fc6601d
                )
                continue

            schema = table.get(tableau_constant.SCHEMA, "")
            table_name = table.get(tableau_constant.NAME, "")
            full_name = table.get(tableau_constant.FULL_NAME, "")
            upstream_db = (
                table.get(tableau_constant.DATABASE, {}).get(tableau_constant.NAME, "")
                if table.get(tableau_constant.DATABASE) is not None
                else ""
            )
            logger.debug(
                "Processing Table with Connection Type: {0} and id {1}".format(
                    table.get(tableau_constant.CONNECTION_TYPE, ""),
                    table.get(tableau_constant.ID, ""),
                )
            )
            schema = self._get_schema(schema, upstream_db, full_name)
            # if the schema is included within the table name we omit it
            if (
                schema
                and table_name
                and full_name
                and table_name == full_name
                and schema in table_name
            ):
                logger.debug(
                    f"Omitting schema for upstream table {table[tableau_constant.ID]}, schema included in table name"
                )
                schema = ""

            table_urn = make_table_urn(
                self.config.env,
                upstream_db,
                table.get(tableau_constant.CONNECTION_TYPE, ""),
                schema,
                table_name,
                self.config.platform_instance_map,
                self.config.lineage_overrides,
            )
<<<<<<< HEAD
            table_id_to_urn[table["id"]] = table_urn
=======
            table_id_to_urn[table[tableau_constant.ID]] = table_urn
>>>>>>> 5fc6601d

            upstream_table = Upstream(
                dataset=table_urn,
                type=DatasetLineageType.TRANSFORMED,
            )
            upstream_tables.append(upstream_table)

            table_path = None
<<<<<<< HEAD
            if project and datasource_name:
                table_path = (
                    f"{project.replace('/', REPLACE_SLASH_CHAR)}/{datasource_name}"
                )
=======
            if browse_path and datasource_name:
                table_path = f"{browse_path}/{datasource_name}"
>>>>>>> 5fc6601d

            self.upstream_tables[table_urn] = (
                table.get(tableau_constant.COLUMNS, []),
                table_path,
                table.get(tableau_constant.IS_EMBEDDED) or False,
            )
        return upstream_tables, table_id_to_urn

    def get_upstream_columns_of_fields_in_datasource(
        self,
        datasource,
        datasource_urn,
        table_id_to_urn,
    ):
        fine_grained_lineages = []
<<<<<<< HEAD
        for field in datasource.get("fields"):
            field_name = field.get("name")
=======
        for field in datasource.get(tableau_constant.FIELDS):
            field_name = field.get(tableau_constant.NAME)
>>>>>>> 5fc6601d
            # upstreamColumns lineage will be set via upstreamFields.
            # such as for CalculatedField
            if (
                not field_name
<<<<<<< HEAD
                or not field.get("upstreamColumns")
                or field.get("upstreamFields")
            ):
                continue
            input_columns = []
            for upstream_col in field.get("upstreamColumns"):
                if not upstream_col:
                    continue
                name = upstream_col.get("name")
                upstream_table_id = (
                    upstream_col.get("table")["id"]
                    if upstream_col.get("table")
=======
                or not field.get(tableau_constant.UPSTREAM_COLUMNS)
                or field.get(tableau_constant.UPSTREAM_FIELDS)
            ):
                continue
            input_columns = []
            for upstream_col in field.get(tableau_constant.UPSTREAM_COLUMNS):
                if not upstream_col:
                    continue
                name = upstream_col.get(tableau_constant.NAME)
                upstream_table_id = (
                    upstream_col.get(tableau_constant.TABLE)[tableau_constant.ID]
                    if upstream_col.get(tableau_constant.TABLE)
>>>>>>> 5fc6601d
                    else None
                )
                if (
                    name
                    and upstream_table_id
                    and upstream_table_id in table_id_to_urn.keys()
                ):
                    input_columns.append(
                        builder.make_schema_field_urn(
                            parent_urn=table_id_to_urn[upstream_table_id],
                            field_path=name,
                        )
                    )

            if input_columns:
                fine_grained_lineages.append(
                    FineGrainedLineage(
                        downstreamType=FineGrainedLineageDownstreamType.FIELD,
                        downstreams=sorted(
                            [builder.make_schema_field_urn(datasource_urn, field_name)]
                        ),
                        upstreamType=FineGrainedLineageUpstreamType.FIELD_SET,
                        upstreams=sorted(input_columns),
                    )
                )

        return fine_grained_lineages

    def get_upstream_fields_of_field_in_datasource(self, datasource, datasource_urn):
        fine_grained_lineages = []
<<<<<<< HEAD
        for field in datasource.get("fields"):
            field_name = field.get("name")
            # It is observed that upstreamFields gives one-hop field
            # lineage, and not multi-hop field lineage
            # This behavior is as desired in our case.
            if not field_name or not field.get("upstreamFields"):
                continue
            input_fields = []
            for upstream_field in field.get("upstreamFields"):
                if not upstream_field:
                    continue
                name = upstream_field.get("name")
                upstream_ds_id = (
                    upstream_field.get("datasource")["id"]
                    if upstream_field.get("datasource")
=======
        for field in datasource.get(tableau_constant.FIELDS):
            field_name = field.get(tableau_constant.NAME)
            # It is observed that upstreamFields gives one-hop field
            # lineage, and not multi-hop field lineage
            # This behavior is as desired in our case.
            if not field_name or not field.get(tableau_constant.UPSTREAM_FIELDS):
                continue
            input_fields = []
            for upstream_field in field.get(tableau_constant.UPSTREAM_FIELDS):
                if not upstream_field:
                    continue
                name = upstream_field.get(tableau_constant.NAME)
                upstream_ds_id = (
                    upstream_field.get(tableau_constant.DATA_SOURCE)[
                        tableau_constant.ID
                    ]
                    if upstream_field.get(tableau_constant.DATA_SOURCE)
>>>>>>> 5fc6601d
                    else None
                )
                if name and upstream_ds_id:
                    input_fields.append(
                        builder.make_schema_field_urn(
                            parent_urn=builder.make_dataset_urn_with_platform_instance(
                                self.platform,
                                upstream_ds_id,
                                self.config.platform_instance,
                                self.config.env,
                            ),
                            field_path=name,
                        )
                    )
            if input_fields:
                fine_grained_lineages.append(
                    FineGrainedLineage(
                        downstreamType=FineGrainedLineageDownstreamType.FIELD,
                        downstreams=[
                            builder.make_schema_field_urn(datasource_urn, field_name)
                        ],
                        upstreamType=FineGrainedLineageUpstreamType.FIELD_SET,
                        upstreams=input_fields,
                        transformOperation=self.get_transform_operation(field),
                    )
                )
        return fine_grained_lineages

    def get_transform_operation(self, field):
<<<<<<< HEAD
        field_type = field["__typename"]
        if field_type in ("DatasourceField", "ColumnField"):
            op = "IDENTITY"  # How to specify exact same
        elif field_type == "CalculatedField":
            op = field_type
            if field.get("formula"):
                op += f'formula: {field.get("formula")}'
=======
        field_type = field[tableau_constant.TYPE_NAME]
        if field_type in (
            tableau_constant.DATA_SOURCE_FIELD,
            tableau_constant.COLUMN_FIELD,
        ):
            op = tableau_constant.IDENTITY  # How to specify exact same
        elif field_type == tableau_constant.CALCULATED_FIELD:
            op = field_type
            if field.get(tableau_constant.FORMULA):
                op += f"formula: {field.get(tableau_constant.FORMULA)}"
>>>>>>> 5fc6601d
        else:
            op = field_type  # BinField, CombinedField, etc

        return op

    def emit_custom_sql_datasources(self) -> Iterable[MetadataWorkUnit]:
        custom_sql_filter = f"{tableau_constant.ID_WITH_IN}: {json.dumps(self.custom_sql_ids_being_used)}"

        custom_sql_connection = list(
            self.get_connection_objects(
                custom_sql_graphql_query,
                tableau_constant.CUSTOM_SQL_TABLE_CONNECTION,
                custom_sql_filter,
            )
        )
        unique_custom_sql = get_unique_custom_sql(custom_sql_connection)

        for csql in unique_custom_sql:
<<<<<<< HEAD
            csql_id: str = csql["id"]
=======
            csql_id: str = csql[tableau_constant.ID]
>>>>>>> 5fc6601d
            csql_urn = builder.make_dataset_urn_with_platform_instance(
                platform=self.platform,
                name=csql_id,
                platform_instance=self.config.platform_instance,
                env=self.config.env,
            )
            dataset_snapshot = DatasetSnapshot(
                urn=csql_urn,
                aspects=[self.get_data_platform_instance()],
            )
            logger.debug(f"Processing custom sql = {csql}")

            datasource_name = None
            project = None
<<<<<<< HEAD
            if len(csql["datasources"]) > 0:
=======
            if len(csql[tableau_constant.DATA_SOURCES]) > 0:
>>>>>>> 5fc6601d
                # CustomSQLTable id owned by exactly one tableau data source
                logger.debug(
                    f"Number of datasources referencing CustomSQLTable: {len(csql[tableau_constant.DATA_SOURCES])}"
                )

                datasource = csql[tableau_constant.DATA_SOURCES][0]
                datasource_name = datasource.get(tableau_constant.NAME)
                if datasource.get(
                    tableau_constant.TYPE_NAME
                ) == tableau_constant.EMBEDDED_DATA_SOURCE and datasource.get(
                    tableau_constant.WORKBOOK
                ):
                    datasource_name = (
                        f"{datasource.get(tableau_constant.WORKBOOK).get(tableau_constant.NAME)}/{datasource_name}"
                        if datasource_name
                        and datasource.get(tableau_constant.WORKBOOK).get(
                            tableau_constant.NAME
                        )
                        else None
                    )
                    logger.debug(
                        f"Adding datasource {datasource_name}({datasource.get('id')}) to container"
                    )
                    yield from add_entity_to_container(
                        self.gen_workbook_key(datasource[tableau_constant.WORKBOOK]),
                        tableau_constant.DATASET,
                        dataset_snapshot.urn,
                    )
                project = self._get_project_browse_path_name(datasource)

<<<<<<< HEAD
                # lineage from custom sql -> datasets/tables #
                tables = csql.get("tables", [])
                yield from self._create_lineage_to_upstream_tables(
                    csql_urn, tables, datasource
                )

            #  Schema Metadata
            columns = csql.get("columns", [])
=======
                tables = csql.get(tableau_constant.TABLES, [])

                if tables:
                    # lineage from custom sql -> datasets/tables #
                    yield from self._create_lineage_to_upstream_tables(
                        csql_urn, tables, datasource
                    )
                elif self.config.extract_lineage_from_unsupported_custom_sql_queries:
                    # custom sql tables may contain unsupported sql, causing incomplete lineage
                    # we extract the lineage from the raw queries
                    yield from self._create_lineage_from_unsupported_csql(
                        csql_urn, csql
                    )

            #  Schema Metadata
            columns = csql.get(tableau_constant.COLUMNS, [])
>>>>>>> 5fc6601d
            schema_metadata = self.get_schema_metadata_for_custom_sql(columns)
            if schema_metadata is not None:
                dataset_snapshot.aspects.append(schema_metadata)

            # Browse path

            if project and datasource_name:
                browse_paths = BrowsePathsClass(
                    paths=[
                        f"/{self.config.env.lower()}/{self.platform}/{project}/{datasource[tableau_constant.NAME]}"
                    ]
                )
                dataset_snapshot.aspects.append(browse_paths)
            else:
                logger.debug(f"Browse path not set for Custom SQL table {csql_id}")

            dataset_properties = DatasetPropertiesClass(
                name=csql.get(tableau_constant.NAME),
                description=csql.get(tableau_constant.DESCRIPTION),
            )

            dataset_snapshot.aspects.append(dataset_properties)

            view_properties = ViewPropertiesClass(
                materialized=False,
                viewLanguage=tableau_constant.SQL,
                viewLogic=clean_query(csql.get(tableau_constant.QUERY) or ""),
            )
            dataset_snapshot.aspects.append(view_properties)

            yield self.get_metadata_change_event(dataset_snapshot)
            yield self.get_metadata_change_proposal(
                dataset_snapshot.urn,
                aspect_name=tableau_constant.SUB_TYPES,
                aspect=SubTypesClass(
                    typeNames=[DatasetSubTypes.VIEW, tableau_constant.CUSTOM_SQL]
                ),
            )

    def get_schema_metadata_for_custom_sql(
        self, columns: List[dict]
    ) -> Optional[SchemaMetadata]:
        fields = []
        schema_metadata = None
        for field in columns:
            # Datasource fields

            if field.get(tableau_constant.NAME) is None:
                logger.warning(
                    f"Skipping field {field[tableau_constant.ID]} from schema since its name is none"
                )
                continue
            nativeDataType = field.get(
                tableau_constant.REMOTE_TYPE, tableau_constant.UNKNOWN
            )
            TypeClass = FIELD_TYPE_MAPPING.get(nativeDataType, NullTypeClass)
            schema_field = SchemaField(
                fieldPath=field[tableau_constant.NAME],
                type=SchemaFieldDataType(type=TypeClass()),
                nativeDataType=nativeDataType,
                description=field.get(tableau_constant.DESCRIPTION, ""),
            )
            fields.append(schema_field)

        schema_metadata = SchemaMetadata(
            schemaName="test",
            platform=f"urn:li:dataPlatform:{self.platform}",
            version=0,
            fields=fields,
            hash="",
            platformSchema=OtherSchema(rawSchema=""),
        )
        return schema_metadata

<<<<<<< HEAD
    def _get_project(self, node):
        if node.get("__typename") == "EmbeddedDatasource" and node.get("workbook"):
            return node["workbook"].get("projectName")
        elif node.get("__typename") == "PublishedDatasource":
            return node.get("projectName")
=======
    def _get_published_datasource_project_luid(self, ds):
        if (
            ds.get(tableau_constant.LUID)
            and ds[tableau_constant.LUID] in self.datasource_project_map.keys()
            and self.datasource_project_map[ds[tableau_constant.LUID]]
            in self.tableau_project_registry
        ):
            return self.datasource_project_map[ds[tableau_constant.LUID]]

        logger.debug(
            f"published datasource {ds.get(tableau_constant.NAME)} project_luid not found"
        )

        return None

    def _get_workbook_project_luid(self, wb):
        if wb.get(tableau_constant.LUID) and self.workbook_project_map.get(
            wb[tableau_constant.LUID]
        ):
            return self.workbook_project_map[wb[tableau_constant.LUID]]

        logger.debug(f"workbook {wb.get(tableau_constant.NAME)} project_luid not found")

        return None

    def _get_embedded_datasource_project_luid(self, ds):
        if ds.get(tableau_constant.WORKBOOK):
            project_luid: Optional[str] = self._get_workbook_project_luid(
                ds.get(tableau_constant.WORKBOOK)
            )
            if project_luid and project_luid in self.tableau_project_registry:
                return project_luid

        logger.debug(
            f"embedded datasource {ds.get(tableau_constant.NAME)} project_luid not found"
        )

        return None

    def _get_datasource_project_luid(self, ds):
        # Only published and embedded data-sources are supported
        ds_type: Optional[str] = ds.get(tableau_constant.TYPE_NAME)
        if ds_type not in (
            tableau_constant.PUBLISHED_DATA_SOURCE,
            tableau_constant.EMBEDDED_DATA_SOURCE,
        ):
            logger.debug(
                f"datasource {ds.get(tableau_constant.NAME)} type {ds.get(tableau_constant.TYPE_NAME)} is "
                f"unsupported"
            )
            return None

        func_selector: Any = {
            tableau_constant.PUBLISHED_DATA_SOURCE: self._get_published_datasource_project_luid,
            tableau_constant.EMBEDDED_DATA_SOURCE: self._get_embedded_datasource_project_luid,
        }

        return func_selector[ds_type](ds)

    @staticmethod
    def _get_datasource_project_name(ds: dict) -> Optional[str]:
        if ds.get(
            tableau_constant.TYPE_NAME
        ) == tableau_constant.EMBEDDED_DATA_SOURCE and ds.get(
            tableau_constant.WORKBOOK
        ):
            return ds[tableau_constant.WORKBOOK].get(tableau_constant.PROJECT_NAME)
        if ds.get(tableau_constant.TYPE_NAME) == tableau_constant.PUBLISHED_DATA_SOURCE:
            return ds.get(tableau_constant.PROJECT_NAME)
>>>>>>> 5fc6601d
        return None

    def _get_project_browse_path_name(self, ds):
        if self.config.extract_project_hierarchy is False:
            # backward compatibility. Just return the name of datasource project
            return self._get_datasource_project_name(ds)

        # form path as per nested project structure
        project_luid = self._get_datasource_project_luid(ds)
        if project_luid is None:
            datasource_name: str = ds.get(tableau_constant.NAME)
            logger.warning(
                f"Could not load project hierarchy for datasource {datasource_name}. Please check permissions."
            )
            logger.debug(f"datasource = {ds}")
            return None

        return self._project_luid_to_browse_path_name(project_luid=project_luid)

    def _create_lineage_to_upstream_tables(
        self, csql_urn: str, tables: List[dict], datasource: dict
    ) -> Iterable[MetadataWorkUnit]:
<<<<<<< HEAD

        # This adds an edge to upstream DatabaseTables using `upstreamTables`
        upstream_tables, _ = self.get_upstream_tables(
            tables,
            datasource.get("name"),
            self._get_project(datasource),
            is_custom_sql=True,
        )

=======
        # This adds an edge to upstream DatabaseTables using `upstreamTables`
        upstream_tables, _ = self.get_upstream_tables(
            tables,
            datasource.get(tableau_constant.NAME),
            self._get_project_browse_path_name(datasource),
            is_custom_sql=True,
        )

>>>>>>> 5fc6601d
        if upstream_tables:
            upstream_lineage = UpstreamLineage(upstreams=upstream_tables)
            yield self.get_metadata_change_proposal(
                csql_urn,
<<<<<<< HEAD
                aspect_name="upstreamLineage",
=======
                aspect_name=tableau_constant.UPSTREAM_LINEAGE,
                aspect=upstream_lineage,
            )

    def _create_lineage_from_unsupported_csql(
        self, csql_urn: str, csql: dict
    ) -> Iterable[MetadataWorkUnit]:
        database = csql.get(tableau_constant.DATABASE) or {}
        if (
            csql.get(tableau_constant.IS_UNSUPPORTED_CUSTOM_SQL, False)
            and tableau_constant.NAME in database
            and tableau_constant.CONNECTION_TYPE in database
        ):
            upstream_tables = []
            query = csql.get(tableau_constant.QUERY)
            parser = LineageRunner(query)

            try:
                for table in parser.source_tables:
                    split_table = str(table).split(".")
                    if len(split_table) == 2:
                        datset = make_table_urn(
                            env=self.config.env,
                            upstream_db=database.get(tableau_constant.NAME),
                            connection_type=database.get(
                                tableau_constant.CONNECTION_TYPE, ""
                            ),
                            schema=split_table[0],
                            full_name=split_table[1],
                            platform_instance_map=self.config.platform_instance_map,
                            lineage_overrides=self.config.lineage_overrides,
                        )
                        upstream_tables.append(
                            UpstreamClass(
                                type=DatasetLineageType.TRANSFORMED, dataset=datset
                            )
                        )
            except Exception as e:
                self.report.report_warning(
                    key="csql-lineage",
                    reason=f"Unable to retrieve lineage from query. "
                    f"Query: {query} "
                    f"Reason: {str(e)} ",
                )
            upstream_lineage = UpstreamLineage(upstreams=upstream_tables)
            yield self.get_metadata_change_proposal(
                csql_urn,
                aspect_name=tableau_constant.UPSTREAM_LINEAGE,
>>>>>>> 5fc6601d
                aspect=upstream_lineage,
            )

    def _get_schema_metadata_for_datasource(
        self, datasource_fields: List[dict]
    ) -> Optional[SchemaMetadata]:
        fields = []
        for field in datasource_fields:
            # check datasource - custom sql relations from a field being referenced
            self._track_custom_sql_ids(field)
            if field.get(tableau_constant.NAME) is None:
                logger.warning(
                    f"Skipping field {field[tableau_constant.ID]} from schema since its name is none"
                )
                continue

            schema_field = tableau_field_to_schema_field(field, self.config.ingest_tags)
            fields.append(schema_field)

        return (
            SchemaMetadata(
                schemaName="test",
                platform=f"urn:li:dataPlatform:{self.platform}",
                version=0,
                fields=fields,
                hash="",
                platformSchema=OtherSchema(rawSchema=""),
            )
            if fields
            else None
        )

    def get_metadata_change_event(
        self, snap_shot: Union["DatasetSnapshot", "DashboardSnapshot", "ChartSnapshot"]
    ) -> MetadataWorkUnit:
        mce = MetadataChangeEvent(proposedSnapshot=snap_shot)
<<<<<<< HEAD
        work_unit = MetadataWorkUnit(id=snap_shot.urn, mce=mce)
        self.report.report_workunit(work_unit)

        return work_unit
=======
        return MetadataWorkUnit(id=snap_shot.urn, mce=mce)
>>>>>>> 5fc6601d

    def get_metadata_change_proposal(
        self,
        urn: str,
        aspect_name: str,
        aspect: Union["UpstreamLineage", "SubTypesClass"],
    ) -> MetadataWorkUnit:
        return MetadataChangeProposalWrapper(
            entityType=tableau_constant.DATASET,
            changeType=ChangeTypeClass.UPSERT,
            entityUrn=urn,
            aspectName=aspect_name,
            aspect=aspect,
        ).as_workunit()

    def emit_datasource(
        self,
        datasource: dict,
        workbook: Optional[dict] = None,
        is_embedded_ds: bool = False,
    ) -> Iterable[MetadataWorkUnit]:
        datasource_info = workbook
        if not is_embedded_ds:
            datasource_info = datasource

        browse_path = self._get_project_browse_path_name(datasource)
        logger.debug(
            f"datasource {datasource.get(tableau_constant.NAME)} browse-path {browse_path}"
        )
<<<<<<< HEAD
        datasource_id = datasource["id"]
=======
        datasource_id = datasource[tableau_constant.ID]
>>>>>>> 5fc6601d
        datasource_urn = builder.make_dataset_urn_with_platform_instance(
            self.platform, datasource_id, self.config.platform_instance, self.config.env
        )
        if datasource_id not in self.datasource_ids_being_used:
            self.datasource_ids_being_used.append(datasource_id)

        dataset_snapshot = DatasetSnapshot(
            urn=datasource_urn,
            aspects=[self.get_data_platform_instance()],
        )

        # Browse path

        if (
            browse_path
            and is_embedded_ds
            and workbook
            and workbook.get(tableau_constant.NAME)
        ):
            browse_path = f"{browse_path}/{workbook[tableau_constant.NAME].replace('/', REPLACE_SLASH_CHAR)}"

        if browse_path:
            browse_paths = BrowsePathsClass(
                paths=[f"/{self.config.env.lower()}/{self.platform}/{browse_path}"]
            )
            dataset_snapshot.aspects.append(browse_paths)

        # Ownership
        owner = (
            self._get_ownership(
                datasource_info.get(tableau_constant.OWNER, {}).get(
                    tableau_constant.USERNAME, ""
                )
            )
            if datasource_info
            else None
        )
        if owner is not None:
            dataset_snapshot.aspects.append(owner)

        # Dataset properties
        dataset_props = DatasetPropertiesClass(
            name=datasource.get(tableau_constant.NAME),
            description=datasource.get(tableau_constant.DESCRIPTION),
            customProperties={
                tableau_constant.HAS_EXTRACTS: str(
                    datasource.get(tableau_constant.HAS_EXTRACTS, "")
                ),
                tableau_constant.EXTRACT_LAST_REFRESH_TIME: datasource.get(
                    tableau_constant.EXTRACT_LAST_REFRESH_TIME, ""
                )
                or "",
                tableau_constant.EXTRACT_LAST_INCREMENTAL_UPDATE_TIME: datasource.get(
                    tableau_constant.EXTRACT_LAST_INCREMENTAL_UPDATE_TIME, ""
                )
                or "",
                tableau_constant.EXTRACT_LAST_UPDATE_TIME: datasource.get(
                    tableau_constant.EXTRACT_LAST_UPDATE_TIME, ""
                )
                or "",
                tableau_constant.TYPE: datasource.get(tableau_constant.TYPE_NAME, ""),
            },
        )
        dataset_snapshot.aspects.append(dataset_props)

        # Upstream Tables
        if datasource.get(tableau_constant.UPSTREAM_TABLES) or datasource.get(
            tableau_constant.UPSTREAM_DATA_SOURCES
        ):
            # datasource -> db table relations
            (
                upstream_tables,
                fine_grained_lineages,
            ) = self._create_upstream_table_lineage(
<<<<<<< HEAD
                datasource, project, is_embedded_ds=is_embedded_ds
=======
                datasource, browse_path, is_embedded_ds=is_embedded_ds
>>>>>>> 5fc6601d
            )

            if upstream_tables:
                upstream_lineage = UpstreamLineage(
                    upstreams=upstream_tables,
                    fineGrainedLineages=sorted(
                        fine_grained_lineages,
                        key=lambda x: (x.downstreams, x.upstreams),
                    )
                    or None,
                )
                yield self.get_metadata_change_proposal(
                    datasource_urn,
                    aspect_name=tableau_constant.UPSTREAM_LINEAGE,
                    aspect=upstream_lineage,
                )

        # Datasource Fields
        schema_metadata = self._get_schema_metadata_for_datasource(
            datasource.get(tableau_constant.FIELDS, [])
        )
        if schema_metadata is not None:
            dataset_snapshot.aspects.append(schema_metadata)

        yield self.get_metadata_change_event(dataset_snapshot)
        yield self.get_metadata_change_proposal(
            dataset_snapshot.urn,
            aspect_name=tableau_constant.SUB_TYPES,
            aspect=SubTypesClass(
                typeNames=(
                    ["Embedded Data Source"]
                    if is_embedded_ds
                    else ["Published Data Source"]
                )
            ),
        )

        if (
            is_embedded_ds and workbook is not None
        ):  # It is embedded then parent is container is workbook
            yield from add_entity_to_container(
                self.gen_workbook_key(workbook),
                tableau_constant.DATASET,
                dataset_snapshot.urn,
            )
        elif (
            datasource.get(tableau_constant.LUID)
            and datasource[tableau_constant.LUID] in self.datasource_project_map.keys()
        ):  # It is published datasource and hence parent container is project
            yield from add_entity_to_container(
                self.gen_project_key(
                    self.datasource_project_map[datasource[tableau_constant.LUID]]
                ),
                tableau_constant.DATASET,
                dataset_snapshot.urn,
            )
        else:
            logger.warning(
                f"Parent container not set for datasource {datasource[tableau_constant.ID]}"
            )

    def emit_published_datasources(self) -> Iterable[MetadataWorkUnit]:
        datasource_filter = f"{tableau_constant.ID_WITH_IN}: {json.dumps(self.datasource_ids_being_used)}"

        for datasource in self.get_connection_objects(
            published_datasource_graphql_query,
            tableau_constant.PUBLISHED_DATA_SOURCES_CONNECTION,
            datasource_filter,
        ):
            yield from self.emit_datasource(datasource)

    def emit_upstream_tables(self) -> Iterable[MetadataWorkUnit]:
        for (
            table_urn,
            (columns, browse_path, is_embedded),
        ) in self.upstream_tables.items():
            if not is_embedded and not self.config.ingest_tables_external:
                logger.debug(
                    f"Skipping external table {table_urn} as ingest_tables_external is set to False"
                )
                continue

            dataset_snapshot = DatasetSnapshot(
                urn=table_urn,
                aspects=[],
            )
            if browse_path:
                # Browse path
                browse_paths = BrowsePathsClass(
                    paths=[f"/{self.config.env.lower()}/{self.platform}/{browse_path}"]
                )
                dataset_snapshot.aspects.append(browse_paths)
            else:
                logger.debug(f"Browse path not set for table {table_urn}")
            schema_metadata = None
            if columns:
                fields = []
                for field in columns:
                    if field.get(tableau_constant.NAME) is None:
                        logger.warning(
                            f"Skipping field {field[tableau_constant.ID]} from schema since its name is none"
                        )
                        continue
                    nativeDataType = field.get(
                        tableau_constant.REMOTE_TYPE, tableau_constant.UNKNOWN
                    )
                    TypeClass = FIELD_TYPE_MAPPING.get(nativeDataType, NullTypeClass)

                    schema_field = SchemaField(
                        fieldPath=field[tableau_constant.NAME],
                        type=SchemaFieldDataType(type=TypeClass()),
                        description="",
                        nativeDataType=nativeDataType,
                    )

                    fields.append(schema_field)

                schema_metadata = SchemaMetadata(
                    schemaName="test",
                    platform=f"urn:li:dataPlatform:{self.platform}",
                    version=0,
                    fields=fields,
                    hash="",
                    platformSchema=OtherSchema(rawSchema=""),
                )
            if schema_metadata is not None:
                dataset_snapshot.aspects.append(schema_metadata)

            yield self.get_metadata_change_event(dataset_snapshot)

    def get_sheetwise_upstream_datasources(self, sheet: dict) -> set:
        sheet_upstream_datasources = set()

        for field in sheet.get(tableau_constant.DATA_SOURCE_FIELDS, ""):
            if field and field.get(tableau_constant.DATA_SOURCE):
                sheet_upstream_datasources.add(
                    field[tableau_constant.DATA_SOURCE][tableau_constant.ID]
                )

        return sheet_upstream_datasources

    @staticmethod
    def _create_datahub_chart_usage_stat(
        usage_stat: UsageStat,
    ) -> ChartUsageStatisticsClass:
        return ChartUsageStatisticsClass(
            timestampMillis=round(datetime.now().timestamp() * 1000),
            viewsCount=usage_stat.view_count,
        )

    def _get_chart_stat_wu(
        self, sheet: dict, sheet_urn: str
    ) -> Optional[MetadataWorkUnit]:
        luid: Optional[str] = sheet.get(tableau_constant.LUID)
        if luid is None:
            logger.debug(
                "stat:luid is none for sheet %s(id:%s)",
                sheet.get(tableau_constant.NAME),
                sheet.get(tableau_constant.ID),
            )
            return None
        usage_stat: Optional[UsageStat] = self.tableau_stat_registry.get(luid)
        if usage_stat is None:
            logger.debug(
                "stat:UsageStat is not available in tableau_stat_registry for sheet %s(id:%s)",
                sheet.get(tableau_constant.NAME),
                sheet.get(tableau_constant.ID),
            )
            return None

        aspect: ChartUsageStatisticsClass = self._create_datahub_chart_usage_stat(
            usage_stat
        )
        logger.debug(
            "stat: Chart usage stat work unit is created for %s(id:%s)",
            sheet.get(tableau_constant.NAME),
            sheet.get(tableau_constant.ID),
        )
        return MetadataChangeProposalWrapper(
            aspect=aspect,
            entityUrn=sheet_urn,
        ).as_workunit()

<<<<<<< HEAD
    def emit_sheets_as_charts(self, workbook: Dict) -> Iterable[MetadataWorkUnit]:
        for sheet in workbook.get("sheets", []):
            sheet_urn: str = builder.make_chart_urn(
                self.platform, sheet.get("id"), self.config.platform_instance
            )
            chart_snapshot = ChartSnapshot(
                urn=sheet_urn,
                aspects=[self.get_data_platform_instance()],
=======
    def emit_sheets(self) -> Iterable[MetadataWorkUnit]:
        sheets_filter = f"{tableau_constant.ID_WITH_IN}: {json.dumps(self.sheet_ids)}"

        for sheet in self.get_connection_objects(
            sheet_graphql_query,
            tableau_constant.SHEETS_CONNECTION,
            sheets_filter,
        ):
            yield from self.emit_sheets_as_charts(
                sheet, sheet.get(tableau_constant.WORKBOOK)
>>>>>>> 5fc6601d
            )

    def emit_sheets_as_charts(
        self, sheet: dict, workbook: Optional[Dict]
    ) -> Iterable[MetadataWorkUnit]:
        sheet_urn: str = builder.make_chart_urn(
            self.platform, sheet[tableau_constant.ID], self.config.platform_instance
        )
        chart_snapshot = ChartSnapshot(
            urn=sheet_urn,
            aspects=[self.get_data_platform_instance()],
        )

<<<<<<< HEAD
            if sheet.get("path"):
                site_part = f"/site/{self.config.site}" if self.config.site else ""
                sheet_external_url = (
                    f"{self.config.connect_uri}/#{site_part}/views/{sheet.get('path')}"
                )
            elif sheet.get("containedInDashboards"):
                # sheet contained in dashboard
                site_part = f"/t/{self.config.site}" if self.config.site else ""
                dashboard_path = sheet.get("containedInDashboards")[0].get("path", "")
                sheet_external_url = f"{self.config.connect_uri}{site_part}/authoring/{dashboard_path}/{sheet.get('name', '')}"
            else:
                # hidden or viz-in-tooltip sheet
                sheet_external_url = None
            input_fields: List[InputField] = []
            if sheet.get("datasourceFields"):
                self.populate_sheet_upstream_fields(sheet, input_fields)

            # datasource urn
            datasource_urn = []
            data_sources = self.get_sheetwise_upstream_datasources(sheet)

            for ds_id in data_sources:
                ds_urn = builder.make_dataset_urn_with_platform_instance(
                    self.platform, ds_id, self.config.platform_instance, self.config.env
                )
                datasource_urn.append(ds_urn)
                if ds_id not in self.datasource_ids_being_used:
                    self.datasource_ids_being_used.append(ds_id)

            # Chart Info
            chart_info = ChartInfoClass(
                description="",
                title=sheet.get("name", ""),
                lastModified=last_modified,
                externalUrl=sheet_external_url,
                inputs=sorted(datasource_urn),
                customProperties={"luid": sheet.get("luid") or ""},
=======
        creator: Optional[str] = None
        if workbook is not None and workbook.get(tableau_constant.OWNER) is not None:
            creator = workbook[tableau_constant.OWNER].get(tableau_constant.USERNAME)
        created_at = sheet.get(tableau_constant.CREATED_AT, datetime.now())
        updated_at = sheet.get(tableau_constant.UPDATED_AT, datetime.now())
        last_modified = self.get_last_modified(creator, created_at, updated_at)

        if sheet.get(tableau_constant.PATH):
            site_part = f"/site/{self.config.site}" if self.config.site else ""
            sheet_external_url = f"{self.config.connect_uri}/#{site_part}/views/{sheet.get(tableau_constant.PATH)}"
        elif (
            sheet.get(tableau_constant.CONTAINED_IN_DASHBOARDS) is not None
            and len(sheet[tableau_constant.CONTAINED_IN_DASHBOARDS]) > 0
            and sheet[tableau_constant.CONTAINED_IN_DASHBOARDS][0] is not None
        ):
            # sheet contained in dashboard
            site_part = f"/t/{self.config.site}" if self.config.site else ""
            dashboard_path = sheet[tableau_constant.CONTAINED_IN_DASHBOARDS][0].get(
                tableau_constant.PATH, ""
>>>>>>> 5fc6601d
            )
            sheet_external_url = f"{self.config.connect_uri}{site_part}/authoring/{dashboard_path}/{sheet.get(tableau_constant.NAME, '')}"
        else:
            # hidden or viz-in-tooltip sheet
            sheet_external_url = None
        input_fields: List[InputField] = []
        if sheet.get(tableau_constant.DATA_SOURCE_FIELDS):
            self.populate_sheet_upstream_fields(sheet, input_fields)

        # datasource urn
        datasource_urn = []
        data_sources = self.get_sheetwise_upstream_datasources(sheet)

        for ds_id in data_sources:
            ds_urn = builder.make_dataset_urn_with_platform_instance(
                self.platform, ds_id, self.config.platform_instance, self.config.env
            )
            datasource_urn.append(ds_urn)
            if ds_id not in self.datasource_ids_being_used:
                self.datasource_ids_being_used.append(ds_id)

        # Chart Info
        chart_info = ChartInfoClass(
            description="",
            title=sheet.get(tableau_constant.NAME, ""),
            lastModified=last_modified,
            externalUrl=sheet_external_url,
            inputs=sorted(datasource_urn),
            customProperties={
                tableau_constant.LUID: sheet.get(tableau_constant.LUID) or ""
            },
        )
        chart_snapshot.aspects.append(chart_info)
        # chart_snapshot doesn't support the stat aspect as list element and hence need to emit MCP

        if self.config.extract_usage_stats:
            wu = self._get_chart_stat_wu(sheet, sheet_urn)
            if wu is not None:
                yield wu

        project_luid: Optional[str] = self._get_workbook_project_luid(workbook)

        if (
            workbook is not None
            and project_luid
            and project_luid in self.tableau_project_registry
            and workbook.get(tableau_constant.NAME)
        ):
            browse_paths = BrowsePathsClass(
                paths=[
                    f"/{self.platform}/{self._project_luid_to_browse_path_name(project_luid)}"
                    f"/{workbook[tableau_constant.NAME].replace('/', REPLACE_SLASH_CHAR)}"
                ]
            )
            chart_snapshot.aspects.append(browse_paths)
        else:
            logger.warning(
                f"Could not set browse path for workbook {sheet[tableau_constant.ID]}. Please check permissions."
            )

        # Ownership
        owner = self._get_ownership(creator)
        if owner is not None:
            chart_snapshot.aspects.append(owner)

        #  Tags
        tag_list = sheet.get(tableau_constant.TAGS, [])
        if tag_list and self.config.ingest_tags:
            tag_list_str = [
                t.get(tableau_constant.NAME, "") for t in tag_list if t is not None
            ]
            chart_snapshot.aspects.append(
                builder.make_global_tag_aspect_with_tag_list(tag_list_str)
            )
        yield self.get_metadata_change_event(chart_snapshot)
        if sheet_external_url is not None and self.config.ingest_embed_url is True:
            yield self.new_work_unit(
                self.new_embed_aspect_mcp(
                    entity_urn=sheet_urn,
                    embed_url=sheet_external_url,
                )
            )
        if workbook is not None:
            yield from add_entity_to_container(
                self.gen_workbook_key(workbook),
                tableau_constant.CHART,
                chart_snapshot.urn,
            )

        if input_fields:
            yield MetadataChangeProposalWrapper(
                entityUrn=sheet_urn,
                aspect=InputFields(
                    fields=sorted(input_fields, key=lambda x: x.schemaFieldUrn)
                ),
            ).as_workunit()

    def _project_luid_to_browse_path_name(self, project_luid: str) -> str:
        assert project_luid
        project: TableauProject = self.tableau_project_registry[project_luid]
        normalised_path: List[str] = [
            p.replace("/", REPLACE_SLASH_CHAR) for p in project.path
        ]
        return "/".join(normalised_path)

    def _get_project_path(self, project: TableauProject) -> str:
        return self.config.project_path_separator.join(project.path)

    def populate_sheet_upstream_fields(
        self, sheet: dict, input_fields: List[InputField]
    ) -> None:
        for field in sheet.get(tableau_constant.DATA_SOURCE_FIELDS):  # type: ignore
            if not field:
                continue
            name = field.get(tableau_constant.NAME)
            upstream_ds_id = (
                field.get(tableau_constant.DATA_SOURCE)[tableau_constant.ID]
                if field.get(tableau_constant.DATA_SOURCE)
                else None
            )
<<<<<<< HEAD

            for wu in workunits:
                self.report.report_workunit(wu)
                yield wu
=======
            if name and upstream_ds_id:
                input_fields.append(
                    InputField(
                        schemaFieldUrn=builder.make_schema_field_urn(
                            parent_urn=builder.make_dataset_urn_with_platform_instance(
                                self.platform,
                                upstream_ds_id,
                                self.config.platform_instance,
                                self.config.env,
                            ),
                            field_path=name,
                        ),
                        schemaField=tableau_field_to_schema_field(
                            field, self.config.ingest_tags
                        ),
                    )
                )
>>>>>>> 5fc6601d

            if input_fields:
                wu = MetadataChangeProposalWrapper(
                    entityUrn=sheet_urn,
                    aspect=InputFields(
                        fields=sorted(input_fields, key=lambda x: x.schemaFieldUrn)
                    ),
                ).as_workunit()
                self.report.report_workunit(wu)
                yield wu

    def populate_sheet_upstream_fields(
        self, sheet: dict, input_fields: List[InputField]
    ) -> None:
        for field in sheet.get("datasourceFields"):  # type: ignore
            if not field:
                continue
            name = field.get("name")
            upstream_ds_id = (
                field.get("datasource")["id"] if field.get("datasource") else None
            )
            if name and upstream_ds_id:
                input_fields.append(
                    InputField(
                        schemaFieldUrn=builder.make_schema_field_urn(
                            parent_urn=builder.make_dataset_urn_with_platform_instance(
                                self.platform,
                                upstream_ds_id,
                                self.config.platform_instance,
                                self.config.env,
                            ),
                            field_path=name,
                        ),
                        schemaField=tableau_field_to_schema_field(
                            field, self.config.ingest_tags
                        ),
                    )
                )

    def emit_workbook_as_container(self, workbook: Dict) -> Iterable[MetadataWorkUnit]:
        workbook_container_key = self.gen_workbook_key(workbook)
        creator = workbook.get(tableau_constant.OWNER, {}).get(
            tableau_constant.USERNAME
        )

        owner_urn = (
            builder.make_user_urn(creator)
            if (creator and self.config.ingest_owner)
            else None
        )

        site_part = f"/site/{self.config.site}" if self.config.site else ""
        workbook_uri = workbook.get("uri", "")
        workbook_part = (
            workbook_uri[workbook_uri.index("/workbooks/") :]
            if workbook.get("uri")
            else None
        )
        workbook_external_url = (
            f"{self.config.connect_uri}/#{site_part}{workbook_part}"
            if workbook_part
            else None
        )

        tag_list = workbook.get(tableau_constant.TAGS, [])
        tag_list_str = (
            [t.get(tableau_constant.NAME, "") for t in tag_list if t is not None]
            if (tag_list and self.config.ingest_tags)
            else None
        )
        parent_key = None
        project_luid: Optional[str] = self._get_workbook_project_luid(workbook)
        if project_luid and project_luid in self.tableau_project_registry.keys():
            parent_key = self.gen_project_key(project_luid)
        else:
            workbook_id: Optional[str] = workbook.get(tableau_constant.ID)
            workbook_name: Optional[str] = workbook.get(tableau_constant.NAME)
            logger.warning(
                f"Could not load project hierarchy for workbook {workbook_name}({workbook_id}). Please check permissions."
            )

        yield from gen_containers(
            container_key=workbook_container_key,
            name=workbook.get(tableau_constant.NAME, ""),
            parent_container_key=parent_key,
            description=workbook.get(tableau_constant.DESCRIPTION),
            sub_types=[BIContainerSubTypes.TABLEAU_WORKBOOK],
            owner_urn=owner_urn,
            external_url=workbook_external_url,
            tags=tag_list_str,
        )

    def gen_workbook_key(self, workbook: Dict) -> WorkbookKey:
        return WorkbookKey(
            platform=self.platform,
            instance=self.config.platform_instance,
<<<<<<< HEAD
            workbook_id=workbook["id"],
=======
            workbook_id=workbook[tableau_constant.ID],
        )

    def gen_project_key(self, project_luid):
        return ProjectKey(
            platform=self.platform,
            instance=self.config.platform_instance,
            project_id=project_luid,
>>>>>>> 5fc6601d
        )

    @staticmethod
    def _create_datahub_dashboard_usage_stat(
        usage_stat: UsageStat,
    ) -> DashboardUsageStatisticsClass:
        return DashboardUsageStatisticsClass(
            timestampMillis=round(datetime.now().timestamp() * 1000),
            # favoritesCount=looker_dashboard.favorite_count,  It is available in REST API response,
            # however not exposed by tableau python library
            viewsCount=usage_stat.view_count,
            # lastViewedAt=looker_dashboard.last_viewed_at, Not available
        )

    def _get_dashboard_stat_wu(
        self, dashboard: dict, dashboard_urn: str
    ) -> Optional[MetadataWorkUnit]:
        luid: Optional[str] = dashboard.get(tableau_constant.LUID)
        if luid is None:
            logger.debug(
                "stat:luid is none for dashboard %s(id:%s)",
                dashboard.get(tableau_constant.NAME),
                dashboard.get(tableau_constant.ID),
            )
            return None
        usage_stat: Optional[UsageStat] = self.tableau_stat_registry.get(luid)
        if usage_stat is None:
            logger.debug(
                "stat:UsageStat is not available in tableau_stat_registry for dashboard %s(id:%s)",
                dashboard.get(tableau_constant.NAME),
                dashboard.get(tableau_constant.ID),
            )
            return None

        aspect: DashboardUsageStatisticsClass = (
            self._create_datahub_dashboard_usage_stat(usage_stat)
        )
        logger.debug(
            "stat: Dashboard usage stat is created for %s(id:%s)",
            dashboard.get(tableau_constant.NAME),
            dashboard.get(tableau_constant.ID),
        )

        return MetadataChangeProposalWrapper(
            aspect=aspect,
            entityUrn=dashboard_urn,
        ).as_workunit()

<<<<<<< HEAD
    def emit_dashboards(self, workbook: Dict) -> Iterable[MetadataWorkUnit]:
        for dashboard in workbook.get("dashboards", []):
            dashboard_urn: str = builder.make_dashboard_urn(
                self.platform, dashboard["id"], self.config.platform_instance
            )
            dashboard_snapshot = DashboardSnapshot(
                urn=dashboard_urn,
                aspects=[self.get_data_platform_instance()],
=======
    @staticmethod
    def new_embed_aspect_mcp(
        entity_urn: str, embed_url: str
    ) -> MetadataChangeProposalWrapper:
        return MetadataChangeProposalWrapper(
            entityUrn=entity_urn,
            aspect=EmbedClass(renderUrl=embed_url),
        )

    def new_work_unit(self, mcp: MetadataChangeProposalWrapper) -> MetadataWorkUnit:
        return MetadataWorkUnit(
            id="{PLATFORM}-{ENTITY_URN}-{ASPECT_NAME}".format(
                PLATFORM=self.platform,
                ENTITY_URN=mcp.entityUrn,
                ASPECT_NAME=mcp.aspectName,
            ),
            mcp=mcp,
        )

    def emit_dashboards(self) -> Iterable[MetadataWorkUnit]:
        dashboards_filter = (
            f"{tableau_constant.ID_WITH_IN}: {json.dumps(self.dashboard_ids)}"
        )

        for dashboard in self.get_connection_objects(
            dashboard_graphql_query,
            tableau_constant.DASHBOARDS_CONNECTION,
            dashboards_filter,
        ):
            yield from self.emit_dashboard(
                dashboard, dashboard.get(tableau_constant.WORKBOOK)
>>>>>>> 5fc6601d
            )

    def emit_dashboard(
        self, dashboard: dict, workbook: Optional[Dict]
    ) -> Iterable[MetadataWorkUnit]:
        dashboard_urn: str = builder.make_dashboard_urn(
            self.platform, dashboard[tableau_constant.ID], self.config.platform_instance
        )
        dashboard_snapshot = DashboardSnapshot(
            urn=dashboard_urn,
            aspects=[self.get_data_platform_instance()],
        )

        creator: Optional[str] = None
        if workbook is not None and workbook.get(tableau_constant.OWNER) is not None:
            creator = workbook[tableau_constant.OWNER].get(tableau_constant.USERNAME)
        created_at = dashboard.get(tableau_constant.CREATED_AT, datetime.now())
        updated_at = dashboard.get(tableau_constant.UPDATED_AT, datetime.now())
        last_modified = self.get_last_modified(creator, created_at, updated_at)

        site_part = f"/site/{self.config.site}" if self.config.site else ""
        dashboard_external_url = f"{self.config.connect_uri}/#{site_part}/views/{dashboard.get(tableau_constant.PATH, '')}"
        title = (
            dashboard[tableau_constant.NAME].replace("/", REPLACE_SLASH_CHAR)
            if dashboard.get(tableau_constant.NAME)
            else ""
        )
        chart_urns = [
            builder.make_chart_urn(
                self.platform,
                sheet.get(tableau_constant.ID),
                self.config.platform_instance,
            )
<<<<<<< HEAD
            chart_urns = [
                builder.make_chart_urn(
                    self.platform, sheet.get("id"), self.config.platform_instance
                )
                for sheet in dashboard.get("sheets", [])
=======
            for sheet in dashboard.get(tableau_constant.SHEETS, [])
        ]
        dashboard_info_class = DashboardInfoClass(
            description="",
            title=title,
            charts=chart_urns,
            lastModified=last_modified,
            dashboardUrl=dashboard_external_url,
            customProperties={
                tableau_constant.LUID: dashboard.get(tableau_constant.LUID) or ""
            },
        )
        dashboard_snapshot.aspects.append(dashboard_info_class)

        tag_list = dashboard.get(tableau_constant.TAGS, [])
        if tag_list and self.config.ingest_tags:
            tag_list_str = [
                t.get(tableau_constant.NAME, "") for t in tag_list if t is not None
>>>>>>> 5fc6601d
            ]
            dashboard_snapshot.aspects.append(
                builder.make_global_tag_aspect_with_tag_list(tag_list_str)
            )

        if self.config.extract_usage_stats:
            # dashboard_snapshot doesn't support the stat aspect as list element and hence need to emit MetadataWorkUnit
            wu = self._get_dashboard_stat_wu(dashboard, dashboard_urn)
            if wu is not None:
                yield wu

        project_luid: Optional[str] = self._get_workbook_project_luid(workbook)
        if (
            workbook is not None
            and project_luid
            and project_luid in self.tableau_project_registry
            and workbook.get(tableau_constant.NAME)
        ):
            browse_paths = BrowsePathsClass(
                paths=[
                    f"/{self.platform}/{self._project_luid_to_browse_path_name(project_luid)}"
                    f"/{workbook[tableau_constant.NAME].replace('/', REPLACE_SLASH_CHAR)}"
                ]
            )
            dashboard_snapshot.aspects.append(browse_paths)
        elif (
            workbook is not None
            and workbook.get(tableau_constant.PROJECT_NAME)
            and workbook.get(tableau_constant.NAME)
        ):
            # browse path
            browse_paths = BrowsePathsClass(
                paths=[
                    f"/{self.platform}/{workbook[tableau_constant.PROJECT_NAME].replace('/', REPLACE_SLASH_CHAR)}"
                    f"/{workbook[tableau_constant.NAME].replace('/', REPLACE_SLASH_CHAR)}"
                ]
            )
            dashboard_snapshot.aspects.append(browse_paths)
        else:
            logger.warning(
                f"Could not set browse path for dashboard {dashboard[tableau_constant.ID]}. Please check permissions."
            )

        # Ownership
        owner = self._get_ownership(creator)
        if owner is not None:
            dashboard_snapshot.aspects.append(owner)

        yield self.get_metadata_change_event(dashboard_snapshot)
        # Yield embed MCP
        if self.config.ingest_embed_url is True:
            yield self.new_work_unit(
                self.new_embed_aspect_mcp(
                    entity_urn=dashboard_urn,
                    embed_url=dashboard_external_url,
                )
            )

        if workbook is not None:
            yield from add_entity_to_container(
                self.gen_workbook_key(workbook),
                tableau_constant.DASHBOARD,
                dashboard_snapshot.urn,
            )

    def emit_embedded_datasources(self) -> Iterable[MetadataWorkUnit]:
        datasource_filter = f"{tableau_constant.ID_WITH_IN}: {json.dumps(self.embedded_datasource_ids_being_used)}"

        for datasource in self.get_connection_objects(
            embedded_datasource_graphql_query,
            tableau_constant.EMBEDDED_DATA_SOURCES_CONNECTION,
            datasource_filter,
        ):
            yield from self.emit_datasource(
                datasource,
                datasource.get(tableau_constant.WORKBOOK),
                is_embedded_ds=True,
            )

    @lru_cache(maxsize=None)
    def _get_schema(self, schema_provided: str, database: str, fullName: str) -> str:
        # For some databases, the schema attribute in tableau api does not return
        # correct schema name for the table. For more information, see
        # https://help.tableau.com/current/api/metadata_api/en-us/docs/meta_api_model.html#schema_attribute.
        # Hence we extract schema from fullName whenever fullName is available
        schema = self._extract_schema_from_fullName(fullName) if fullName else ""
        if not schema:
            schema = schema_provided
        elif schema != schema_provided:
            logger.debug(
                "Correcting schema, provided {0}, corrected {1}".format(
                    schema_provided, schema
                )
            )

        if not schema and database in self.config.default_schema_map:
            schema = self.config.default_schema_map[database]

        return schema

    @lru_cache(maxsize=None)
    def _extract_schema_from_fullName(self, fullName: str) -> str:
        # fullName is observed to be in format [schemaName].[tableName]
        # OR simply tableName OR [tableName]
        if fullName.startswith("[") and "].[" in fullName:
            return fullName[1 : fullName.index("]")]
        return ""

    @lru_cache(maxsize=None)
    def get_last_modified(
        self, creator: Optional[str], created_at: bytes, updated_at: bytes
    ) -> ChangeAuditStamps:
        last_modified = ChangeAuditStamps()
        if creator:
            modified_actor = builder.make_user_urn(creator)
            created_ts = int(dp.parse(created_at).timestamp() * 1000)
            modified_ts = int(dp.parse(updated_at).timestamp() * 1000)
            last_modified = ChangeAuditStamps(
                created=AuditStamp(time=created_ts, actor=modified_actor),
                lastModified=AuditStamp(time=modified_ts, actor=modified_actor),
            )
        return last_modified

    @lru_cache(maxsize=None)
    def _get_ownership(self, user: str) -> Optional[OwnershipClass]:
        if self.config.ingest_owner and user:
            owner_urn = builder.make_user_urn(user)
            ownership: OwnershipClass = OwnershipClass(
                owners=[
                    OwnerClass(
                        owner=owner_urn,
                        type=OwnershipTypeClass.DATAOWNER,
                    )
                ]
            )
            return ownership

        return None

    @classmethod
    def create(cls, config_dict: dict, ctx: PipelineContext) -> Source:
        config = TableauConfig.parse_obj(config_dict)
        return cls(config, ctx)

<<<<<<< HEAD
    def get_workunits(self) -> Iterable[MetadataWorkUnit]:
        return auto_stale_entity_removal(
            self.stale_entity_removal_handler,
            auto_status_aspect(self.get_workunits_internal()),
        )
=======
    def emit_project_containers(self) -> Iterable[MetadataWorkUnit]:
        for _id, project in self.tableau_project_registry.items():
            yield from gen_containers(
                container_key=self.gen_project_key(_id),
                name=project.name,
                description=project.description,
                sub_types=[tableau_constant.PROJECT],
                parent_container_key=self.gen_project_key(project.parent_id)
                if project.parent_id
                else None,
            )
            if (
                project.parent_id is not None
                and project.parent_id not in self.tableau_project_registry
            ):
                # Parent project got skipped because of project_pattern.
                # Let's ingest its container name property to show parent container name on DataHub Portal, otherwise
                # DataHub Portal will show parent container URN
                yield from gen_containers(
                    container_key=self.gen_project_key(project.parent_id),
                    name=cast(str, project.parent_name),
                    sub_types=[tableau_constant.PROJECT],
                )

    def get_workunit_processors(self) -> List[Optional[MetadataWorkUnitProcessor]]:
        return [
            *super().get_workunit_processors(),
            StaleEntityRemovalHandler.create(
                self, self.config, self.ctx
            ).workunit_processor,
        ]
>>>>>>> 5fc6601d

    def get_workunits_internal(self) -> Iterable[MetadataWorkUnit]:
        if self.server is None or not self.server.is_signed_in():
            return
        try:
            # Initialise the dictionary to later look-up for chart and dashboard stat
            if self.config.extract_usage_stats:
                self._populate_usage_stat_registry()

            self._populate_projects_registry()
            yield from self.emit_project_containers()
            yield from self.emit_workbooks()
            if self.sheet_ids:
                yield from self.emit_sheets()
            if self.dashboard_ids:
                yield from self.emit_dashboards()
            if self.embedded_datasource_ids_being_used:
                yield from self.emit_embedded_datasources()
            if self.datasource_ids_being_used:
                yield from self.emit_published_datasources()
            if self.custom_sql_ids_being_used:
                yield from self.emit_custom_sql_datasources()
            yield from self.emit_upstream_tables()
        except MetadataQueryException as md_exception:
            self.report.report_failure(
                key="tableau-metadata",
                reason=f"Unable to retrieve metadata from tableau. Information: {str(md_exception)}",
            )

    def get_report(self) -> StaleEntityRemovalSourceReport:
<<<<<<< HEAD
        return self.report

    def get_platform_instance_id(self) -> str:
        return self.config.platform_instance or self.platform
=======
        return self.report
>>>>>>> 5fc6601d
<|MERGE_RESOLUTION|>--- conflicted
+++ resolved
@@ -74,10 +74,7 @@
     make_table_urn,
     published_datasource_graphql_query,
     query_metadata,
-<<<<<<< HEAD
-=======
     sheet_graphql_query,
->>>>>>> 5fc6601d
     tableau_field_to_schema_field,
     workbook_graphql_query,
 )
@@ -198,12 +195,6 @@
             )
 
         try:
-<<<<<<< HEAD
-            server = Server(self.connect_uri, use_server_version=True)
-
-            # From https://stackoverflow.com/a/50159273/5004662.
-            server._session.verify = self.ssl_verify
-=======
             server = Server(
                 self.connect_uri,
                 use_server_version=True,
@@ -219,7 +210,6 @@
             )
 
             # From https://stackoverflow.com/a/50159273/5004662.
->>>>>>> 5fc6601d
             server._session.trust_env = False
 
             server.auth.sign_in(authentication)
@@ -779,20 +769,12 @@
 
     def _track_custom_sql_ids(self, field: dict) -> None:
         # Tableau shows custom sql datasource as a table in ColumnField's upstreamColumns.
-<<<<<<< HEAD
-        for column in field.get("upstreamColumns", []):
-            table_id = (
-                column.get("table", {}).get("id")
-                if column.get("table")
-                and column["table"]["__typename"] == "CustomSQLTable"
-=======
         for column in field.get(tableau_constant.UPSTREAM_COLUMNS, []):
             table_id = (
                 column.get(tableau_constant.TABLE, {}).get(tableau_constant.ID)
                 if column.get(tableau_constant.TABLE)
                 and column[tableau_constant.TABLE][tableau_constant.TYPE_NAME]
                 == tableau_constant.CUSTOM_SQL_TABLE
->>>>>>> 5fc6601d
                 else None
             )
 
@@ -802,11 +784,7 @@
     def _create_upstream_table_lineage(
         self,
         datasource: dict,
-<<<<<<< HEAD
-        project: str,
-=======
         browse_path: str,
->>>>>>> 5fc6601d
         is_embedded_ds: bool = False,
     ) -> Tuple:
         upstream_tables: List[Upstream] = []
@@ -830,15 +808,9 @@
         else:
             # This adds an edge to upstream DatabaseTables using `upstreamTables`
             upstreams, id_to_urn = self.get_upstream_tables(
-<<<<<<< HEAD
-                datasource.get("upstreamTables", []),
-                datasource.get("name"),
-                project,
-=======
                 datasource.get(tableau_constant.UPSTREAM_TABLES, []),
                 datasource.get(tableau_constant.NAME),
                 browse_path,
->>>>>>> 5fc6601d
                 is_custom_sql=False,
             )
             upstream_tables.extend(upstreams)
@@ -846,27 +818,12 @@
 
             # This adds an edge to upstream CustomSQLTables using `fields`.`upstreamColumns`.`table`
             csql_upstreams, csql_id_to_urn = self.get_upstream_csql_tables(
-<<<<<<< HEAD
-                datasource.get("fields"),
-                datasource.get("name"),
-                project,
-=======
                 datasource.get(tableau_constant.FIELDS),
->>>>>>> 5fc6601d
             )
             upstream_tables.extend(csql_upstreams)
             table_id_to_urn.update(csql_id_to_urn)
 
         logger.debug(
-<<<<<<< HEAD
-            f"A total of {len(upstream_tables)} upstream table edges found for datasource {datasource['id']}"
-        )
-
-        if datasource.get("fields"):
-            datasource_urn = builder.make_dataset_urn_with_platform_instance(
-                platform=self.platform,
-                name=datasource["id"],
-=======
             f"A total of {len(upstream_tables)} upstream table edges found for datasource {datasource[tableau_constant.ID]}"
         )
 
@@ -874,7 +831,6 @@
             datasource_urn = builder.make_dataset_urn_with_platform_instance(
                 platform=self.platform,
                 name=datasource[tableau_constant.ID],
->>>>>>> 5fc6601d
                 platform_instance=self.config.platform_instance,
                 env=self.config.env,
             )
@@ -896,26 +852,13 @@
                 fine_grained_lineages.extend(upstream_columns)
 
                 logger.debug(
-<<<<<<< HEAD
-                    f"A total of {len(fine_grained_lineages)} upstream column edges found for datasource {datasource['id']}"
-=======
                     f"A total of {len(fine_grained_lineages)} upstream column edges found for datasource {datasource[tableau_constant.ID]}"
->>>>>>> 5fc6601d
                 )
 
         return upstream_tables, fine_grained_lineages
 
     def get_upstream_datasources(self, datasource, upstream_tables):
         upstream_tables = []
-<<<<<<< HEAD
-        for ds in datasource.get("upstreamDatasources", []):
-            if ds["id"] not in self.datasource_ids_being_used:
-                self.datasource_ids_being_used.append(ds["id"])
-
-            upstream_ds_urn = builder.make_dataset_urn_with_platform_instance(
-                platform=self.platform,
-                name=ds["id"],
-=======
         for ds in datasource.get(tableau_constant.UPSTREAM_DATA_SOURCES, []):
             if ds[tableau_constant.ID] not in self.datasource_ids_being_used:
                 self.datasource_ids_being_used.append(ds[tableau_constant.ID])
@@ -923,7 +866,6 @@
             upstream_ds_urn = builder.make_dataset_urn_with_platform_instance(
                 platform=self.platform,
                 name=ds[tableau_constant.ID],
->>>>>>> 5fc6601d
                 platform_instance=self.config.platform_instance,
                 env=self.config.env,
             )
@@ -933,32 +875,6 @@
             )
             upstream_tables.append(upstream_table)
         return upstream_tables
-<<<<<<< HEAD
-
-    def get_upstream_csql_tables(self, fields, datasource_name, project):
-        upstream_csql_urns = set()
-        csql_id_to_urn = {}
-
-        for field in fields:
-            if not field.get("upstreamColumns"):
-                continue
-            for upstream_col in field.get("upstreamColumns"):
-                if (
-                    upstream_col
-                    and upstream_col.get("table")
-                    and upstream_col.get("table")["__typename"] == "CustomSQLTable"
-                ):
-                    upstream_table_id = upstream_col.get("table")["id"]
-
-                    csql_urn = builder.make_dataset_urn_with_platform_instance(
-                        platform=self.platform,
-                        name=upstream_table_id,
-                        platform_instance=self.config.platform_instance,
-                        env=self.config.env,
-                    )
-                    csql_id_to_urn[upstream_table_id] = csql_urn
-
-=======
 
     def get_upstream_csql_tables(self, fields):
         upstream_csql_urns = set()
@@ -988,7 +904,6 @@
                     )
                     csql_id_to_urn[upstream_table_id] = csql_urn
 
->>>>>>> 5fc6601d
                     upstream_csql_urns.add(csql_urn)
 
         return [
@@ -996,11 +911,7 @@
             for csql_urn in upstream_csql_urns
         ], csql_id_to_urn
 
-<<<<<<< HEAD
-    def get_upstream_tables(self, tables, datasource_name, project, is_custom_sql):
-=======
     def get_upstream_tables(self, tables, datasource_name, browse_path, is_custom_sql):
->>>>>>> 5fc6601d
         upstream_tables = []
         # Same table urn can be used when setting fine grained lineage,
         table_id_to_urn: Dict[str, str] = {}
@@ -1009,20 +920,12 @@
             # Lineage and Schema details for these will be taken care in self.emit_custom_sql_datasources()
             if not is_custom_sql and not table.get(tableau_constant.COLUMNS):
                 logger.debug(
-<<<<<<< HEAD
-                    f"Skipping upstream table with id {table['id']}, no columns: {table}"
-=======
                     f"Skipping upstream table with id {table[tableau_constant.ID]}, no columns: {table}"
->>>>>>> 5fc6601d
                 )
                 continue
             elif table[tableau_constant.NAME] is None:
                 logger.warning(
-<<<<<<< HEAD
-                    f"Skipping upstream table {table['id']} from lineage since its name is none: {table}"
-=======
                     f"Skipping upstream table {table[tableau_constant.ID]} from lineage since its name is none: {table}"
->>>>>>> 5fc6601d
                 )
                 continue
 
@@ -1063,11 +966,7 @@
                 self.config.platform_instance_map,
                 self.config.lineage_overrides,
             )
-<<<<<<< HEAD
-            table_id_to_urn[table["id"]] = table_urn
-=======
             table_id_to_urn[table[tableau_constant.ID]] = table_urn
->>>>>>> 5fc6601d
 
             upstream_table = Upstream(
                 dataset=table_urn,
@@ -1076,15 +975,8 @@
             upstream_tables.append(upstream_table)
 
             table_path = None
-<<<<<<< HEAD
-            if project and datasource_name:
-                table_path = (
-                    f"{project.replace('/', REPLACE_SLASH_CHAR)}/{datasource_name}"
-                )
-=======
             if browse_path and datasource_name:
                 table_path = f"{browse_path}/{datasource_name}"
->>>>>>> 5fc6601d
 
             self.upstream_tables[table_urn] = (
                 table.get(tableau_constant.COLUMNS, []),
@@ -1100,31 +992,12 @@
         table_id_to_urn,
     ):
         fine_grained_lineages = []
-<<<<<<< HEAD
-        for field in datasource.get("fields"):
-            field_name = field.get("name")
-=======
         for field in datasource.get(tableau_constant.FIELDS):
             field_name = field.get(tableau_constant.NAME)
->>>>>>> 5fc6601d
             # upstreamColumns lineage will be set via upstreamFields.
             # such as for CalculatedField
             if (
                 not field_name
-<<<<<<< HEAD
-                or not field.get("upstreamColumns")
-                or field.get("upstreamFields")
-            ):
-                continue
-            input_columns = []
-            for upstream_col in field.get("upstreamColumns"):
-                if not upstream_col:
-                    continue
-                name = upstream_col.get("name")
-                upstream_table_id = (
-                    upstream_col.get("table")["id"]
-                    if upstream_col.get("table")
-=======
                 or not field.get(tableau_constant.UPSTREAM_COLUMNS)
                 or field.get(tableau_constant.UPSTREAM_FIELDS)
             ):
@@ -1137,7 +1010,6 @@
                 upstream_table_id = (
                     upstream_col.get(tableau_constant.TABLE)[tableau_constant.ID]
                     if upstream_col.get(tableau_constant.TABLE)
->>>>>>> 5fc6601d
                     else None
                 )
                 if (
@@ -1168,23 +1040,6 @@
 
     def get_upstream_fields_of_field_in_datasource(self, datasource, datasource_urn):
         fine_grained_lineages = []
-<<<<<<< HEAD
-        for field in datasource.get("fields"):
-            field_name = field.get("name")
-            # It is observed that upstreamFields gives one-hop field
-            # lineage, and not multi-hop field lineage
-            # This behavior is as desired in our case.
-            if not field_name or not field.get("upstreamFields"):
-                continue
-            input_fields = []
-            for upstream_field in field.get("upstreamFields"):
-                if not upstream_field:
-                    continue
-                name = upstream_field.get("name")
-                upstream_ds_id = (
-                    upstream_field.get("datasource")["id"]
-                    if upstream_field.get("datasource")
-=======
         for field in datasource.get(tableau_constant.FIELDS):
             field_name = field.get(tableau_constant.NAME)
             # It is observed that upstreamFields gives one-hop field
@@ -1202,7 +1057,6 @@
                         tableau_constant.ID
                     ]
                     if upstream_field.get(tableau_constant.DATA_SOURCE)
->>>>>>> 5fc6601d
                     else None
                 )
                 if name and upstream_ds_id:
@@ -1232,15 +1086,6 @@
         return fine_grained_lineages
 
     def get_transform_operation(self, field):
-<<<<<<< HEAD
-        field_type = field["__typename"]
-        if field_type in ("DatasourceField", "ColumnField"):
-            op = "IDENTITY"  # How to specify exact same
-        elif field_type == "CalculatedField":
-            op = field_type
-            if field.get("formula"):
-                op += f'formula: {field.get("formula")}'
-=======
         field_type = field[tableau_constant.TYPE_NAME]
         if field_type in (
             tableau_constant.DATA_SOURCE_FIELD,
@@ -1251,7 +1096,6 @@
             op = field_type
             if field.get(tableau_constant.FORMULA):
                 op += f"formula: {field.get(tableau_constant.FORMULA)}"
->>>>>>> 5fc6601d
         else:
             op = field_type  # BinField, CombinedField, etc
 
@@ -1270,11 +1114,7 @@
         unique_custom_sql = get_unique_custom_sql(custom_sql_connection)
 
         for csql in unique_custom_sql:
-<<<<<<< HEAD
-            csql_id: str = csql["id"]
-=======
             csql_id: str = csql[tableau_constant.ID]
->>>>>>> 5fc6601d
             csql_urn = builder.make_dataset_urn_with_platform_instance(
                 platform=self.platform,
                 name=csql_id,
@@ -1289,11 +1129,7 @@
 
             datasource_name = None
             project = None
-<<<<<<< HEAD
-            if len(csql["datasources"]) > 0:
-=======
             if len(csql[tableau_constant.DATA_SOURCES]) > 0:
->>>>>>> 5fc6601d
                 # CustomSQLTable id owned by exactly one tableau data source
                 logger.debug(
                     f"Number of datasources referencing CustomSQLTable: {len(csql[tableau_constant.DATA_SOURCES])}"
@@ -1324,16 +1160,6 @@
                     )
                 project = self._get_project_browse_path_name(datasource)
 
-<<<<<<< HEAD
-                # lineage from custom sql -> datasets/tables #
-                tables = csql.get("tables", [])
-                yield from self._create_lineage_to_upstream_tables(
-                    csql_urn, tables, datasource
-                )
-
-            #  Schema Metadata
-            columns = csql.get("columns", [])
-=======
                 tables = csql.get(tableau_constant.TABLES, [])
 
                 if tables:
@@ -1350,7 +1176,6 @@
 
             #  Schema Metadata
             columns = csql.get(tableau_constant.COLUMNS, [])
->>>>>>> 5fc6601d
             schema_metadata = self.get_schema_metadata_for_custom_sql(columns)
             if schema_metadata is not None:
                 dataset_snapshot.aspects.append(schema_metadata)
@@ -1425,13 +1250,6 @@
         )
         return schema_metadata
 
-<<<<<<< HEAD
-    def _get_project(self, node):
-        if node.get("__typename") == "EmbeddedDatasource" and node.get("workbook"):
-            return node["workbook"].get("projectName")
-        elif node.get("__typename") == "PublishedDatasource":
-            return node.get("projectName")
-=======
     def _get_published_datasource_project_luid(self, ds):
         if (
             ds.get(tableau_constant.LUID)
@@ -1501,7 +1319,6 @@
             return ds[tableau_constant.WORKBOOK].get(tableau_constant.PROJECT_NAME)
         if ds.get(tableau_constant.TYPE_NAME) == tableau_constant.PUBLISHED_DATA_SOURCE:
             return ds.get(tableau_constant.PROJECT_NAME)
->>>>>>> 5fc6601d
         return None
 
     def _get_project_browse_path_name(self, ds):
@@ -1524,17 +1341,6 @@
     def _create_lineage_to_upstream_tables(
         self, csql_urn: str, tables: List[dict], datasource: dict
     ) -> Iterable[MetadataWorkUnit]:
-<<<<<<< HEAD
-
-        # This adds an edge to upstream DatabaseTables using `upstreamTables`
-        upstream_tables, _ = self.get_upstream_tables(
-            tables,
-            datasource.get("name"),
-            self._get_project(datasource),
-            is_custom_sql=True,
-        )
-
-=======
         # This adds an edge to upstream DatabaseTables using `upstreamTables`
         upstream_tables, _ = self.get_upstream_tables(
             tables,
@@ -1543,14 +1349,10 @@
             is_custom_sql=True,
         )
 
->>>>>>> 5fc6601d
         if upstream_tables:
             upstream_lineage = UpstreamLineage(upstreams=upstream_tables)
             yield self.get_metadata_change_proposal(
                 csql_urn,
-<<<<<<< HEAD
-                aspect_name="upstreamLineage",
-=======
                 aspect_name=tableau_constant.UPSTREAM_LINEAGE,
                 aspect=upstream_lineage,
             )
@@ -1599,7 +1401,6 @@
             yield self.get_metadata_change_proposal(
                 csql_urn,
                 aspect_name=tableau_constant.UPSTREAM_LINEAGE,
->>>>>>> 5fc6601d
                 aspect=upstream_lineage,
             )
 
@@ -1636,14 +1437,7 @@
         self, snap_shot: Union["DatasetSnapshot", "DashboardSnapshot", "ChartSnapshot"]
     ) -> MetadataWorkUnit:
         mce = MetadataChangeEvent(proposedSnapshot=snap_shot)
-<<<<<<< HEAD
-        work_unit = MetadataWorkUnit(id=snap_shot.urn, mce=mce)
-        self.report.report_workunit(work_unit)
-
-        return work_unit
-=======
         return MetadataWorkUnit(id=snap_shot.urn, mce=mce)
->>>>>>> 5fc6601d
 
     def get_metadata_change_proposal(
         self,
@@ -1673,11 +1467,7 @@
         logger.debug(
             f"datasource {datasource.get(tableau_constant.NAME)} browse-path {browse_path}"
         )
-<<<<<<< HEAD
-        datasource_id = datasource["id"]
-=======
         datasource_id = datasource[tableau_constant.ID]
->>>>>>> 5fc6601d
         datasource_urn = builder.make_dataset_urn_with_platform_instance(
             self.platform, datasource_id, self.config.platform_instance, self.config.env
         )
@@ -1752,11 +1542,7 @@
                 upstream_tables,
                 fine_grained_lineages,
             ) = self._create_upstream_table_lineage(
-<<<<<<< HEAD
-                datasource, project, is_embedded_ds=is_embedded_ds
-=======
                 datasource, browse_path, is_embedded_ds=is_embedded_ds
->>>>>>> 5fc6601d
             )
 
             if upstream_tables:
@@ -1940,16 +1726,6 @@
             entityUrn=sheet_urn,
         ).as_workunit()
 
-<<<<<<< HEAD
-    def emit_sheets_as_charts(self, workbook: Dict) -> Iterable[MetadataWorkUnit]:
-        for sheet in workbook.get("sheets", []):
-            sheet_urn: str = builder.make_chart_urn(
-                self.platform, sheet.get("id"), self.config.platform_instance
-            )
-            chart_snapshot = ChartSnapshot(
-                urn=sheet_urn,
-                aspects=[self.get_data_platform_instance()],
-=======
     def emit_sheets(self) -> Iterable[MetadataWorkUnit]:
         sheets_filter = f"{tableau_constant.ID_WITH_IN}: {json.dumps(self.sheet_ids)}"
 
@@ -1960,7 +1736,6 @@
         ):
             yield from self.emit_sheets_as_charts(
                 sheet, sheet.get(tableau_constant.WORKBOOK)
->>>>>>> 5fc6601d
             )
 
     def emit_sheets_as_charts(
@@ -1974,45 +1749,6 @@
             aspects=[self.get_data_platform_instance()],
         )
 
-<<<<<<< HEAD
-            if sheet.get("path"):
-                site_part = f"/site/{self.config.site}" if self.config.site else ""
-                sheet_external_url = (
-                    f"{self.config.connect_uri}/#{site_part}/views/{sheet.get('path')}"
-                )
-            elif sheet.get("containedInDashboards"):
-                # sheet contained in dashboard
-                site_part = f"/t/{self.config.site}" if self.config.site else ""
-                dashboard_path = sheet.get("containedInDashboards")[0].get("path", "")
-                sheet_external_url = f"{self.config.connect_uri}{site_part}/authoring/{dashboard_path}/{sheet.get('name', '')}"
-            else:
-                # hidden or viz-in-tooltip sheet
-                sheet_external_url = None
-            input_fields: List[InputField] = []
-            if sheet.get("datasourceFields"):
-                self.populate_sheet_upstream_fields(sheet, input_fields)
-
-            # datasource urn
-            datasource_urn = []
-            data_sources = self.get_sheetwise_upstream_datasources(sheet)
-
-            for ds_id in data_sources:
-                ds_urn = builder.make_dataset_urn_with_platform_instance(
-                    self.platform, ds_id, self.config.platform_instance, self.config.env
-                )
-                datasource_urn.append(ds_urn)
-                if ds_id not in self.datasource_ids_being_used:
-                    self.datasource_ids_being_used.append(ds_id)
-
-            # Chart Info
-            chart_info = ChartInfoClass(
-                description="",
-                title=sheet.get("name", ""),
-                lastModified=last_modified,
-                externalUrl=sheet_external_url,
-                inputs=sorted(datasource_urn),
-                customProperties={"luid": sheet.get("luid") or ""},
-=======
         creator: Optional[str] = None
         if workbook is not None and workbook.get(tableau_constant.OWNER) is not None:
             creator = workbook[tableau_constant.OWNER].get(tableau_constant.USERNAME)
@@ -2032,7 +1768,6 @@
             site_part = f"/t/{self.config.site}" if self.config.site else ""
             dashboard_path = sheet[tableau_constant.CONTAINED_IN_DASHBOARDS][0].get(
                 tableau_constant.PATH, ""
->>>>>>> 5fc6601d
             )
             sheet_external_url = f"{self.config.connect_uri}{site_part}/authoring/{dashboard_path}/{sheet.get(tableau_constant.NAME, '')}"
         else:
@@ -2153,12 +1888,6 @@
                 if field.get(tableau_constant.DATA_SOURCE)
                 else None
             )
-<<<<<<< HEAD
-
-            for wu in workunits:
-                self.report.report_workunit(wu)
-                yield wu
-=======
             if name and upstream_ds_id:
                 input_fields.append(
                     InputField(
@@ -2176,7 +1905,6 @@
                         ),
                     )
                 )
->>>>>>> 5fc6601d
 
             if input_fields:
                 wu = MetadataChangeProposalWrapper(
@@ -2273,9 +2001,6 @@
         return WorkbookKey(
             platform=self.platform,
             instance=self.config.platform_instance,
-<<<<<<< HEAD
-            workbook_id=workbook["id"],
-=======
             workbook_id=workbook[tableau_constant.ID],
         )
 
@@ -2284,7 +2009,6 @@
             platform=self.platform,
             instance=self.config.platform_instance,
             project_id=project_luid,
->>>>>>> 5fc6601d
         )
 
     @staticmethod
@@ -2333,16 +2057,6 @@
             entityUrn=dashboard_urn,
         ).as_workunit()
 
-<<<<<<< HEAD
-    def emit_dashboards(self, workbook: Dict) -> Iterable[MetadataWorkUnit]:
-        for dashboard in workbook.get("dashboards", []):
-            dashboard_urn: str = builder.make_dashboard_urn(
-                self.platform, dashboard["id"], self.config.platform_instance
-            )
-            dashboard_snapshot = DashboardSnapshot(
-                urn=dashboard_urn,
-                aspects=[self.get_data_platform_instance()],
-=======
     @staticmethod
     def new_embed_aspect_mcp(
         entity_urn: str, embed_url: str
@@ -2374,7 +2088,6 @@
         ):
             yield from self.emit_dashboard(
                 dashboard, dashboard.get(tableau_constant.WORKBOOK)
->>>>>>> 5fc6601d
             )
 
     def emit_dashboard(
@@ -2408,13 +2121,6 @@
                 sheet.get(tableau_constant.ID),
                 self.config.platform_instance,
             )
-<<<<<<< HEAD
-            chart_urns = [
-                builder.make_chart_urn(
-                    self.platform, sheet.get("id"), self.config.platform_instance
-                )
-                for sheet in dashboard.get("sheets", [])
-=======
             for sheet in dashboard.get(tableau_constant.SHEETS, [])
         ]
         dashboard_info_class = DashboardInfoClass(
@@ -2433,7 +2139,6 @@
         if tag_list and self.config.ingest_tags:
             tag_list_str = [
                 t.get(tableau_constant.NAME, "") for t in tag_list if t is not None
->>>>>>> 5fc6601d
             ]
             dashboard_snapshot.aspects.append(
                 builder.make_global_tag_aspect_with_tag_list(tag_list_str)
@@ -2578,13 +2283,6 @@
         config = TableauConfig.parse_obj(config_dict)
         return cls(config, ctx)
 
-<<<<<<< HEAD
-    def get_workunits(self) -> Iterable[MetadataWorkUnit]:
-        return auto_stale_entity_removal(
-            self.stale_entity_removal_handler,
-            auto_status_aspect(self.get_workunits_internal()),
-        )
-=======
     def emit_project_containers(self) -> Iterable[MetadataWorkUnit]:
         for _id, project in self.tableau_project_registry.items():
             yield from gen_containers(
@@ -2616,7 +2314,6 @@
                 self, self.config, self.ctx
             ).workunit_processor,
         ]
->>>>>>> 5fc6601d
 
     def get_workunits_internal(self) -> Iterable[MetadataWorkUnit]:
         if self.server is None or not self.server.is_signed_in():
@@ -2647,11 +2344,4 @@
             )
 
     def get_report(self) -> StaleEntityRemovalSourceReport:
-<<<<<<< HEAD
-        return self.report
-
-    def get_platform_instance_id(self) -> str:
-        return self.config.platform_instance or self.platform
-=======
-        return self.report
->>>>>>> 5fc6601d
+        return self.report