--- conflicted
+++ resolved
@@ -5,9 +5,6 @@
 
 from pydantic import Field, PositiveInt, PrivateAttr, root_validator
 
-<<<<<<< HEAD
-from datahub.configuration.common import AllowDenyPattern, LineageConfig
-=======
 from datahub.configuration.common import AllowDenyPattern
 from datahub.configuration.validate_field_removal import pydantic_removed_field
 from datahub.ingestion.source.sql.sql_config import SQLAlchemyConfig
@@ -16,7 +13,6 @@
     StatefulProfilingConfigMixin,
     StatefulUsageConfigMixin,
 )
->>>>>>> 5fc6601d
 from datahub.ingestion.source.usage.usage_common import BaseUsageConfig
 from datahub.ingestion.source_config.bigquery import BigQueryBaseConfig
 from datahub.ingestion.source_config.usage.bigquery_usage import BigQueryCredential
@@ -38,9 +34,6 @@
     )
 
 
-<<<<<<< HEAD
-class BigQueryV2Config(BigQueryConfig, LineageConfig):
-=======
 class BigQueryV2Config(
     BigQueryBaseConfig,
     SQLAlchemyConfig,
@@ -48,7 +41,6 @@
     StatefulLineageConfigMixin,
     StatefulProfilingConfigMixin,
 ):
->>>>>>> 5fc6601d
     project_id_pattern: AllowDenyPattern = Field(
         default=AllowDenyPattern.allow_all(),
         description="Regex patterns for project_id to filter in ingestion.",
@@ -138,8 +130,6 @@
         description="Sql parse view ddl to get lineage.",
     )
 
-<<<<<<< HEAD
-=======
     lineage_sql_parser_use_raw_names: bool = Field(
         default=False,
         description="This parameter ignores the lowercase pattern stipulated in the SQLParser. NOTE: Ignored if lineage_use_sql_parser is False.",
@@ -150,14 +140,11 @@
         description="This flag enables the data lineage extraction from Data Lineage API exposed by Google Data Catalog. NOTE: This extractor can't build views lineage. It's recommended to enable the view's DDL parsing. Read the docs to have more information about: https://cloud.google.com/data-catalog/docs/concepts/about-data-lineage",
     )
 
->>>>>>> 5fc6601d
     convert_urns_to_lowercase: bool = Field(
         default=False,
         description="Convert urns to lowercase.",
     )
 
-<<<<<<< HEAD
-=======
     enable_legacy_sharded_table_support: bool = Field(
         default=True,
         description="Use the legacy sharded table urn suffix added.",
@@ -229,7 +216,6 @@
             )
             os.environ["GOOGLE_APPLICATION_CREDENTIALS"] = self._credentials_path
 
->>>>>>> 5fc6601d
     @root_validator(pre=False)
     def profile_default_settings(cls, values: Dict) -> Dict:
         # Extra default SQLAlchemy option for better connection pooling and threading.
