import collections
import logging
import textwrap
from dataclasses import dataclass
from datetime import datetime, timezone
from typing import Any, Callable, Dict, Iterable, List, Optional, Set, Tuple, Union

import humanfriendly
from google.cloud.bigquery import Client as BigQueryClient
from google.cloud.datacatalog import lineage_v1
from google.cloud.logging_v2.client import Client as GCPLoggingClient
from ratelimiter import RateLimiter

from datahub.emitter import mce_builder
from datahub.ingestion.source.bigquery_v2.bigquery_audit import (
    AuditLogEntry,
    BigQueryAuditMetadata,
    BigqueryTableIdentifier,
    BigQueryTableRef,
    QueryEvent,
    ReadEvent,
)
from datahub.ingestion.source.bigquery_v2.bigquery_config import BigQueryV2Config
from datahub.ingestion.source.bigquery_v2.bigquery_report import BigQueryV2Report
from datahub.ingestion.source.bigquery_v2.bigquery_schema import BigqueryView
from datahub.ingestion.source.bigquery_v2.common import (
    BQ_DATE_SHARD_FORMAT,
    BQ_DATETIME_FORMAT,
    _make_gcp_logging_client,
    get_bigquery_client,
)
from datahub.metadata.schema_classes import (
    AuditStampClass,
    DatasetLineageTypeClass,
    UpstreamClass,
    UpstreamLineageClass,
)
from datahub.utilities import memory_footprint
from datahub.utilities.bigquery_sql_parser import BigQuerySQLParser
from datahub.utilities.perf_timer import PerfTimer

logger: logging.Logger = logging.getLogger(__name__)


@dataclass(order=True, eq=True, frozen=True)
class LineageEdge:
    table: str
    auditStamp: datetime
    type: str = DatasetLineageTypeClass.TRANSFORMED


class BigqueryLineageExtractor:
    BQ_FILTER_RULE_TEMPLATE_V2 = """
resource.type=("bigquery_project")
AND
(
    protoPayload.methodName=
        (
            "google.cloud.bigquery.v2.JobService.Query"
            OR
            "google.cloud.bigquery.v2.JobService.InsertJob"
        )
    AND
    protoPayload.metadata.jobChange.job.jobStatus.jobState="DONE"
    AND NOT protoPayload.metadata.jobChange.job.jobStatus.errorResult:*
    AND (
        protoPayload.metadata.jobChange.job.jobStats.queryStats.referencedTables:*
        OR
        protoPayload.metadata.jobChange.job.jobStats.queryStats.referencedViews:*
    )
    AND (
        protoPayload.metadata.jobChange.job.jobStats.queryStats.referencedTables !~ "projects/.*/datasets/_.*/tables/anon.*"
        AND
        protoPayload.metadata.jobChange.job.jobStats.queryStats.referencedTables !~ "projects/.*/datasets/.*/tables/INFORMATION_SCHEMA.*"
        AND
        protoPayload.metadata.jobChange.job.jobStats.queryStats.referencedTables !~ "projects/.*/datasets/.*/tables/__TABLES__"
        AND
        protoPayload.metadata.jobChange.job.jobConfig.queryConfig.destinationTable !~ "projects/.*/datasets/_.*/tables/anon.*"
    )

)
AND
timestamp >= "{start_time}"
AND
timestamp < "{end_time}"
""".strip()

    def __init__(self, config: BigQueryV2Config, report: BigQueryV2Report):
        self.config = config
        self.report = report

    def error(self, log: logging.Logger, key: str, reason: str) -> None:
        self.report.report_warning(key, reason)
        log.error(f"{key} => {reason}")

    @staticmethod
    def bigquery_audit_metadata_query_template(
        dataset: str, use_date_sharded_tables: bool, limit: Optional[int] = None
    ) -> str:
        """
        Receives a dataset (with project specified) and returns a query template that is used to query exported
        AuditLogs containing protoPayloads of type BigQueryAuditMetadata.
        Include only those that:
        - have been completed (jobStatus.jobState = "DONE")
        - do not contain errors (jobStatus.errorResults is none)
        :param dataset: the dataset to query against in the form of $PROJECT.$DATASET
        :param use_date_sharded_tables: whether to read from date sharded audit log tables or time partitioned audit log
               tables
        :param limit: set a limit for the maximum event to return. It is used for connection testing currently
        :return: a query template, when supplied start_time and end_time, can be used to query audit logs from BigQuery
        """
        limit_text = f"limit {limit}" if limit else ""

        shard_condition = ""
        if use_date_sharded_tables:
            from_table = f"`{dataset}.cloudaudit_googleapis_com_data_access_*`"
            shard_condition = (
                """ AND _TABLE_SUFFIX BETWEEN "{start_date}" AND "{end_date}" """
            )
        else:
            from_table = f"`{dataset}.cloudaudit_googleapis_com_data_access`"

        query = f"""
            SELECT
                timestamp,
                logName,
                insertId,
                protopayload_auditlog AS protoPayload,
                protopayload_auditlog.metadataJson AS metadata
            FROM
                {from_table}
            WHERE (
                timestamp >= "{{start_time}}"
                AND timestamp < "{{end_time}}"
            )
            {shard_condition}
            AND protopayload_auditlog.serviceName="bigquery.googleapis.com"
            AND JSON_EXTRACT_SCALAR(protopayload_auditlog.metadataJson, "$.jobChange.job.jobStatus.jobState") = "DONE"
            AND JSON_EXTRACT(protopayload_auditlog.metadataJson, "$.jobChange.job.jobStatus.errorResults") IS NULL
            AND JSON_EXTRACT(protopayload_auditlog.metadataJson, "$.jobChange.job.jobConfig.queryConfig") IS NOT NULL
            {limit_text};
        """

        return textwrap.dedent(query)

    def lineage_via_catalog_lineage_api(
        self, project_id: str
    ) -> Dict[str, Set[LineageEdge]]:
        """
        Uses Data Catalog API to request lineage metadata. Please take a look at the API documentation for more details.

        NOTE: It's necessary for you to enable the service API in your Google Cloud Project.

        Args:
            project_id(str): Google project id. Used to search for tables and datasets.

        Returns:
            Dict[str, Set[str]] - A dictionary, where keys are the downstream table's identifier and values is a set
            of upstream tables identifiers.
        """
        logger.info("Populating lineage info via Catalog Data Linage API")

        # Regions to search for BigQuery tables: projects/{project_id}/locations/{region}
        enabled_regions: List[str] = ["US", "EU"]

        try:
            lineage_client: lineage_v1.LineageClient = lineage_v1.LineageClient()
            bigquery_client: BigQueryClient = get_bigquery_client(self.config)
            # Filtering datasets
            datasets = list(bigquery_client.list_datasets(project_id))
            project_tables = []
            for dataset in datasets:
                # Enables only tables where type is TABLE, VIEW or MATERIALIZED_VIEW (not EXTERNAL)
                project_tables.extend(
                    [
                        table
                        for table in bigquery_client.list_tables(dataset.dataset_id)
                        if table.table_type in ["TABLE", "VIEW", "MATERIALIZED_VIEW"]
                    ]
                )

            # Convert project tables to <project_id>.<dataset_id>.<table_id> format
            project_tables = list(
                map(
                    lambda table: "{}.{}.{}".format(
                        table.project, table.dataset_id, table.table_id
                    ),
                    project_tables,
                )
            )

            lineage_map: Dict[str, Set[LineageEdge]] = {}
            curr_date = datetime.now()
            for table in project_tables:
                logger.info("Creating lineage map for table %s", table)
                upstreams = set()
                downstream_table = lineage_v1.EntityReference()
                # fully_qualified_name in format: "bigquery:<project_id>.<dataset_id>.<table_id>"
                downstream_table.fully_qualified_name = f"bigquery:{table}"
                # Searches in different regions
                for region in enabled_regions:
                    location_request = lineage_v1.SearchLinksRequest(
                        target=downstream_table,
                        parent=f"projects/{project_id}/locations/{region.lower()}",
                    )
                    response = lineage_client.search_links(request=location_request)
                    upstreams.update(
                        [
                            str(lineage.source.fully_qualified_name).replace(
                                "bigquery:", ""
                            )
                            for lineage in response
                        ]
                    )

                # Downstream table identifier
                destination_table_str = str(
                    BigQueryTableRef(
                        table_identifier=BigqueryTableIdentifier(*table.split("."))
                    )
                )

                # Only builds lineage map when the table has upstreams
                if upstreams:
                    lineage_map[destination_table_str] = set(
                        [
                            LineageEdge(
                                table=str(
                                    BigQueryTableRef(
                                        table_identifier=BigqueryTableIdentifier.from_string_name(
                                            source_table
                                        )
                                    )
                                ),
                                auditStamp=curr_date,
                            )
                            for source_table in upstreams
                        ]
                    )
            return lineage_map
        except Exception as e:
            self.error(
                logger,
                "lineage-exported-catalog-lineage-api",
                f"Error: {e}",
            )
            raise e

    def _get_parsed_audit_log_events(self, project_id: str) -> Iterable[QueryEvent]:
        parse_fn: Callable[[Any], Optional[Union[ReadEvent, QueryEvent]]]
        if self.config.use_exported_bigquery_audit_metadata:
            logger.info("Populating lineage info via exported GCP audit logs")
            bq_client = get_bigquery_client(self.config)
            entries = self._get_exported_bigquery_audit_metadata(bq_client)
            parse_fn = self._parse_exported_bigquery_audit_metadata
        else:
            logger.info("Populating lineage info via exported GCP audit logs")
            logging_client = _make_gcp_logging_client(project_id)
            entries = self._get_bigquery_log_entries(logging_client)
            parse_fn = self._parse_bigquery_log_entries

        for entry in entries:
            self.report.num_total_log_entries[project_id] += 1
            try:
                event = parse_fn(entry)
                if event:
                    self.report.num_parsed_log_entries[project_id] += 1
                    yield event
            except Exception as e:
                logger.warning(f"Unable to parse log entry `{entry}`: {e}")
                self.report.num_lineage_log_parse_failures[project_id] += 1

    def _get_bigquery_log_entries(
        self, client: GCPLoggingClient, limit: Optional[int] = None
    ) -> Union[Iterable[AuditLogEntry]]:
        self.report.num_total_log_entries[client.project] = 0
        # Add a buffer to start and end time to account for delays in logging events.
        start_time = (self.config.start_time - self.config.max_query_duration).strftime(
            BQ_DATETIME_FORMAT
        )
        self.report.log_entry_start_time = start_time

        end_time = (self.config.end_time + self.config.max_query_duration).strftime(
            BQ_DATETIME_FORMAT
        )
        self.report.log_entry_end_time = end_time

        filter = self.BQ_FILTER_RULE_TEMPLATE_V2.format(
            start_time=start_time,
            end_time=end_time,
        )

        logger.info(
            f"Start loading log entries from BigQuery for {client.project} with start_time={start_time} and end_time={end_time}"
        )

        if self.config.rate_limit:
            with RateLimiter(max_calls=self.config.requests_per_min, period=60):
                entries = client.list_entries(
                    filter_=filter,
                    page_size=self.config.log_page_size,
                    max_results=limit,
                )
        else:
            entries = client.list_entries(
                filter_=filter, page_size=self.config.log_page_size, max_results=limit
            )

        logger.info(
            f"Start iterating over log entries from BigQuery for {client.project}"
        )
        for entry in entries:
            self.report.num_total_log_entries[client.project] += 1
            if self.report.num_total_log_entries[client.project] % 1000 == 0:
                logger.info(
                    f"{self.report.num_total_log_entries[client.project]} log entries loaded for project {client.project} so far..."
                )
            yield entry

        logger.info(
            f"Finished loading {self.report.num_total_log_entries[client.project]} log entries from BigQuery project {client.project} so far"
        )

    def _get_exported_bigquery_audit_metadata(
        self, bigquery_client: BigQueryClient, limit: Optional[int] = None
    ) -> Iterable[BigQueryAuditMetadata]:
        if self.config.bigquery_audit_metadata_datasets is None:
            self.error(
                logger, "audit-metadata", "bigquery_audit_metadata_datasets not set"
            )
            self.report.bigquery_audit_metadata_datasets_missing = True
            return

        corrected_start_time = self.config.start_time - self.config.max_query_duration
        start_time = corrected_start_time.strftime(BQ_DATETIME_FORMAT)
        start_date = corrected_start_time.strftime(BQ_DATE_SHARD_FORMAT)
        self.report.audit_start_time = start_time

        corrected_end_time = self.config.end_time + self.config.max_query_duration
        end_time = corrected_end_time.strftime(BQ_DATETIME_FORMAT)
        end_date = corrected_end_time.strftime(BQ_DATE_SHARD_FORMAT)
        self.report.audit_end_time = end_time

        for dataset in self.config.bigquery_audit_metadata_datasets:
            logger.info(
                f"Start loading log entries from BigQueryAuditMetadata in {dataset}"
            )

            query: str = self.bigquery_audit_metadata_query_template(
                dataset=dataset,
                use_date_sharded_tables=self.config.use_date_sharded_audit_log_tables,
                limit=limit,
            ).format(
                start_time=start_time,
                end_time=end_time,
                start_date=start_date,
                end_date=end_date,
            )

            query_job = bigquery_client.query(query)

            logger.info(
                f"Finished loading log entries from BigQueryAuditMetadata in {dataset}"
            )

            if self.config.rate_limit:
                with RateLimiter(max_calls=self.config.requests_per_min, period=60):
                    yield from query_job
            else:
                yield from query_job

    # Currently we only parse JobCompleted events but in future we would want to parse other
    # events to also create field level lineage.
    def _parse_bigquery_log_entries(
        self,
        entry: AuditLogEntry,
    ) -> Optional[QueryEvent]:
        event: Optional[QueryEvent] = None

        missing_entry = QueryEvent.get_missing_key_entry(entry=entry)
        if missing_entry is None:
            event = QueryEvent.from_entry(
                entry,
                debug_include_full_payloads=self.config.debug_include_full_payloads,
            )

        missing_entry_v2 = QueryEvent.get_missing_key_entry_v2(entry=entry)
        if event is None and missing_entry_v2 is None:
            event = QueryEvent.from_entry_v2(
                entry, self.config.debug_include_full_payloads
            )

        if event is None:
            logger.warning(
                f"Unable to parse log missing {missing_entry}, missing v2 {missing_entry_v2} for {entry}",
            )
            return None
        else:
            return event

    def _parse_exported_bigquery_audit_metadata(
        self, audit_metadata: BigQueryAuditMetadata
    ) -> Optional[QueryEvent]:
        event: Optional[QueryEvent] = None

        missing_exported_audit = (
            QueryEvent.get_missing_key_exported_bigquery_audit_metadata(audit_metadata)
        )

        if missing_exported_audit is None:
            event = QueryEvent.from_exported_bigquery_audit_metadata(
                audit_metadata, self.config.debug_include_full_payloads
            )

        if event is None:
            logger.warning(
                f"Unable to parse audit metadata missing {missing_exported_audit} for {audit_metadata}",
            )
            return None
        else:
            return event

    def _create_lineage_map(
        self, entries: Iterable[QueryEvent]
    ) -> Dict[str, Set[LineageEdge]]:
        logger.info("Entering create lineage map function")
        lineage_map: Dict[str, Set[LineageEdge]] = collections.defaultdict(set)
        for e in entries:
            self.report.num_total_lineage_entries[e.project_id] = (
                self.report.num_total_lineage_entries.get(e.project_id, 0) + 1
            )

            if e.destinationTable is None or not (
                e.referencedTables or e.referencedViews
            ):
                self.report.num_skipped_lineage_entries_missing_data[e.project_id] += 1
                continue

            if not self.config.dataset_pattern.allowed(
                e.destinationTable.table_identifier.dataset
            ) or not self.config.table_pattern.allowed(
                e.destinationTable.table_identifier.get_table_name()
            ):
                self.report.num_skipped_lineage_entries_not_allowed[e.project_id] += 1
                continue

            lineage_from_event: Set[LineageEdge] = set()

            destination_table_str = str(e.destinationTable)
            has_table = False
            for ref_table in e.referencedTables:
<<<<<<< HEAD
                ref_table_str = str(ref_table.get_sanitized_table_ref())
                if ref_table_str != destination_table_str:
                    lineage_map[destination_table_str].add(ref_table_str)
=======
                if str(ref_table) != destination_table_str:
                    lineage_from_event.add(
                        LineageEdge(
                            table=str(ref_table),
                            auditStamp=e.end_time
                            if e.end_time
                            else datetime.now(tz=timezone.utc),
                        )
                    )
>>>>>>> 5fc6601d
                    has_table = True
            has_view = False
            for ref_view in e.referencedViews:
                if str(ref_view) != destination_table_str:
                    lineage_from_event.add(
                        LineageEdge(
                            table=str(ref_view),
                            auditStamp=e.end_time
                            if e.end_time
                            else datetime.now(tz=timezone.utc),
                        )
                    )
                    has_view = True

            if not lineage_from_event:
                self.report.num_skipped_lineage_entries_other[e.project_id] += 1
            elif self.config.lineage_use_sql_parser and has_table and has_view:
                # If there is a view being referenced then bigquery sends both the view as well as underlying table
                # in the references. There is no distinction between direct/base objects accessed. So doing sql parsing
                # to ensure we only use direct objects accessed for lineage
                try:
                    parser = BigQuerySQLParser(
                        e.query,
                        self.config.sql_parser_use_external_process,
                        use_raw_names=self.config.lineage_sql_parser_use_raw_names,
                    )
                    referenced_objs = set(
                        map(lambda x: x.split(".")[-1], parser.get_tables())
                    )
                except Exception as ex:
                    logger.debug(
                        f"Sql Parser failed on query: {e.query}. It won't cause any issue except table/view lineage can't be detected reliably. The error was {ex}."
                    )
                    self.report.num_lineage_entries_sql_parser_failure[
                        e.project_id
                    ] += 1
                    continue
                new_lineage = set()
                for lineage in lineage_from_event:
                    name = lineage.table.split("/")[-1]
                    if name in referenced_objs:
                        new_lineage.add(lineage)
                lineage_from_event = new_lineage

            lineage_map[destination_table_str].update(lineage_from_event)

        logger.info("Exiting create lineage map function")
        return lineage_map

    def parse_view_lineage(
        self, project: str, dataset: str, view: BigqueryView
    ) -> Optional[List[BigqueryTableIdentifier]]:
        if not view.view_definition:
            return None

        parsed_tables = set()
        try:
            parser = BigQuerySQLParser(
                view.view_definition,
                self.config.sql_parser_use_external_process,
                use_raw_names=self.config.lineage_sql_parser_use_raw_names,
            )
            tables = parser.get_tables()
        except Exception as ex:
            logger.debug(
                f"View {view.name} definination sql parsing failed on query: {view.view_definition}. "
                f"Edge from physical table to view won't be added. The error was {ex}."
            )
            return None

        for table in tables:
            parts = table.split(".")
            if len(parts) == 1:
                parsed_tables.add(
                    BigqueryTableIdentifier(
                        project_id=project, dataset=dataset, table=table
                    )
                )
            elif len(parts) == 2:
                parsed_tables.add(
                    BigqueryTableIdentifier(
                        project_id=project, dataset=parts[0], table=parts[1]
                    )
                )
            elif len(parts) == 3:
                parsed_tables.add(
                    BigqueryTableIdentifier(
                        project_id=parts[0], dataset=parts[1], table=parts[2]
                    )
                )
            else:
                logger.warning(
                    f"Invalid table identifier {table} when parsing view lineage for view {view.name}"
                )

        return list(parsed_tables)

    def _compute_bigquery_lineage(self, project_id: str) -> Dict[str, Set[LineageEdge]]:
        lineage_metadata: Dict[str, Set[LineageEdge]]
        try:
            if self.config.extract_lineage_from_catalog:
                lineage_metadata = self.lineage_via_catalog_lineage_api(project_id)
            else:
                events = self._get_parsed_audit_log_events(project_id)
                lineage_metadata = self._create_lineage_map(events)
        except Exception as e:
            if project_id:
                self.report.lineage_failed_extraction.append(project_id)
            self.error(
                logger,
                "lineage",
                f"{project_id}: {e}",
            )
            lineage_metadata = {}

        self.report.lineage_mem_size[project_id] = humanfriendly.format_size(
            memory_footprint.total_size(lineage_metadata)
        )
        self.report.lineage_metadata_entries[project_id] = len(lineage_metadata)
        logger.info(f"Built lineage map containing {len(lineage_metadata)} entries.")
        logger.debug(f"lineage metadata is {lineage_metadata}")
        return lineage_metadata

    def get_upstream_tables(
        self,
        bq_table: BigQueryTableRef,
        lineage_metadata: Dict[str, Set[LineageEdge]],
        tables_seen: List[str],
    ) -> Set[LineageEdge]:
        upstreams: Set[LineageEdge] = set()
        for ref_lineage in lineage_metadata[str(bq_table)]:
            ref_table = ref_lineage.table
            upstream_table = BigQueryTableRef.from_string_name(ref_table)
            if upstream_table.is_temporary_table(
                [self.config.temp_table_dataset_prefix]
            ):
                # making sure we don't process a table twice and not get into a recursive loop
                if ref_table in tables_seen:
                    logger.debug(
                        f"Skipping table {ref_table} because it was seen already"
                    )
                    continue
                tables_seen.append(ref_table)
                if ref_table in lineage_metadata:
                    upstreams = upstreams.union(
                        self.get_upstream_tables(
                            upstream_table,
                            lineage_metadata=lineage_metadata,
                            tables_seen=tables_seen,
                        )
                    )
            else:
                upstreams.add(ref_lineage)

        return upstreams

    def calculate_lineage_for_project(
        self, project_id: str
    ) -> Dict[str, Set[LineageEdge]]:
        with PerfTimer() as timer:
            lineage = self._compute_bigquery_lineage(project_id)

            self.report.lineage_extraction_sec[project_id] = round(
                timer.elapsed_seconds(), 2
            )

        return lineage

    def get_lineage_for_table(
        self,
        bq_table: BigQueryTableRef,
        lineage_metadata: Dict[str, Set[LineageEdge]],
        platform: str,
    ) -> Optional[Tuple[UpstreamLineageClass, Dict[str, str]]]:
        upstream_list: List[UpstreamClass] = []
        # Sorting the list of upstream lineage events in order to avoid creating multiple aspects in backend
        # even if the lineage is same but the order is different.
        for upstream in sorted(
            self.get_upstream_tables(bq_table, lineage_metadata, tables_seen=[])
        ):
            upstream_table = BigQueryTableRef.from_string_name(upstream.table)
            upstream_table_class = UpstreamClass(
                dataset=mce_builder.make_dataset_urn_with_platform_instance(
                    platform,
                    upstream_table.table_identifier.get_table_name(),
                    self.config.platform_instance,
                    self.config.env,
                ),
                type=upstream.type,
                auditStamp=AuditStampClass(
                    actor="urn:li:corpuser:datahub",
                    time=int(upstream.auditStamp.timestamp() * 1000),
                ),
            )
            if self.config.upstream_lineage_in_report:
                current_lineage_map: Set = self.report.upstream_lineage.get(
                    str(bq_table), set()
                )
                current_lineage_map.add(str(upstream_table))
                self.report.upstream_lineage[str(bq_table)] = current_lineage_map
            upstream_list.append(upstream_table_class)

        if upstream_list:
            upstream_lineage = UpstreamLineageClass(upstreams=upstream_list)
            return upstream_lineage, {}

        return None

    def test_capability(self, project_id: str) -> None:
        if self.config.use_exported_bigquery_audit_metadata:
            bigquery_client: BigQueryClient = BigQueryClient(project=project_id)
            entries = self._get_exported_bigquery_audit_metadata(
                bigquery_client=bigquery_client, limit=1
            )
            for entry in entries:
                logger.debug(
                    f"Connection test got one exported_bigquery_audit_metadata {entry}"
                )
        else:
            gcp_logging_client: GCPLoggingClient = _make_gcp_logging_client(
                project_id, self.config.extra_client_options
            )
            for entry in self._get_bigquery_log_entries(gcp_logging_client, limit=1):
                logger.debug(f"Connection test got one audit metadata entry {entry}")<|MERGE_RESOLUTION|>--- conflicted
+++ resolved
@@ -449,11 +449,6 @@
             destination_table_str = str(e.destinationTable)
             has_table = False
             for ref_table in e.referencedTables:
-<<<<<<< HEAD
-                ref_table_str = str(ref_table.get_sanitized_table_ref())
-                if ref_table_str != destination_table_str:
-                    lineage_map[destination_table_str].add(ref_table_str)
-=======
                 if str(ref_table) != destination_table_str:
                     lineage_from_event.add(
                         LineageEdge(
@@ -463,7 +458,6 @@
                             else datetime.now(tz=timezone.utc),
                         )
                     )
->>>>>>> 5fc6601d
                     has_table = True
             has_view = False
             for ref_view in e.referencedViews:
