--- conflicted
+++ resolved
@@ -10,20 +10,10 @@
 import datahub.metadata.schema_classes as models
 from datahub.configuration.common import ConfigModel
 from datahub.configuration.config_loader import load_config_file
-<<<<<<< HEAD
-from datahub.emitter.mce_builder import (
-    datahub_guid,
-    get_sys_time,
-    make_group_urn,
-    make_user_urn,
-)
-from datahub.ingestion.api.decorators import (  # SourceCapability,; capability,
-=======
 from datahub.emitter.mce_builder import datahub_guid, make_group_urn, make_user_urn
 from datahub.emitter.mcp import MetadataChangeProposalWrapper
 from datahub.ingestion.api.common import PipelineContext
 from datahub.ingestion.api.decorators import (
->>>>>>> 5fc6601d
     SupportStatus,
     config_class,
     platform_name,
@@ -42,18 +32,8 @@
 
 logger = logging.getLogger(__name__)
 
-<<<<<<< HEAD
-valid_status: models.StatusClass = models.StatusClass(removed=False)
-
-# This needed to map path presents in inherits, contains, values, and related_terms to terms' optional id
-path_vs_id: Dict[str, Optional[str]] = {}
-
-auditStamp = models.AuditStampClass(
-    time=get_sys_time(), actor="urn:li:corpUser:restEmitter"
-=======
 GlossaryNodeInterface = TypeVar(
     "GlossaryNodeInterface", "GlossaryNodeConfig", "BusinessGlossaryConfig"
->>>>>>> 5fc6601d
 )
 
 
@@ -110,17 +90,11 @@
 
 
 class BusinessGlossarySourceConfig(ConfigModel):
-<<<<<<< HEAD
-    file: str = Field(description="Path to business glossary file to ingest.")
-    enable_auto_id: bool = Field(
-        description="Generate id field from GlossaryNode and GlossaryTerm's name field",
-=======
     file: Union[str, pathlib.Path] = Field(
         description="File path or URL to business glossary file to ingest."
     )
     enable_auto_id: bool = Field(
         description="Generate guid urns instead of a plaintext path urn with the node/term's hierarchy.",
->>>>>>> 5fc6601d
         default=False,
     )
 
@@ -135,20 +109,6 @@
         if v != "1":
             raise ValueError("Only version 1 is supported")
         return v
-<<<<<<< HEAD
-
-
-def create_id(path: List[str], default_id: Optional[str], enable_auto_id: bool) -> str:
-    if default_id is not None:
-        return default_id  # No need to create id from path as default_id is provided
-
-    id_: str = ".".join(path)
-    if enable_auto_id:
-        id_ = datahub_guid({"path": id_})
-    return id_
-
-=======
->>>>>>> 5fc6601d
 
 def make_glossary_node_urn(
     path: List[str], default_id: Optional[str], enable_auto_id: bool
@@ -161,9 +121,6 @@
 
     return "urn:li:glossaryNode:" + create_id(path, default_id, enable_auto_id)
 
-<<<<<<< HEAD
-
-=======
 def create_id(path: List[str], default_id: Optional[str], enable_auto_id: bool) -> str:
     if default_id is not None:
         return default_id  # No need to create id from path as default_id is provided
@@ -190,7 +147,6 @@
     return "urn:li:glossaryNode:" + create_id(path, default_id, enable_auto_id)
 
 
->>>>>>> 5fc6601d
 def make_glossary_term_urn(
     path: List[str], default_id: Optional[str], enable_auto_id: bool
 ) -> str:
@@ -225,18 +181,11 @@
 
 
 def get_mces(
-<<<<<<< HEAD
-    glossary: BusinessGlossaryConfig, ingestion_config: BusinessGlossarySourceConfig
-) -> List[models.MetadataChangeEventClass]:
-    events: List[models.MetadataChangeEventClass] = []
-    path: List[str] = []
-=======
     glossary: BusinessGlossaryConfig,
     path_vs_id: Dict[str, str],
     ingestion_config: BusinessGlossarySourceConfig,
     ctx: PipelineContext,
 ) -> Iterable[Union[MetadataChangeProposalWrapper, models.MetadataChangeEventClass]]:
->>>>>>> 5fc6601d
     root_owners = get_owners(glossary.owners)
 
     if glossary.nodes:
@@ -248,10 +197,7 @@
                 parentOwners=root_owners,
                 defaults=glossary,
                 ingestion_config=ingestion_config,
-<<<<<<< HEAD
-=======
                 ctx=ctx,
->>>>>>> 5fc6601d
             )
 
     if glossary.terms:
@@ -263,10 +209,7 @@
                 parentOwnership=root_owners,
                 defaults=glossary,
                 ingestion_config=ingestion_config,
-<<<<<<< HEAD
-=======
                 ctx=ctx,
->>>>>>> 5fc6601d
             )
 
 
@@ -315,17 +258,10 @@
     parentOwners: models.OwnershipClass,
     defaults: DefaultConfig,
     ingestion_config: BusinessGlossarySourceConfig,
-<<<<<<< HEAD
-) -> List[models.MetadataChangeEventClass]:
-    node_urn = make_glossary_node_urn(
-        path, glossaryNode.id, ingestion_config.enable_auto_id
-    )
-=======
     ctx: PipelineContext,
 ) -> Iterable[Union[MetadataChangeProposalWrapper, models.MetadataChangeEventClass]]:
     node_urn = glossaryNode._urn
 
->>>>>>> 5fc6601d
     node_info = models.GlossaryNodeInfoClass(
         definition=glossaryNode.description,
         parentNode=parentNode,
@@ -358,31 +294,19 @@
                 parentOwners=node_owners,
                 defaults=defaults,
                 ingestion_config=ingestion_config,
-<<<<<<< HEAD
-=======
                 ctx=ctx,
->>>>>>> 5fc6601d
             )
 
     if glossaryNode.terms:
         for term in glossaryNode.terms:
-<<<<<<< HEAD
-            mces += get_mces_from_term(
-                glossaryTerm=term,
-                path=path + [term.name],
-=======
             yield from get_mces_from_term(
                 glossaryTerm=term,
                 path_vs_id=path_vs_id,
->>>>>>> 5fc6601d
                 parentNode=node_urn,
                 parentOwnership=node_owners,
                 defaults=defaults,
                 ingestion_config=ingestion_config,
-<<<<<<< HEAD
-=======
                 ctx=ctx,
->>>>>>> 5fc6601d
             )
 
 
@@ -409,17 +333,10 @@
     parentOwnership: models.OwnershipClass,
     defaults: DefaultConfig,
     ingestion_config: BusinessGlossarySourceConfig,
-<<<<<<< HEAD
-) -> List[models.MetadataChangeEventClass]:
-    term_urn = make_glossary_term_urn(
-        path, glossaryTerm.id, ingestion_config.enable_auto_id
-    )
-=======
     ctx: PipelineContext,
 ) -> Iterable[Union[models.MetadataChangeEventClass, MetadataChangeProposalWrapper]]:
     term_urn = glossaryTerm._urn
 
->>>>>>> 5fc6601d
     aspects: List[
         Union[
             models.GlossaryTermInfoClass,
@@ -631,14 +548,6 @@
         self,
     ) -> Iterable[MetadataWorkUnit]:
         glossary_config = self.load_glossary_config(self.config.file)
-<<<<<<< HEAD
-        populate_path_vs_id(glossary_config)
-        for mce in get_mces(glossary_config, ingestion_config=self.config):
-            wu = MetadataWorkUnit(f"{mce.proposedSnapshot.urn}", mce=mce)
-            self.report.report_workunit(wu)
-            yield wu
-=======
->>>>>>> 5fc6601d
 
         materialize_all_node_urns(glossary_config, self.config.enable_auto_id)
         path_vs_id = populate_path_vs_id(glossary_config)
