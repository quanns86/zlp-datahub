--- conflicted
+++ resolved
@@ -1,10 +1,7 @@
 import sys
 
-<<<<<<< HEAD
-=======
 from datahub.ingestion.api.source_helpers import auto_workunit_reporter
 
->>>>>>> 5fc6601d
 if sys.version_info < (3, 8):
     raise ImportError("Feast is only supported on Python 3.8+")
 
@@ -382,21 +379,8 @@
                 entity = self.feature_store.get_entity(entity_name)
                 yield self._get_entity_workunit(feature_view, entity)
 
-<<<<<<< HEAD
-                work_unit = self._get_entity_workunit(feature_view, entity)
-                self.report.report_workunit(work_unit)
-
-                yield work_unit
-
-            for field in feature_view.features:
-                work_unit = self._get_feature_workunit(feature_view, field)
-                self.report.report_workunit(work_unit)
-
-                yield work_unit
-=======
             for field in feature_view.features:
                 yield self._get_feature_workunit(feature_view, field)
->>>>>>> 5fc6601d
 
             yield self._get_feature_view_workunit(feature_view)
 
