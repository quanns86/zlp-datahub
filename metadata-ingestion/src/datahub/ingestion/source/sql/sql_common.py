--- conflicted
+++ resolved
@@ -394,28 +394,17 @@
         database_container_key = gen_database_key(
             database,
             platform=self.platform,
-<<<<<<< HEAD
-            instance=self.config.platform_instance,
-            backcompat_instance_for_guid=self.config.env,
-=======
             platform_instance=self.config.platform_instance,
             env=self.config.env,
->>>>>>> 5fc6601d
         )
 
         yield from gen_database_container(
             database=database,
-<<<<<<< HEAD
-            platform=self.platform,
-            instance=self.config.platform_instance,
-            backcompat_instance_for_guid=self.config.env,
-=======
             database_container_key=database_container_key,
             sub_types=[DatasetContainerSubTypes.DATABASE],
             domain_registry=self.domain_registry,
             domain_config=self.config.domain,
             extra_properties=extra_properties,
->>>>>>> 5fc6601d
         )
 
     def gen_schema_containers(
@@ -456,27 +445,12 @@
         db_name: str,
         schema: str,
     ) -> Iterable[MetadataWorkUnit]:
-<<<<<<< HEAD
-        schema_container_key = self.gen_schema_key(db_name, schema)
-
-        database_container_key: Optional[PlatformKey] = None
-        if db_name is not None:
-            database_container_key = self.gen_database_key(database=db_name)
-
-        container_workunits = gen_containers(
-            # TODO: this one is bad
-            schema_container_key,
-            schema,
-            [SqlContainerSubTypes.SCHEMA],
-            database_container_key,
-=======
         schema_container_key = gen_schema_key(
             db_name=db_name,
             schema=schema,
             platform=self.platform,
             platform_instance=self.config.platform_instance,
             env=self.config.env,
->>>>>>> 5fc6601d
         )
 
         yield from add_table_to_schema_container(
