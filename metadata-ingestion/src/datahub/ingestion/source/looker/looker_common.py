--- conflicted
+++ resolved
@@ -143,8 +143,6 @@
     view_name: Optional[str] = None
     is_primary_key: bool = False
     upstream_fields: List[str] = dataclasses_field(default_factory=list)
-<<<<<<< HEAD
-=======
 
 
 def create_view_project_map(view_fields: List[ViewField]) -> Dict[str, str]:
@@ -158,7 +156,6 @@
             view_project_map[view_field.view_name] = view_field.project_name
 
     return view_project_map
->>>>>>> 5fc6601d
 
 
 class LookerUtil:
