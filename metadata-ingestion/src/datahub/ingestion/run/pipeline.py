import contextlib
import itertools
import logging
import os
import platform
import shutil
import sys
import time
from dataclasses import dataclass
<<<<<<< HEAD
from typing import Any, Dict, Iterable, List, NoReturn, Optional, cast
=======
from typing import Any, Dict, Iterable, Iterator, List, Optional, cast
>>>>>>> 5fc6601d

import click
import humanfriendly
import psutil

import datahub
<<<<<<< HEAD
from datahub.configuration.common import IgnorableError, PipelineExecutionError
=======
from datahub.configuration.common import (
    ConfigModel,
    IgnorableError,
    PipelineExecutionError,
)
>>>>>>> 5fc6601d
from datahub.ingestion.api.committable import CommitPolicy
from datahub.ingestion.api.common import EndOfStream, PipelineContext, RecordEnvelope
from datahub.ingestion.api.pipeline_run_listener import PipelineRunListener
from datahub.ingestion.api.report import Report
from datahub.ingestion.api.sink import Sink, SinkReport, WriteCallback
from datahub.ingestion.api.source import Extractor, Source
from datahub.ingestion.api.transform import Transformer
from datahub.ingestion.extractor.extractor_registry import extractor_registry
from datahub.ingestion.graph.client import DataHubGraph
from datahub.ingestion.reporting.reporting_provider_registry import (
    reporting_provider_registry,
)
from datahub.ingestion.run.pipeline_config import PipelineConfig, ReporterConfig
from datahub.ingestion.sink.file import FileSink, FileSinkConfig
from datahub.ingestion.sink.sink_registry import sink_registry
from datahub.ingestion.source.source_registry import source_registry
from datahub.ingestion.transformer.transform_registry import transform_registry
from datahub.metadata.schema_classes import MetadataChangeProposalClass
from datahub.telemetry import stats, telemetry
from datahub.utilities.global_warning_util import (
    clear_global_warnings,
    get_global_warnings,
)
from datahub.utilities.lossy_collections import LossyDict, LossyList

logger = logging.getLogger(__name__)


class LoggingCallback(WriteCallback):
    def __init__(self, name: str = "") -> None:
        super().__init__()
        self.name = name

    def on_success(
        self, record_envelope: RecordEnvelope, success_metadata: dict
    ) -> None:
        logger.debug(
            f"{self.name} sink wrote workunit {record_envelope.metadata['workunit_id']}"
        )

    def on_failure(
        self,
        record_envelope: RecordEnvelope,
        failure_exception: Exception,
        failure_metadata: dict,
    ) -> None:
        logger.error(
            f"{self.name} failed to write record with workunit {record_envelope.metadata['workunit_id']}"
            f" with {failure_exception} and info {failure_metadata}"
        )


class DeadLetterQueueCallback(WriteCallback):
    def __init__(self, ctx: PipelineContext, config: Optional[FileSinkConfig]) -> None:
        if not config:
            config = FileSinkConfig.parse_obj({"filename": "failed_events.json"})
        self.file_sink: FileSink = FileSink(ctx, config)
        self.logging_callback = LoggingCallback(name="failure-queue")
        logger.info(f"Failure logging enabled. Will log to {config.filename}.")

    def on_success(
        self, record_envelope: RecordEnvelope, success_metadata: dict
    ) -> None:
        pass

    def on_failure(
        self,
        record_envelope: RecordEnvelope,
        failure_exception: Exception,
        failure_metadata: dict,
    ) -> None:
        if "workunit_id" in record_envelope.metadata:
            if isinstance(record_envelope.record, MetadataChangeProposalClass):
                mcp = cast(MetadataChangeProposalClass, record_envelope.record)
                if mcp.systemMetadata:
                    if not mcp.systemMetadata.properties:
                        mcp.systemMetadata.properties = {}
                    if "workunit_id" not in mcp.systemMetadata.properties:
                        # update the workunit id
                        mcp.systemMetadata.properties[
                            "workunit_id"
                        ] = record_envelope.metadata["workunit_id"]
                record_envelope.record = mcp
        self.file_sink.write_record_async(record_envelope, self.logging_callback)

    def close(self) -> None:
        self.file_sink.close()


class PipelineInitError(Exception):
    pass


@contextlib.contextmanager
def _add_init_error_context(step: str) -> Iterator[None]:
    """Enriches any exceptions raised with information about the step that failed."""

    try:
        yield
    except Exception as e:
        raise PipelineInitError(f"Failed to {step}: {e}") from e


@dataclass
class CliReport(Report):
    cli_version: str = datahub.nice_version_name()
    cli_entry_location: str = datahub.__file__
    py_version: str = sys.version
    py_exec_path: str = sys.executable
    os_details: str = platform.platform()
    _peak_memory_usage: int = 0
    _peak_disk_usage: int = 0

    def compute_stats(self) -> None:
        try:
            mem_usage = psutil.Process(os.getpid()).memory_info().rss
            if self._peak_memory_usage < mem_usage:
                self._peak_memory_usage = mem_usage
                self.peak_memory_usage = humanfriendly.format_size(
                    self._peak_memory_usage
                )
            self.mem_info = humanfriendly.format_size(mem_usage)

            disk_usage = shutil.disk_usage("/")
            if self._peak_disk_usage < disk_usage.used:
                self._peak_disk_usage = disk_usage.used
                self.peak_disk_usage = humanfriendly.format_size(self._peak_disk_usage)
            self.disk_info = {
                "total": humanfriendly.format_size(disk_usage.total),
                "used": humanfriendly.format_size(disk_usage.used),
                "free": humanfriendly.format_size(disk_usage.free),
            }
        except Exception as e:
            logger.warning(f"Failed to compute report memory usage: {e}")

        return super().compute_stats()


class Pipeline:
    config: PipelineConfig
    ctx: PipelineContext
    source: Source
    extractor: Extractor
    sink: Sink[ConfigModel, SinkReport]
    transformers: List[Transformer]

<<<<<<< HEAD
    def _raise_initialization_error(self, e: Exception, msg: str) -> NoReturn:
        raise PipelineInitError(f"{msg}: {e}") from e

=======
>>>>>>> 5fc6601d
    def __init__(
        self,
        config: PipelineConfig,
        dry_run: bool = False,
        preview_mode: bool = False,
        preview_workunits: int = 10,
        report_to: Optional[str] = None,
        no_default_report: bool = False,
    ):
        self.config = config
        self.dry_run = dry_run
        self.preview_mode = preview_mode
        self.preview_workunits = preview_workunits
        self.report_to = report_to
        self.reporters: List[PipelineRunListener] = []
        self.num_intermediate_workunits = 0
        self.last_time_printed = int(time.time())
        self.cli_report = CliReport()

        self.graph = None
        with _add_init_error_context("connect to DataHub"):
            if self.config.datahub_api:
                self.graph = DataHubGraph(self.config.datahub_api)

        with _add_init_error_context("set up framework context"):
            self.ctx = PipelineContext(
                run_id=self.config.run_id,
                graph=self.graph,
                pipeline_name=self.config.pipeline_name,
                dry_run=dry_run,
                preview_mode=preview_mode,
                pipeline_config=self.config,
            )
<<<<<<< HEAD
        except Exception as e:
            self._raise_initialization_error(e, "Failed to set up framework context")
=======
>>>>>>> 5fc6601d

        sink_type = self.config.sink.type
        with _add_init_error_context(f"find a registered sink for type {sink_type}"):
            sink_class = sink_registry.get(sink_type)
<<<<<<< HEAD
        except Exception as e:
            self._raise_initialization_error(
                e, f"Failed to find a registered sink for type {sink_type}"
            )
=======
>>>>>>> 5fc6601d

        with _add_init_error_context(f"configure the sink ({sink_type})"):
            sink_config = self.config.sink.dict().get("config") or {}
            self.sink = sink_class.create(sink_config, self.ctx)
            logger.debug(f"Sink type {self.config.sink.type} ({sink_class}) configured")
            logger.info(f"Sink configured successfully. {self.sink.configured()}")
<<<<<<< HEAD
        except Exception as e:
            self._raise_initialization_error(
                e, f"Failed to configure sink ({sink_type})"
            )
=======
>>>>>>> 5fc6601d

        # once a sink is configured, we can configure reporting immediately to get observability
        with _add_init_error_context("configure reporters"):
            self._configure_reporting(report_to, no_default_report)
<<<<<<< HEAD
        except Exception as e:
            self._raise_initialization_error(e, "Failed to configure reporters")
=======
>>>>>>> 5fc6601d

        source_type = self.config.source.type
        with _add_init_error_context(
            f"find a registered source for type {source_type}"
        ):
            source_class = source_registry.get(source_type)
<<<<<<< HEAD
        except Exception as e:
            self._raise_initialization_error(e, "Failed to create source")
=======
>>>>>>> 5fc6601d

        with _add_init_error_context(f"configure the source ({source_type})"):
            self.source = source_class.create(
                self.config.source.dict().get("config", {}), self.ctx
            )
            logger.debug(f"Source type {source_type} ({source_class}) configured")
            logger.info("Source configured successfully.")
<<<<<<< HEAD
        except Exception as e:
            self._raise_initialization_error(
                e, f"Failed to configure source ({source_type})"
            )
=======
>>>>>>> 5fc6601d

        extractor_type = self.config.source.extractor
        with _add_init_error_context(f"configure the extractor ({extractor_type})"):
            extractor_class = extractor_registry.get(extractor_type)
            self.extractor = extractor_class(
                self.config.source.extractor_config, self.ctx
            )
<<<<<<< HEAD
        except Exception as e:
            self._raise_initialization_error(
                e, f"Failed to configure extractor ({self.config.source.extractor})"
            )
=======
>>>>>>> 5fc6601d

        with _add_init_error_context("configure transformers"):
            self._configure_transforms()
<<<<<<< HEAD
        except ValueError as e:
            self._raise_initialization_error(e, "Failed to configure transformers")
=======
>>>>>>> 5fc6601d

    def _configure_transforms(self) -> None:
        self.transformers = []
        if self.config.transformers is not None:
            for transformer in self.config.transformers:
                transformer_type = transformer.type
                transformer_class = transform_registry.get(transformer_type)
                transformer_config = transformer.dict().get("config", {})
                self.transformers.append(
                    transformer_class.create(transformer_config, self.ctx)
                )
                logger.debug(
                    f"Transformer type:{transformer_type},{transformer_class} configured"
                )

    def _configure_reporting(
        self, report_to: Optional[str], no_default_report: bool
    ) -> None:
        if report_to == "datahub":
            # we add the default datahub reporter unless a datahub reporter is already configured
            if not no_default_report and (
                not self.config.reporting
                or "datahub" not in [x.type for x in self.config.reporting]
            ):
                self.config.reporting.append(
                    ReporterConfig.parse_obj({"type": "datahub"})
                )
        elif report_to:
            # we assume this is a file name, and add the file reporter
            self.config.reporting.append(
                ReporterConfig.parse_obj(
                    {"type": "file", "config": {"filename": report_to}}
                )
            )

        for reporter in self.config.reporting:
            reporter_type = reporter.type
            reporter_class = reporting_provider_registry.get(reporter_type)
            reporter_config_dict = reporter.dict().get("config", {})
            try:
                self.reporters.append(
                    reporter_class.create(
                        config_dict=reporter_config_dict,
                        ctx=self.ctx,
                    )
                )
                logger.debug(
                    f"Reporter type:{reporter_type},{reporter_class} configured."
                )
            except Exception as e:
                if reporter.required:
                    raise
                elif isinstance(e, IgnorableError):
                    logger.debug(f"Reporter type {reporter_type} is disabled: {e}")
                else:
                    logger.warning(
                        f"Failed to configure reporter: {reporter_type}", exc_info=e
                    )

    def _notify_reporters_on_ingestion_start(self) -> None:
        for reporter in self.reporters:
            try:
                reporter.on_start(ctx=self.ctx)
            except Exception as e:
                logger.warning("Reporting failed on start", exc_info=e)

    def _notify_reporters_on_ingestion_completion(self) -> None:
        for reporter in self.reporters:
            try:
                reporter.on_completion(
                    status="CANCELLED"
                    if self.final_status == "cancelled"
                    else "FAILURE"
                    if self.has_failures()
                    else "SUCCESS"
                    if self.final_status == "completed"
                    else "UNKNOWN",
                    report=self._get_structured_report(),
                    ctx=self.ctx,
                )
            except Exception as e:
                logger.warning("Reporting failed on completion", exc_info=e)

    @classmethod
    def create(
        cls,
        config_dict: dict,
        dry_run: bool = False,
        preview_mode: bool = False,
        preview_workunits: int = 10,
        report_to: Optional[str] = None,
        no_default_report: bool = False,
        raw_config: Optional[dict] = None,
    ) -> "Pipeline":
        config = PipelineConfig.from_dict(config_dict, raw_config)
        return cls(
            config,
            dry_run=dry_run,
            preview_mode=preview_mode,
            preview_workunits=preview_workunits,
            report_to=report_to,
            no_default_report=no_default_report,
        )

    def _time_to_print(self) -> bool:
        self.num_intermediate_workunits += 1
        current_time = int(time.time())
        if current_time - self.last_time_printed > 10:
            # we print
            self.num_intermediate_workunits = 0
            self.last_time_printed = current_time
            return True
        return False

    def run(self) -> None:
        self.final_status = "unknown"
        self._notify_reporters_on_ingestion_start()
        callback = None
        try:
            callback = (
                LoggingCallback()
                if not self.config.failure_log.enabled
                else DeadLetterQueueCallback(
                    self.ctx, self.config.failure_log.log_config
                )
            )
            for wu in itertools.islice(
                self.source.get_workunits(),
                self.preview_workunits if self.preview_mode else None,
            ):
                try:
                    if self._time_to_print():
                        self.pretty_print_summary(currently_running=True)
                except Exception as e:
                    logger.warning(f"Failed to print summary {e}")

                if not self.dry_run:
                    self.sink.handle_work_unit_start(wu)
                try:
                    record_envelopes = self.extractor.get_records(wu)
                    for record_envelope in self.transform(record_envelopes):
                        if not self.dry_run:
                            self.sink.write_record_async(record_envelope, callback)

                except RuntimeError:
                    raise
                except SystemExit:
                    raise
                except Exception as e:
<<<<<<< HEAD
=======
                    # TODO: Transformer errors should cause the pipeline to fail.
>>>>>>> 5fc6601d
                    logger.error(
                        "Failed to process some records. Continuing.", exc_info=e
                    )

                self.extractor.close()
                if not self.dry_run:
                    self.sink.handle_work_unit_end(wu)
            self.source.close()
            # no more data is coming, we need to let the transformers produce any additional records if they are holding on to state
            for record_envelope in self.transform(
                [
                    RecordEnvelope(
                        record=EndOfStream(), metadata={"workunit_id": "end-of-stream"}
                    )
                ]
            ):
                if not self.dry_run and not isinstance(
                    record_envelope.record, EndOfStream
                ):
                    # TODO: propagate EndOfStream and other control events to sinks, to allow them to flush etc.
                    self.sink.write_record_async(record_envelope, callback)

            self.sink.close()
            self.process_commits()
            self.final_status = "completed"
        except (SystemExit, RuntimeError, KeyboardInterrupt) as e:
            self.final_status = "cancelled"
            logger.error("Caught error", exc_info=e)
            raise
        finally:
            clear_global_warnings()

            if callback and hasattr(callback, "close"):
                callback.close()  # type: ignore

            self._notify_reporters_on_ingestion_completion()

    def transform(self, records: Iterable[RecordEnvelope]) -> Iterable[RecordEnvelope]:
        """
        Transforms the given sequence of records by passing the records through the transformers
        :param records: the records to transform
        :return: the transformed records
        """
        for transformer in self.transformers:
            records = transformer.transform(records)

        return records

    def process_commits(self) -> None:
        """
        Evaluates the commit_policy for each committable in the context and triggers the commit operation
        on the committable if its required commit policies are satisfied.
        """
        has_errors: bool = (
            True
            if self.source.get_report().failures or self.sink.get_report().failures
            else False
        )
        has_warnings: bool = bool(
            self.source.get_report().warnings or self.sink.get_report().warnings
        )

        for name, committable in self.ctx.get_committables():
            commit_policy: CommitPolicy = committable.commit_policy

            logger.info(
                f"Processing commit request for {name}. Commit policy = {commit_policy},"
                f" has_errors={has_errors}, has_warnings={has_warnings}"
            )

            if (
                commit_policy == CommitPolicy.ON_NO_ERRORS_AND_NO_WARNINGS
                and (has_errors or has_warnings)
            ) or (commit_policy == CommitPolicy.ON_NO_ERRORS and has_errors):
                logger.warning(
                    f"Skipping commit request for {name} since policy requirements are not met."
                )
                continue

            try:
                committable.commit()
            except Exception as e:
                logger.error(f"Failed to commit changes for {name}.", e)
                raise e
            else:
                logger.info(f"Successfully committed changes for {name}.")

    def raise_from_status(self, raise_warnings: bool = False) -> None:
        if self.source.get_report().failures:
            raise PipelineExecutionError(
                "Source reported errors", self.source.get_report()
            )
        if self.sink.get_report().failures:
            raise PipelineExecutionError("Sink reported errors", self.sink.get_report())
        if raise_warnings:
            if self.source.get_report().warnings:
                raise PipelineExecutionError(
                    "Source reported warnings", self.source.get_report()
                )
            if self.sink.get_report().warnings:
                raise PipelineExecutionError(
                    "Sink reported warnings", self.sink.get_report()
                )

    def log_ingestion_stats(self) -> None:
        source_failures = self._approx_all_vals(self.source.get_report().failures)
        source_warnings = self._approx_all_vals(self.source.get_report().warnings)
        sink_failures = len(self.sink.get_report().failures)
        sink_warnings = len(self.sink.get_report().warnings)
        global_warnings = len(get_global_warnings())

        telemetry.telemetry_instance.ping(
            "ingest_stats",
            {
                "source_type": self.config.source.type,
                "sink_type": self.config.sink.type,
                "records_written": stats.discretize(
                    self.sink.get_report().total_records_written
                ),
                "source_failures": stats.discretize(source_failures),
                "source_warnings": stats.discretize(source_warnings),
                "sink_failures": stats.discretize(sink_failures),
                "sink_warnings": stats.discretize(sink_warnings),
                "global_warnings": global_warnings,
                "failures": stats.discretize(source_failures + sink_failures),
                "warnings": stats.discretize(
                    source_warnings + sink_warnings + global_warnings
                ),
            },
            self.ctx.graph,
        )

    def _approx_all_vals(self, d: LossyDict[str, LossyList]) -> int:
        result = d.dropped_keys_count()
        for k in d:
            result += len(d[k])
        return result

    def _get_text_color(self, running: bool, failures: bool, warnings: bool) -> str:
        if running:
            return "cyan"
        else:
            if failures:
                return "bright_red"
            elif warnings:
                return "bright_yellow"
            else:
                return "bright_green"

    def has_failures(self) -> bool:
        return bool(
            self.source.get_report().failures or self.sink.get_report().failures
        )

    def pretty_print_summary(
        self, warnings_as_failure: bool = False, currently_running: bool = False
    ) -> int:
        click.echo()
        click.secho("Cli report:", bold=True)
        click.secho(self.cli_report.as_string())
        click.secho(f"Source ({self.config.source.type}) report:", bold=True)
        click.echo(self.source.get_report().as_string())
        click.secho(f"Sink ({self.config.sink.type}) report:", bold=True)
        click.echo(self.sink.get_report().as_string())
        global_warnings = get_global_warnings()
        if len(global_warnings) > 0:
            click.secho("Global Warnings:", bold=True)
            click.echo(global_warnings)
        click.echo()
        workunits_produced = self.source.get_report().events_produced
        duration_message = f"in {humanfriendly.format_timespan(self.source.get_report().running_time)}."

        if self.source.get_report().failures or self.sink.get_report().failures:
            num_failures_source = self._approx_all_vals(
                self.source.get_report().failures
            )
            num_failures_sink = len(self.sink.get_report().failures)
            click.secho(
                f"{'⏳' if currently_running else ''} Pipeline {'running' if currently_running else 'finished'} with at least {num_failures_source+num_failures_sink} failures{' so far' if currently_running else ''}; produced {workunits_produced} events {duration_message}",
                fg=self._get_text_color(
                    running=currently_running,
                    failures=True,
                    warnings=False,
                ),
                bold=True,
            )
            return 1
        elif (
            self.source.get_report().warnings
            or self.sink.get_report().warnings
            or len(global_warnings) > 0
        ):
            num_warn_source = self._approx_all_vals(self.source.get_report().warnings)
            num_warn_sink = len(self.sink.get_report().warnings)
            num_warn_global = len(global_warnings)
            click.secho(
<<<<<<< HEAD
                f"{'⏳' if currently_running else ''} Pipeline {'running' if currently_running else 'finished'} with at least {num_warn_source+num_warn_sink} warnings{' so far' if currently_running else ''}; produced {workunits_produced} events {duration_message}",
=======
                f"{'⏳' if currently_running else ''} Pipeline {'running' if currently_running else 'finished'} with at least {num_warn_source+num_warn_sink+num_warn_global} warnings{' so far' if currently_running else ''}; produced {workunits_produced} events {duration_message}",
>>>>>>> 5fc6601d
                fg=self._get_text_color(
                    running=currently_running, failures=False, warnings=True
                ),
                bold=True,
            )
            return 1 if warnings_as_failure else 0
        else:
            click.secho(
                f"{'⏳' if currently_running else ''} Pipeline {'running' if currently_running else 'finished'} successfully{' so far' if currently_running else ''}; produced {workunits_produced} events {duration_message}",
                fg=self._get_text_color(
                    running=currently_running, failures=False, warnings=False
                ),
                bold=True,
            )
            return 0

    def _get_structured_report(self) -> Dict[str, Any]:
        return {
            "cli": self.cli_report.as_obj(),
            "source": {
                "type": self.config.source.type,
                "report": self.source.get_report().as_obj(),
            },
            "sink": {
                "type": self.config.sink.type,
                "report": self.sink.get_report().as_obj(),
            },
        }<|MERGE_RESOLUTION|>--- conflicted
+++ resolved
@@ -7,26 +7,18 @@
 import sys
 import time
 from dataclasses import dataclass
-<<<<<<< HEAD
-from typing import Any, Dict, Iterable, List, NoReturn, Optional, cast
-=======
 from typing import Any, Dict, Iterable, Iterator, List, Optional, cast
->>>>>>> 5fc6601d
 
 import click
 import humanfriendly
 import psutil
 
 import datahub
-<<<<<<< HEAD
-from datahub.configuration.common import IgnorableError, PipelineExecutionError
-=======
 from datahub.configuration.common import (
     ConfigModel,
     IgnorableError,
     PipelineExecutionError,
 )
->>>>>>> 5fc6601d
 from datahub.ingestion.api.committable import CommitPolicy
 from datahub.ingestion.api.common import EndOfStream, PipelineContext, RecordEnvelope
 from datahub.ingestion.api.pipeline_run_listener import PipelineRunListener
@@ -173,12 +165,6 @@
     sink: Sink[ConfigModel, SinkReport]
     transformers: List[Transformer]
 
-<<<<<<< HEAD
-    def _raise_initialization_error(self, e: Exception, msg: str) -> NoReturn:
-        raise PipelineInitError(f"{msg}: {e}") from e
-
-=======
->>>>>>> 5fc6601d
     def __init__(
         self,
         config: PipelineConfig,
@@ -212,55 +198,26 @@
                 preview_mode=preview_mode,
                 pipeline_config=self.config,
             )
-<<<<<<< HEAD
-        except Exception as e:
-            self._raise_initialization_error(e, "Failed to set up framework context")
-=======
->>>>>>> 5fc6601d
 
         sink_type = self.config.sink.type
         with _add_init_error_context(f"find a registered sink for type {sink_type}"):
             sink_class = sink_registry.get(sink_type)
-<<<<<<< HEAD
-        except Exception as e:
-            self._raise_initialization_error(
-                e, f"Failed to find a registered sink for type {sink_type}"
-            )
-=======
->>>>>>> 5fc6601d
 
         with _add_init_error_context(f"configure the sink ({sink_type})"):
             sink_config = self.config.sink.dict().get("config") or {}
             self.sink = sink_class.create(sink_config, self.ctx)
             logger.debug(f"Sink type {self.config.sink.type} ({sink_class}) configured")
             logger.info(f"Sink configured successfully. {self.sink.configured()}")
-<<<<<<< HEAD
-        except Exception as e:
-            self._raise_initialization_error(
-                e, f"Failed to configure sink ({sink_type})"
-            )
-=======
->>>>>>> 5fc6601d
 
         # once a sink is configured, we can configure reporting immediately to get observability
         with _add_init_error_context("configure reporters"):
             self._configure_reporting(report_to, no_default_report)
-<<<<<<< HEAD
-        except Exception as e:
-            self._raise_initialization_error(e, "Failed to configure reporters")
-=======
->>>>>>> 5fc6601d
 
         source_type = self.config.source.type
         with _add_init_error_context(
             f"find a registered source for type {source_type}"
         ):
             source_class = source_registry.get(source_type)
-<<<<<<< HEAD
-        except Exception as e:
-            self._raise_initialization_error(e, "Failed to create source")
-=======
->>>>>>> 5fc6601d
 
         with _add_init_error_context(f"configure the source ({source_type})"):
             self.source = source_class.create(
@@ -268,13 +225,6 @@
             )
             logger.debug(f"Source type {source_type} ({source_class}) configured")
             logger.info("Source configured successfully.")
-<<<<<<< HEAD
-        except Exception as e:
-            self._raise_initialization_error(
-                e, f"Failed to configure source ({source_type})"
-            )
-=======
->>>>>>> 5fc6601d
 
         extractor_type = self.config.source.extractor
         with _add_init_error_context(f"configure the extractor ({extractor_type})"):
@@ -282,21 +232,9 @@
             self.extractor = extractor_class(
                 self.config.source.extractor_config, self.ctx
             )
-<<<<<<< HEAD
-        except Exception as e:
-            self._raise_initialization_error(
-                e, f"Failed to configure extractor ({self.config.source.extractor})"
-            )
-=======
->>>>>>> 5fc6601d
 
         with _add_init_error_context("configure transformers"):
             self._configure_transforms()
-<<<<<<< HEAD
-        except ValueError as e:
-            self._raise_initialization_error(e, "Failed to configure transformers")
-=======
->>>>>>> 5fc6601d
 
     def _configure_transforms(self) -> None:
         self.transformers = []
@@ -446,10 +384,7 @@
                 except SystemExit:
                     raise
                 except Exception as e:
-<<<<<<< HEAD
-=======
                     # TODO: Transformer errors should cause the pipeline to fail.
->>>>>>> 5fc6601d
                     logger.error(
                         "Failed to process some records. Continuing.", exc_info=e
                     )
@@ -646,11 +581,7 @@
             num_warn_sink = len(self.sink.get_report().warnings)
             num_warn_global = len(global_warnings)
             click.secho(
-<<<<<<< HEAD
-                f"{'⏳' if currently_running else ''} Pipeline {'running' if currently_running else 'finished'} with at least {num_warn_source+num_warn_sink} warnings{' so far' if currently_running else ''}; produced {workunits_produced} events {duration_message}",
-=======
                 f"{'⏳' if currently_running else ''} Pipeline {'running' if currently_running else 'finished'} with at least {num_warn_source+num_warn_sink+num_warn_global} warnings{' so far' if currently_running else ''}; produced {workunits_produced} events {duration_message}",
->>>>>>> 5fc6601d
                 fg=self._get_text_color(
                     running=currently_running, failures=False, warnings=True
                 ),
