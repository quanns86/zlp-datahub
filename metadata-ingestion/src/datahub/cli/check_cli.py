import shutil
import tempfile

import click

from datahub import __package_name__
from datahub.cli.json_file import check_mce_file
from datahub.ingestion.run.pipeline import Pipeline
from datahub.ingestion.sink.sink_registry import sink_registry
from datahub.ingestion.source.source_registry import source_registry
from datahub.ingestion.transformer.transform_registry import transform_registry


@click.group()
def check() -> None:
    """Helper commands for checking various aspects of DataHub."""
    pass


@check.command()
@click.argument("json-file", type=click.Path(exists=True, dir_okay=False))
@click.option(
    "--rewrite",
    default=False,
    is_flag=True,
    help="Rewrite the JSON file to it's canonical form.",
)
@click.option(
    "--unpack-mces", default=False, is_flag=True, help="Converts MCEs into MCPs"
)
def metadata_file(json_file: str, rewrite: bool, unpack_mces: bool) -> None:
    """Check the schema of a metadata (MCE or MCP) JSON file."""

    if not rewrite:
        report = check_mce_file(json_file)
        click.echo(report)

    else:
        with tempfile.NamedTemporaryFile() as out_file:
            pipeline = Pipeline.create(
                {
                    "source": {
                        "type": "file",
                        "config": {"filename": json_file},
                        "extractor": "generic",
                        "extractor_config": {
                            "set_system_metadata": False,
                            "unpack_mces_into_mcps": unpack_mces,
                        },
                    },
                    "sink": {
                        "type": "file",
                        "config": {"filename": out_file.name},
                    },
                }
            )

            pipeline.run()
            pipeline.raise_from_status()

            shutil.copy(out_file.name, json_file)


@check.command()
@click.option(
    "--verbose",
    "-v",
    type=bool,
    is_flag=True,
    default=False,
    help="Include extra information for each plugin.",
)
def plugins(verbose: bool) -> None:
    """List the enabled ingestion plugins."""

    click.secho("Sources:", bold=True)
    click.echo(source_registry.summary(verbose=verbose))
    click.echo()
    click.secho("Sinks:", bold=True)
    click.echo(sink_registry.summary(verbose=verbose))
    click.echo()
    click.secho("Transformers:", bold=True)
    click.echo(transform_registry.summary(verbose=verbose, col_width=30))
    click.echo()
    if not verbose:
        click.echo("For details on why a plugin is disabled, rerun with '--verbose'")
    click.echo(
        f"If a plugin is disabled, try running: pip install '{__package_name__}[<plugin>]'"
<<<<<<< HEAD
    )


@check.command()
def graph_consistency() -> None:
    gms_endpoint, gms_token = get_url_and_token()
    check_data_platform.check(gms_endpoint, gms_token)
=======
    )
>>>>>>> 5fc6601d
<|MERGE_RESOLUTION|>--- conflicted
+++ resolved
@@ -86,14 +86,4 @@
         click.echo("For details on why a plugin is disabled, rerun with '--verbose'")
     click.echo(
         f"If a plugin is disabled, try running: pip install '{__package_name__}[<plugin>]'"
-<<<<<<< HEAD
-    )
-
-
-@check.command()
-def graph_consistency() -> None:
-    gms_endpoint, gms_token = get_url_and_token()
-    check_data_platform.check(gms_endpoint, gms_token)
-=======
-    )
->>>>>>> 5fc6601d
+    )