import logging
from dataclasses import dataclass
from datetime import datetime
from random import choices
from typing import Dict, List, Optional

import click
import humanfriendly
import progressbar
from click_default_group import DefaultGroup
from tabulate import tabulate

from datahub.cli import cli_utils
from datahub.configuration.datetimes import ClickDatetime
from datahub.emitter.aspect import ASPECT_MAP, TIMESERIES_ASPECT_MAP
from datahub.ingestion.graph.client import (
    DataHubGraph,
    RemovedStatusFilter,
    get_default_graph,
)
from datahub.telemetry import telemetry
from datahub.upgrade import upgrade
from datahub.utilities.perf_timer import PerfTimer
from datahub.utilities.urns.urn import guess_entity_type

logger = logging.getLogger(__name__)

_RUN_TABLE_COLUMNS = ["urn", "aspect name", "created at"]
_UNKNOWN_NUM_RECORDS = -1

_DELETE_WITH_REFERENCES_TYPES = {
    "tag",
    "corpuser",
    "corpGroup",
    "domain",
    "glossaryTerm",
    "glossaryNode",
}


@click.group(cls=DefaultGroup, default="by-filter")
def delete() -> None:
    """Delete metadata from DataHub.

    See https://datahubproject.io/docs/how/delete-metadata for more detailed docs.
    """
    pass


@dataclass
class DeletionResult:
    num_records: int = 0
    num_timeseries_records: int = 0
    num_entities: int = 0
    num_referenced_entities: int = 0

    def merge(self, another_result: "DeletionResult") -> None:
        self.num_records = self._sum_handle_unknown(
            self.num_records, another_result.num_records
        )
        self.num_timeseries_records = self._sum_handle_unknown(
            self.num_timeseries_records, another_result.num_timeseries_records
        )
        self.num_entities = self._sum_handle_unknown(
            self.num_entities, another_result.num_entities
        )
        self.num_referenced_entities = self._sum_handle_unknown(
            self.num_referenced_entities, another_result.num_referenced_entities
        )

    def format_message(self, *, dry_run: bool, soft: bool, time_sec: float) -> str:
        counters = (
            f"{self.num_entities} entities"
            f" (impacts {self._value_or_unknown(self.num_records)} versioned rows"
            f" and {self._value_or_unknown(self.num_timeseries_records)} timeseries aspect rows)"
        )
        if self.num_referenced_entities > 0:
            counters += (
                f" and cleaned up {self.num_referenced_entities} referenced entities"
            )

        if not dry_run:
            delete_type = "Soft deleted" if soft else "Hard deleted"
            return f"{delete_type} {counters} in {humanfriendly.format_timespan(time_sec)}."
        else:
            return f"[Dry-run] Would delete {counters}."

    @classmethod
    def _value_or_unknown(cls, value: int) -> str:
        return str(value) if value != _UNKNOWN_NUM_RECORDS else "an unknown number of"

    @classmethod
    def _sum_handle_unknown(cls, value1: int, value2: int) -> int:
        if value1 == _UNKNOWN_NUM_RECORDS or value2 == _UNKNOWN_NUM_RECORDS:
            return _UNKNOWN_NUM_RECORDS
        return value1 + value2


@delete.command()
@click.option(
    "--registry-id", required=False, type=str, help="e.g. mycompany-dq-model:0.0.1"
)
@click.option(
    "--soft/--hard",
    required=False,
    is_flag=True,
    default=True,
    help="specifies soft/hard deletion",
)
@click.option("-n", "--dry-run", required=False, is_flag=True)
@telemetry.with_telemetry()
def by_registry(
    registry_id: str,
    soft: bool,
    dry_run: bool,
) -> None:
    """
    Delete all metadata written using the given registry id and version pair.
    """

    if soft and not dry_run:
        raise click.UsageError(
            "Soft-deleting with a registry-id is not yet supported. Try --dry-run to see what you will be deleting, before issuing a hard-delete using the --hard flag"
        )

    with PerfTimer() as timer:
        registry_delete = {"registryId": registry_id, "dryRun": dry_run, "soft": soft}
        (
            structured_rows,
            entities_affected,
            aspects_affected,
            unsafe_aspects,
            unsafe_entity_count,
            unsafe_entities,
        ) = cli_utils.post_rollback_endpoint(
            registry_delete, "/entities?action=deleteAll"
        )

    if not dry_run:
        message = "soft delete" if soft else "hard delete"
        click.echo(
            f"Took {timer.elapsed_seconds()} seconds to {message}"
            f" {aspects_affected} versioned rows"
            f" for {entities_affected} entities."
        )
    else:
        click.echo(
            f"{entities_affected} entities with {aspects_affected} rows will be affected. "
            f"Took {timer.elapsed_seconds()} seconds to evaluate."
        )
    if structured_rows:
        click.echo(tabulate(structured_rows, _RUN_TABLE_COLUMNS, tablefmt="grid"))


@delete.command()
@click.option("--urn", required=True, type=str, help="the urn of the entity")
@click.option("-n", "--dry-run", required=False, is_flag=True)
@click.option(
    "-f", "--force", required=False, is_flag=True, help="force the delete if set"
)
@telemetry.with_telemetry()
def references(urn: str, dry_run: bool, force: bool) -> None:
    """
    Delete all references to an entity (but not the entity itself).
    """

    graph = get_default_graph()
    logger.info(f"Using graph: {graph}")

    references_count, related_aspects = graph.delete_references_to_urn(
        urn=urn,
        dry_run=True,
    )

    if references_count == 0:
        click.echo(f"No references to {urn} found")
        return

    click.echo(f"Found {references_count} references to {urn}")
    sample_msg = (
        "\nSample of references\n"
        + tabulate(
            [x.values() for x in related_aspects],
            ["relationship", "entity", "aspect"],
        )
        + "\n"
    )
    click.echo(sample_msg)

    if dry_run:
        logger.info(f"[Dry-run] Would remove {references_count} references to {urn}")
    else:
        if not force:
            click.confirm(
                f"This will delete {references_count} references to {urn} from DataHub. Do you want to continue?",
                abort=True,
            )

        references_count, _ = graph.delete_references_to_urn(
            urn=urn,
            dry_run=False,
        )
        logger.info(f"Deleted {references_count} references to {urn}")


@delete.command()
@click.option("--urn", required=False, type=str, help="the urn of the entity")
@click.option(
    "-a",
    "--aspect",
    # This option is inconsistent with rest of CLI but kept for backward compatibility
    "--aspect-name",
    required=False,
    type=str,
    help="the aspect name associated with the entity",
)
@click.option(
    "-f", "--force", required=False, is_flag=True, help="force the delete if set"
)
@click.option(
    "--soft/--hard",
    required=False,
    is_flag=True,
    default=True,
    help="specifies soft/hard deletion",
)
@click.option(
    "-e", "--env", required=False, type=str, help="the environment of the entity"
)
@click.option(
    "-p", "--platform", required=False, type=str, help="the platform of the entity"
)
@click.option(
    "--entity-type",
    required=False,
    type=str,
    help="the entity type of the entity",
)
@click.option("--query", required=False, type=str)
@click.option(
    "--start-time",
    required=False,
    type=ClickDatetime(),
    help="the start time (only for timeseries aspects)",
)
@click.option(
    "--end-time",
    required=False,
    type=ClickDatetime(),
    help="the end time (only for timeseries aspects)",
)
@click.option("-n", "--dry-run", required=False, is_flag=True)
@click.option("--only-soft-deleted", required=False, is_flag=True, default=False)
@upgrade.check_upgrade
@telemetry.with_telemetry()
def by_filter(
    urn: Optional[str],
    aspect: Optional[str],
    force: bool,
    soft: bool,
    env: Optional[str],
    platform: Optional[str],
    entity_type: Optional[str],
    query: Optional[str],
    start_time: Optional[datetime],
    end_time: Optional[datetime],
    dry_run: bool,
    only_soft_deleted: bool,
) -> None:
    """Delete metadata from datahub using a single urn or a combination of filters"""

    # Validate the cli arguments.
    _validate_user_urn_and_filters(
        urn=urn, entity_type=entity_type, platform=platform, env=env, query=query
    )
    soft_delete_filter = _validate_user_soft_delete_flags(
        soft=soft, aspect=aspect, only_soft_deleted=only_soft_deleted
    )
    _validate_user_aspect_flags(aspect=aspect, start_time=start_time, end_time=end_time)
    # TODO: add some validation on entity_type

    if not force and not soft and not dry_run:
        click.confirm(
            "This will permanently delete data from DataHub. Do you want to continue?",
            abort=True,
        )

    graph = get_default_graph()
    logger.info(f"Using {graph}")

    # Determine which urns to delete.
    if urn:
        delete_by_urn = True
        urns = [urn]
    else:
        delete_by_urn = False
        urns = list(
            graph.get_urns_by_filter(
                entity_types=[entity_type] if entity_type else None,
                platform=platform,
                env=env,
                query=query,
                status=soft_delete_filter,
            )
        )
        if len(urns) == 0:
            click.echo(
                "Found no urns to delete. Maybe you want to change your filters to be something different?"
            )
            return

        urns_by_type: Dict[str, List[str]] = {}
        for urn in urns:
            entity_type = guess_entity_type(urn)
            urns_by_type.setdefault(entity_type, []).append(urn)
        if len(urns_by_type) > 1:
            # Display a breakdown of urns by entity type if there's multiple.
            click.echo("Filter matched urns of multiple entity types")
            for entity_type, entity_urns in urns_by_type.items():
                click.echo(
                    f"- {len(entity_urns)} {entity_type} urn(s). Sample: {choices(entity_urns, k=min(5, len(entity_urns)))}"
                )
        else:
            click.echo(
                f"Filter matched {len(urns)} {entity_type} urn(s). Sample: {choices(urns, k=min(5, len(urns)))}"
            )

        if not force and not dry_run:
            click.confirm(
                f"This will delete {len(urns)} entities from DataHub. Do you want to continue?",
                abort=True,
            )
<<<<<<< HEAD
        deletion_result = delete_for_registry(
            registry_id=registry_id, soft=soft, dry_run=dry_run
        )
    else:
        # Filter based delete
        deletion_result = delete_with_filters(
            env=env,
            platform=platform,
            dry_run=dry_run,
            soft=soft,
            entity_type=entity_type,
            search_query=query,
            force=force,
            include_removed=include_removed,
            aspect_name=aspect_name,
            only_soft_deleted=only_soft_deleted,
        )
=======
>>>>>>> 5fc6601d

    urns_iter = urns
    if not delete_by_urn and not dry_run:
        urns_iter = progressbar.progressbar(urns, redirect_stdout=True)

    # Run the deletion.
    deletion_result = DeletionResult()
    with PerfTimer() as timer:
        for urn in urns_iter:
            one_result = _delete_one_urn(
                graph=graph,
                urn=urn,
                aspect_name=aspect,
                soft=soft,
                dry_run=dry_run,
                start_time=start_time,
                end_time=end_time,
            )
            deletion_result.merge(one_result)

    # Report out a summary of the deletion result.
    click.echo(
        deletion_result.format_message(
            dry_run=dry_run, soft=soft, time_sec=timer.elapsed_seconds()
        )
    )


<<<<<<< HEAD
@telemetry.with_telemetry
def delete_with_filters(
    dry_run: bool,
    soft: bool,
    force: bool,
    include_removed: bool,
    aspect_name: Optional[str] = None,
    search_query: str = "*",
    entity_type: str = "dataset",
    env: Optional[str] = None,
    platform: Optional[str] = None,
    only_soft_deleted: Optional[bool] = False,
) -> DeletionResult:
=======
def _validate_user_urn_and_filters(
    urn: Optional[str],
    entity_type: Optional[str],
    platform: Optional[str],
    env: Optional[str],
    query: Optional[str],
) -> None:
    # Check urn / filters options.
    if urn:
        if entity_type or platform or env or query:
            raise click.UsageError(
                "You cannot provide both an urn and a filter rule (entity-type / platform / env / query)."
            )
    elif not urn and not (entity_type or platform or env or query):
        raise click.UsageError(
            "You must provide either an urn or at least one filter (entity-type / platform / env / query) in order to delete entities."
        )
    elif query:
        logger.warning(
            "Using --query is an advanced feature and can easily delete unintended entities. Please use with caution."
        )
    elif env and not (platform or entity_type):
        logger.warning(
            f"Using --env without other filters will delete all metadata in the {env} environment. Please use with caution."
        )
>>>>>>> 5fc6601d


def _validate_user_soft_delete_flags(
    soft: bool, aspect: Optional[str], only_soft_deleted: bool
) -> RemovedStatusFilter:
    # Check soft / hard delete flags.
    # Note: aspect not None ==> hard delete,
    #    but aspect is None ==> could be either soft or hard delete

    if soft:
        if aspect:
            raise click.UsageError(
                "You cannot provide an aspect name when performing a soft delete. Use --hard to perform a hard delete."
            )

        if only_soft_deleted:
            raise click.UsageError(
                "You cannot provide --only-soft-deleted when performing a soft delete. Use --hard to perform a hard delete."
            )

        soft_delete_filter = RemovedStatusFilter.NOT_SOFT_DELETED
    else:
        # For hard deletes, we will always include the soft-deleted entities, and
        # can optionally filter to exclude non-soft-deleted entities.
        if only_soft_deleted:
            soft_delete_filter = RemovedStatusFilter.ONLY_SOFT_DELETED
        else:
            soft_delete_filter = RemovedStatusFilter.ALL

    return soft_delete_filter


<<<<<<< HEAD
    if len(urns) > 0:
        for urn in progressbar.progressbar(urns, redirect_stdout=True):
            one_result = _delete_one_urn(
                urn,
                soft=soft,
                aspect_name=aspect_name,
                entity_type=entity_type,
                dry_run=dry_run,
                cached_session_host=(session, gms_host),
                cached_emitter=emitter,
            )
            batch_deletion_result.merge(one_result)
=======
def _validate_user_aspect_flags(
    aspect: Optional[str],
    start_time: Optional[datetime],
    end_time: Optional[datetime],
) -> None:
    # Check the aspect name.
    if aspect and aspect not in ASPECT_MAP:
        logger.info(f"Supported aspects: {list(sorted(ASPECT_MAP.keys()))}")
        raise click.UsageError(
            f"Unknown aspect {aspect}. Ensure the aspect is in the above list."
        )
>>>>>>> 5fc6601d

    # Check that start/end time are set if and only if the aspect is a timeseries aspect.
    if aspect and aspect in TIMESERIES_ASPECT_MAP:
        if not start_time or not end_time:
            raise click.UsageError(
                "You must provide both --start-time and --end-time when deleting a timeseries aspect."
            )
    elif start_time or end_time:
        raise click.UsageError(
            "You can only provide --start-time and --end-time when deleting a timeseries aspect."
        )
    elif aspect:
        raise click.UsageError(
            "Aspect-specific deletion is only supported for timeseries aspects. Please delete the full entity or use a rollback instead."
        )


def _delete_one_urn(
    graph: DataHubGraph,
    urn: str,
    soft: bool = False,
    dry_run: bool = False,
    aspect_name: Optional[str] = None,
    start_time: Optional[datetime] = None,
    end_time: Optional[datetime] = None,
    run_id: str = "__datahub-delete-cli",
) -> DeletionResult:
    rows_affected: int = 0
    ts_rows_affected: int = 0
    referenced_entities_affected: int = 0

    if soft:
<<<<<<< HEAD
        if aspect_name:
            raise click.UsageError(
                "Please provide --hard flag, as aspect values cannot be soft deleted."
            )
        # Add removed aspect
        if cached_emitter:
            emitter = cached_emitter
        else:
            _, gms_host = cli_utils.get_session_and_host()
            token = cli_utils.get_token()
            emitter = rest_emitter.DatahubRestEmitter(gms_server=gms_host, token=token)
=======
        # Soft delete of entity.
        assert not aspect_name, "aspects cannot be soft deleted"

>>>>>>> 5fc6601d
        if not dry_run:
            graph.soft_delete_entity(urn=urn, run_id=run_id)
        else:
            logger.info(f"[Dry-run] Would soft-delete {urn}")

        rows_affected = 1
        ts_rows_affected = 0

    elif aspect_name and aspect_name in TIMESERIES_ASPECT_MAP:
        # Hard delete of timeseries aspect.

        if not dry_run:
            ts_rows_affected = graph.hard_delete_timeseries_aspect(
                urn=urn,
                aspect_name=aspect_name,
                start_time=start_time,
                end_time=end_time,
            )
        else:
            logger.info(
                f"[Dry-run] Would hard-delete {urn} timeseries aspect {aspect_name}"
            )
            ts_rows_affected = _UNKNOWN_NUM_RECORDS

    elif aspect_name:
        # Hard delete of non-timeseries aspect.

        # TODO: The backend doesn't support this yet.
        raise NotImplementedError(
            "Delete by aspect is not supported yet for non-timeseries aspects. Please delete the full entity or use rollback instead."
        )

    else:
        # Full entity hard delete.
        assert not soft and not aspect_name

        if not dry_run:
            rows_affected, ts_rows_affected = graph.hard_delete_entity(
                urn=urn,
            )
        else:
            logger.info(f"[Dry-run] Would hard-delete {urn}")
            rows_affected = _UNKNOWN_NUM_RECORDS
            ts_rows_affected = _UNKNOWN_NUM_RECORDS

        # For full entity deletes, we also might clean up references to the entity.
        if guess_entity_type(urn) in _DELETE_WITH_REFERENCES_TYPES:
            referenced_entities_affected, _ = graph.delete_references_to_urn(
                urn=urn,
                dry_run=dry_run,
            )
            if dry_run and referenced_entities_affected > 0:
                logger.info(
                    f"[Dry-run] Would remove {referenced_entities_affected} references to {urn}"
                )

    return DeletionResult(
        num_entities=1,
        num_records=rows_affected,
        num_timeseries_records=ts_rows_affected,
        num_referenced_entities=referenced_entities_affected,
    )<|MERGE_RESOLUTION|>--- conflicted
+++ resolved
@@ -330,26 +330,6 @@
                 f"This will delete {len(urns)} entities from DataHub. Do you want to continue?",
                 abort=True,
             )
-<<<<<<< HEAD
-        deletion_result = delete_for_registry(
-            registry_id=registry_id, soft=soft, dry_run=dry_run
-        )
-    else:
-        # Filter based delete
-        deletion_result = delete_with_filters(
-            env=env,
-            platform=platform,
-            dry_run=dry_run,
-            soft=soft,
-            entity_type=entity_type,
-            search_query=query,
-            force=force,
-            include_removed=include_removed,
-            aspect_name=aspect_name,
-            only_soft_deleted=only_soft_deleted,
-        )
-=======
->>>>>>> 5fc6601d
 
     urns_iter = urns
     if not delete_by_urn and not dry_run:
@@ -378,21 +358,6 @@
     )
 
 
-<<<<<<< HEAD
-@telemetry.with_telemetry
-def delete_with_filters(
-    dry_run: bool,
-    soft: bool,
-    force: bool,
-    include_removed: bool,
-    aspect_name: Optional[str] = None,
-    search_query: str = "*",
-    entity_type: str = "dataset",
-    env: Optional[str] = None,
-    platform: Optional[str] = None,
-    only_soft_deleted: Optional[bool] = False,
-) -> DeletionResult:
-=======
 def _validate_user_urn_and_filters(
     urn: Optional[str],
     entity_type: Optional[str],
@@ -418,7 +383,6 @@
         logger.warning(
             f"Using --env without other filters will delete all metadata in the {env} environment. Please use with caution."
         )
->>>>>>> 5fc6601d
 
 
 def _validate_user_soft_delete_flags(
@@ -451,20 +415,6 @@
     return soft_delete_filter
 
 
-<<<<<<< HEAD
-    if len(urns) > 0:
-        for urn in progressbar.progressbar(urns, redirect_stdout=True):
-            one_result = _delete_one_urn(
-                urn,
-                soft=soft,
-                aspect_name=aspect_name,
-                entity_type=entity_type,
-                dry_run=dry_run,
-                cached_session_host=(session, gms_host),
-                cached_emitter=emitter,
-            )
-            batch_deletion_result.merge(one_result)
-=======
 def _validate_user_aspect_flags(
     aspect: Optional[str],
     start_time: Optional[datetime],
@@ -476,7 +426,6 @@
         raise click.UsageError(
             f"Unknown aspect {aspect}. Ensure the aspect is in the above list."
         )
->>>>>>> 5fc6601d
 
     # Check that start/end time are set if and only if the aspect is a timeseries aspect.
     if aspect and aspect in TIMESERIES_ASPECT_MAP:
@@ -509,23 +458,9 @@
     referenced_entities_affected: int = 0
 
     if soft:
-<<<<<<< HEAD
-        if aspect_name:
-            raise click.UsageError(
-                "Please provide --hard flag, as aspect values cannot be soft deleted."
-            )
-        # Add removed aspect
-        if cached_emitter:
-            emitter = cached_emitter
-        else:
-            _, gms_host = cli_utils.get_session_and_host()
-            token = cli_utils.get_token()
-            emitter = rest_emitter.DatahubRestEmitter(gms_server=gms_host, token=token)
-=======
         # Soft delete of entity.
         assert not aspect_name, "aspects cannot be soft deleted"
 
->>>>>>> 5fc6601d
         if not dry_run:
             graph.soft_delete_entity(urn=urn, run_id=run_id)
         else:
