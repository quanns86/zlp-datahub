<<<<<<< HEAD
=======
import enum
>>>>>>> 5fc6601d
import os
from contextlib import contextmanager
from dataclasses import dataclass
from typing import Any, Dict, Iterator, List, Optional

import docker
import docker.errors
import docker.models.containers
import yaml

from datahub.configuration.common import ExceptionWithProps

# Docker seems to under-report memory allocated, so we also need a bit of buffer to account for it.
MIN_MEMORY_NEEDED = 3.8  # GB

DATAHUB_COMPOSE_PROJECT_FILTER = {"label": "com.docker.compose.project=datahub"}

DATAHUB_COMPOSE_LEGACY_VOLUME_FILTERS = [
    {"name": "datahub_neo4jdata"},
    {"name": "datahub_mysqldata"},
    {"name": "datahub_zkdata"},
    {"name": "datahub_esdata"},
    {"name": "datahub_cassandradata"},
    {"name": "datahub_broker"},
]


class DockerNotRunningError(Exception):
    SHOW_STACK_TRACE = False


class DockerLowMemoryError(Exception):
    SHOW_STACK_TRACE = False


class DockerComposeVersionError(Exception):
    SHOW_STACK_TRACE = False


class QuickstartError(Exception, ExceptionWithProps):
    SHOW_STACK_TRACE = False

    def __init__(self, message: str, container_statuses: Dict[str, Any]):
        super().__init__(message)
        self.container_statuses = container_statuses

    def get_telemetry_props(self) -> Dict[str, Any]:
        return self.container_statuses


@contextmanager
<<<<<<< HEAD
def get_client_with_error() -> Iterator[
    Tuple[docker.DockerClient, Optional[Exception]]
]:
    docker_cli = None
=======
def get_docker_client() -> Iterator[docker.DockerClient]:
    # Get a reference to the Docker client.
    client = None
>>>>>>> 5fc6601d
    try:
        client = docker.from_env()
    except docker.errors.DockerException as error:
<<<<<<< HEAD
        try:
            # newer docker versions create the socket in a user directory, try that before giving up
            maybe_sock_path = os.path.expanduser("~/.docker/run/docker.sock")
            if os.path.exists(maybe_sock_path):
                docker_cli = docker.DockerClient(base_url=f"unix://{maybe_sock_path}")
            else:
                yield None, error
        except docker.errors.DockerException as error:
            yield None, error

    if docker_cli is not None:
=======
>>>>>>> 5fc6601d
        try:
            # Docker Desktop 4.13.0 broke the docker.sock symlink.
            # See https://github.com/docker/docker-py/issues/3059.
            maybe_sock_path = os.path.expanduser("~/.docker/run/docker.sock")
            if os.path.exists(maybe_sock_path):
                client = docker.DockerClient(base_url=f"unix://{maybe_sock_path}")
            else:
                raise error
        except docker.errors.DockerException as error:
            raise DockerNotRunningError(
                "Docker doesn't seem to be running. Did you start it?"
            ) from error
    assert client

    # Make sure that we can talk to Docker.
    try:
        client.ping()
    except docker.errors.DockerException as error:
        raise DockerNotRunningError(
            "Unable to talk to Docker. Did you start it?"
        ) from error

    # Yield the client and make sure to close it.
    try:
        yield client
    finally:
        client.close()


def memory_in_gb(mem_bytes: int) -> float:
    return mem_bytes / (1024 * 1024 * 1000)


def run_quickstart_preflight_checks(client: docker.DockerClient) -> None:
    # Check total memory.
    # TODO: add option to skip this check.
    total_mem_configured = int(client.info()["MemTotal"])
    if memory_in_gb(total_mem_configured) < MIN_MEMORY_NEEDED:
        raise DockerLowMemoryError(
            f"Total Docker memory configured {memory_in_gb(total_mem_configured):.2f}GB is below the minimum threshold {MIN_MEMORY_NEEDED}GB. "
            "You can increase the memory allocated to Docker in the Docker settings."
        )


class ContainerStatus(enum.Enum):
    OK = "is ok"

    # For containers that are expected to exit 0.
    STILL_RUNNING = "is still running"
    EXITED_WITH_FAILURE = "exited with an error"

    # For containers that are expected to be running.
    DIED = "is not running"
    MISSING = "is not present"
    STARTING = "is still starting"
    UNHEALTHY = "is running by not yet healthy"


@dataclass
class DockerContainerStatus:
    name: str
    status: ContainerStatus


@dataclass
class QuickstartStatus:
    containers: List[DockerContainerStatus]

    def errors(self) -> List[str]:
        if not self.containers:
            return ["quickstart.sh or dev.sh is not running"]

        return [
            f"{container.name} {container.status.value}"
            for container in self.containers
            if container.status != ContainerStatus.OK
        ]

    def is_ok(self) -> bool:
        return not self.errors()

    def needs_up(self) -> bool:
        return any(
            container.status
            in {
                ContainerStatus.EXITED_WITH_FAILURE,
                ContainerStatus.DIED,
                ContainerStatus.MISSING,
            }
            for container in self.containers
        )

    def to_exception(
        self, header: str, footer: Optional[str] = None
    ) -> QuickstartError:
        message = f"{header}\n"
        for error in self.errors():
            message += f"- {error}\n"
        if footer:
            message += f"\n{footer}"

        return QuickstartError(
            message,
            {
                "containers_all": [container.name for container in self.containers],
                "containers_errors": [
                    container.name
                    for container in self.containers
                    if container.status != ContainerStatus.OK
                ],
                **{
                    f"container_{container.name}": container.status.name
                    for container in self.containers
                },
            },
        )


def check_docker_quickstart() -> QuickstartStatus:
    container_statuses: List[DockerContainerStatus] = []
    with get_docker_client() as client:
        containers = client.containers.list(
            all=True,
            filters=DATAHUB_COMPOSE_PROJECT_FILTER,
            # We can get race conditions between docker running up / recreating
            # containers and our status checks.
            ignore_removed=True,
        )
        if len(containers) == 0:
            return QuickstartStatus([])

        # load the expected containers from the docker-compose file
        config_files = (
            containers[0]
            .labels.get("com.docker.compose.project.config_files")
            .split(",")
        )
        all_containers = set()
        for config_file in config_files:
            with open(config_file, "r") as config_file:
                all_containers.update(
                    yaml.safe_load(config_file).get("services", {}).keys()
                )

        existing_containers = set()
        # Check that the containers are running and healthy.
        container: docker.models.containers.Container
        for container in containers:
            name = container.labels.get("com.docker.compose.service", container.name)
            existing_containers.add(name)
            status = ContainerStatus.OK
            if name not in all_containers:
                # Ignores containers that are not part of the datahub docker-compose
                continue
            if container.labels.get("datahub_setup_job", False):
                if container.status != "exited":
                    status = ContainerStatus.STILL_RUNNING
                elif container.attrs["State"]["ExitCode"] != 0:
                    status = ContainerStatus.EXITED_WITH_FAILURE

            elif container.status != "running":
                status = ContainerStatus.DIED
            elif "Health" in container.attrs["State"]:
                if container.attrs["State"]["Health"]["Status"] == "starting":
                    status = ContainerStatus.STARTING
                elif container.attrs["State"]["Health"]["Status"] != "healthy":
                    status = ContainerStatus.UNHEALTHY

            container_statuses.append(DockerContainerStatus(name, status))

        # Check for missing containers.
        missing_containers = set(all_containers) - existing_containers
        for missing in missing_containers:
            container_statuses.append(
                DockerContainerStatus(missing, ContainerStatus.MISSING)
            )

    return QuickstartStatus(container_statuses)<|MERGE_RESOLUTION|>--- conflicted
+++ resolved
@@ -1,7 +1,4 @@
-<<<<<<< HEAD
-=======
 import enum
->>>>>>> 5fc6601d
 import os
 from contextlib import contextmanager
 from dataclasses import dataclass
@@ -53,33 +50,12 @@
 
 
 @contextmanager
-<<<<<<< HEAD
-def get_client_with_error() -> Iterator[
-    Tuple[docker.DockerClient, Optional[Exception]]
-]:
-    docker_cli = None
-=======
 def get_docker_client() -> Iterator[docker.DockerClient]:
     # Get a reference to the Docker client.
     client = None
->>>>>>> 5fc6601d
     try:
         client = docker.from_env()
     except docker.errors.DockerException as error:
-<<<<<<< HEAD
-        try:
-            # newer docker versions create the socket in a user directory, try that before giving up
-            maybe_sock_path = os.path.expanduser("~/.docker/run/docker.sock")
-            if os.path.exists(maybe_sock_path):
-                docker_cli = docker.DockerClient(base_url=f"unix://{maybe_sock_path}")
-            else:
-                yield None, error
-        except docker.errors.DockerException as error:
-            yield None, error
-
-    if docker_cli is not None:
-=======
->>>>>>> 5fc6601d
         try:
             # Docker Desktop 4.13.0 broke the docker.sock symlink.
             # See https://github.com/docker/docker-py/issues/3059.
