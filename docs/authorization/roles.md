import FeatureAvailability from '@site/src/components/FeatureAvailability';

# About DataHub Roles

<FeatureAvailability/>

DataHub provides the ability to use **Roles** to manage permissions.

:::tip **Roles** are the recommended way to manage permissions on DataHub. This should suffice for most use cases, but advanced users can use **Policies** if needed.

## Roles Setup, Prerequisites, and Permissions

The out-of-the-box Roles represent the most common types of DataHub users. Currently, the supported Roles are **Admin**, **Editor** and **Reader**.

| Role Name | Description                                                                             |
| --------- | --------------------------------------------------------------------------------------- |
| Admin     | Can do everything on the platform.                                                      |
| Editor    | Can read and edit all metadata. Cannot take administrative actions.                     |
| Reader    | Can read all metadata. Cannot edit anything by default, or take administrative actions. |

:::note To manage roles, including viewing roles, or editing a user's role, you must either be an **Admin**, or have the **Manage Policies** privilege.

## Using Roles

### Viewing Roles

You can view the list of existing Roles under **Settings > Permissions > Roles**. You can click into a Role to see details about
it, like which users have that Role, and which Policies correspond to that Role.

<p align="center">
 <img width="70%"  src="https://raw.githubusercontent.com/datahub-project/static-assets/main/imgs/roles/view-roles-list.png" />
</p>

### Assigning Roles

Roles can be assigned in two different ways.

#### Assigning a New Role to a Single User

If you go to **Settings > Users & Groups > Users**, you will be able to view your full list of users, as well as which Role they are currently
assigned to, including if they don't have a Role.

<p align="center">
 <img width="70%"  src="https://raw.githubusercontent.com/datahub-project/static-assets/main/imgs/roles/user-list-roles.png" />
</p>

You can simply assign a new Role to a user by clicking on the drop-down that appears on their row and selecting the desired Role.

<p align="center">
 <img width="70%"  src="https://raw.githubusercontent.com/datahub-project/static-assets/main/imgs/roles/user-list-select-role.png" />
</p>


#### Batch Assigning a Role

When viewing the full list of roles at **Settings > Permissions > Roles**, you will notice that each role has an `Add Users` button next to it. Clicking this button will
lead you to a search box where you can search through your users, and select which users you would like to assign this role to.

<p align="center">
 <img width="70%"  src="https://raw.githubusercontent.com/datahub-project/static-assets/main/imgs/roles/batch-assign-role.png" />
</p>

### How do Roles interact with Policies?

Roles actually use Policies under-the-hood, and come prepackaged with corresponding policies to control what a Role can do, which you can view in the
Policies tab. Note that these Role-specific policies **cannot** be changed. You can find the full list of policies corresponding to each Role at the bottom of this
[file](https://github.com/datahub-project/datahub/blob/master/metadata-service/war/src/main/resources/boot/policies.json).

If you would like to have finer control over what a user on your DataHub instance can do, the Roles system interfaces cleanly
with the Policies system. For example, if you would like to give a user a **Reader** role, but also allow them to edit metadata
for certain domains, you can add a policy that will allow them to do. Note that adding a policy like this will only add to what a user can do
in DataHub.

### Role Privileges

#### Self-Hosted DataHub and Managed DataHub

These privileges are common to both Self-Hosted DataHub and Managed DataHub.

##### Platform Privileges

| Privilege                       | Admin              | Editor             | Reader |
|---------------------------------|--------------------|--------------------|--------|
| Generate Personal Access Tokens | :heavy_check_mark: | :heavy_check_mark: | :x:    |
| Manage Domains                  | :heavy_check_mark: | :heavy_check_mark: | :x:    |
| Manage Glossaries               | :heavy_check_mark: | :heavy_check_mark: | :x:    |
| Manage Tags                     | :heavy_check_mark: | :heavy_check_mark: | :x:    |
| Manage Policies                 | :heavy_check_mark: | :x:                | :x:    |
| Manage Ingestion                | :heavy_check_mark: | :x:                | :x:    |
| Manage Secrets                  | :heavy_check_mark: | :x:                | :x:    |
| Manage Users and Groups         | :heavy_check_mark: | :x:                | :x:    |
| Manage Access Tokens            | :heavy_check_mark: | :x:                | :x:    |
| Manage User Credentials         | :heavy_check_mark: | :x:                | :x:    |
<<<<<<< HEAD
=======
| Manage Public Views             | :heavy_check_mark: | :x:                | :x:    |
>>>>>>> 5fc6601d
| View Analytics                  | :heavy_check_mark: | :x:                | :x:    |

##### Metadata Privileges

| Privilege                            | Admin              | Editor             | Reader             |
|--------------------------------------|--------------------|--------------------|--------------------|
| View Entity Page                     | :heavy_check_mark: | :heavy_check_mark: | :heavy_check_mark: |
| View Dataset Usage                   | :heavy_check_mark: | :heavy_check_mark: | :heavy_check_mark: |
| View Dataset Profile                 | :heavy_check_mark: | :heavy_check_mark: | :heavy_check_mark: |
| Edit Entity                          | :heavy_check_mark: | :heavy_check_mark: | :x:                |
| Edit Entity Tags                     | :heavy_check_mark: | :heavy_check_mark: | :x:                |
| Edit Entity Glossary Terms           | :heavy_check_mark: | :heavy_check_mark: | :x:                |
| Edit Entity Owners                   | :heavy_check_mark: | :heavy_check_mark: | :x:                |
| Edit Entity Docs                     | :heavy_check_mark: | :heavy_check_mark: | :x:                |
| Edit Entity Doc Links                | :heavy_check_mark: | :heavy_check_mark: | :x:                |
| Edit Entity Status                   | :heavy_check_mark: | :heavy_check_mark: | :x:                |
| Edit Entity Assertions               | :heavy_check_mark: | :heavy_check_mark: | :x:                |
| Manage Entity Tags                   | :heavy_check_mark: | :heavy_check_mark: | :x:                |
| Manage Entity Glossary Terms         | :heavy_check_mark: | :heavy_check_mark: | :x:                |
| Edit Dataset Column Tags             | :heavy_check_mark: | :heavy_check_mark: | :x:                |
| Edit Dataset Column Glossary Terms   | :heavy_check_mark: | :heavy_check_mark: | :x:                |
| Edit Dataset Column Descriptions     | :heavy_check_mark: | :heavy_check_mark: | :x:                |
| Manage Dataset Column Tags           | :heavy_check_mark: | :heavy_check_mark: | :x:                |
| Manage Dataset Column Glossary Terms | :heavy_check_mark: | :heavy_check_mark: | :x:                |
| Edit Tag Color                       | :heavy_check_mark: | :heavy_check_mark: | :x:                |
| Edit User Profile                    | :heavy_check_mark: | :heavy_check_mark: | :x:                |
| Edit Contact Info                    | :heavy_check_mark: | :heavy_check_mark: | :x:                |

#### Managed DataHub

These privileges are only relevant to Managed DataHub.

##### Platform Privileges

| Privilege               | Admin              | Editor             | Reader |
|-------------------------|--------------------|--------------------|--------|
| Create Constraints      | :heavy_check_mark: | :heavy_check_mark: | :x:    |
| View Metadata Proposals | :heavy_check_mark: | :heavy_check_mark: | :x:    |
| Manage Tests            | :heavy_check_mark: | :x:                | :x:    |
| Manage Global Settings  | :heavy_check_mark: | :x:                | :x:    |

##### Metadata Privileges

| Privilege                             | Admin              | Editor             | Reader             |
|---------------------------------------|--------------------|--------------------|--------------------|
| Propose Entity Tags                   | :heavy_check_mark: | :heavy_check_mark: | :heavy_check_mark: |
| Propose Entity Glossary Terms         | :heavy_check_mark: | :heavy_check_mark: | :heavy_check_mark: |
| Propose Dataset Column Tags           | :heavy_check_mark: | :heavy_check_mark: | :heavy_check_mark: |
| Propose Dataset Column Glossary Terms | :heavy_check_mark: | :heavy_check_mark: | :heavy_check_mark: |
| Edit Entity Operations                | :heavy_check_mark: | :heavy_check_mark: | :x:                |

## Additional Resources

### GraphQL

* [acceptRole](../../graphql/mutations.md#acceptrole)
* [batchAssignRole](../../graphql/mutations.md#batchassignrole)
* [listRoles](../../graphql/queries.md#listroles)

## FAQ and Troubleshooting

## What updates are planned for Roles?

In the future, the DataHub team is looking into adding the following features to Roles.

- Defining a role mapping from OIDC identity providers to DataHub that will grant users a DataHub role based on their IdP role
- Allowing Admins to set a default role on DataHub so all users are assigned a role
- Building custom roles<|MERGE_RESOLUTION|>--- conflicted
+++ resolved
@@ -91,10 +91,7 @@
 | Manage Users and Groups         | :heavy_check_mark: | :x:                | :x:    |
 | Manage Access Tokens            | :heavy_check_mark: | :x:                | :x:    |
 | Manage User Credentials         | :heavy_check_mark: | :x:                | :x:    |
-<<<<<<< HEAD
-=======
 | Manage Public Views             | :heavy_check_mark: | :x:                | :x:    |
->>>>>>> 5fc6601d
 | View Analytics                  | :heavy_check_mark: | :x:                | :x:    |
 
 ##### Metadata Privileges
