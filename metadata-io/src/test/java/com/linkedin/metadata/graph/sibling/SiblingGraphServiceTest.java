package com.linkedin.metadata.graph.sibling;

import com.google.common.collect.ImmutableList;
import com.google.common.collect.ImmutableMap;
import com.linkedin.common.Siblings;
import com.linkedin.common.UrnArray;
import com.linkedin.common.urn.Urn;
import com.linkedin.data.template.RecordTemplate;
import com.linkedin.metadata.entity.EntityService;
import com.linkedin.metadata.graph.EntityLineageResult;
import com.linkedin.metadata.graph.GraphService;
import com.linkedin.metadata.graph.LineageDirection;
import com.linkedin.metadata.graph.LineageRelationship;
import com.linkedin.metadata.graph.LineageRelationshipArray;
import com.linkedin.metadata.graph.SiblingGraphService;
import java.net.URISyntaxException;
import java.util.HashMap;
import java.util.HashSet;
import java.util.List;
import java.util.Map;
import java.util.Set;
import javax.annotation.Nonnull;
import org.mockito.Mockito;
import org.testng.annotations.BeforeClass;
import org.testng.annotations.Test;

import static com.linkedin.metadata.Constants.*;
import static org.mockito.ArgumentMatchers.*;
import static org.mockito.Mockito.*;
import static org.testng.Assert.*;


public class SiblingGraphServiceTest {

  /**
   * Some test URN types.
   */
  protected static String datasetType = "dataset";

  /**
   * Some test datasets.
   */
  protected static String datasetOneUrnString = "urn:li:" + datasetType + ":(urn:li:dataPlatform:type,SampleDatasetOne,PROD)";
  protected static String datasetTwoUrnString = "urn:li:" + datasetType + ":(urn:li:dataPlatform:type,SampleDatasetTwo,PROD)";
  protected static String datasetThreeUrnString = "urn:li:" + datasetType + ":(urn:li:dataPlatform:type,SampleDatasetThree,PROD)";
  protected static String datasetFourUrnString = "urn:li:" + datasetType + ":(urn:li:dataPlatform:type,SampleDatasetFour,PROD)";
  protected static String datasetFiveUrnString = "urn:li:" + datasetType + ":(urn:li:dataPlatform:type,SampleDatasetFive,PROD)";

  protected static Urn datasetOneUrn = createFromString(datasetOneUrnString);
  protected static Urn datasetTwoUrn = createFromString(datasetTwoUrnString);
  protected static Urn datasetThreeUrn = createFromString(datasetThreeUrnString);
  protected static Urn datasetFourUrn = createFromString(datasetFourUrnString);
  protected static Urn datasetFiveUrn = createFromString(datasetFiveUrnString);


  /**
   * Some test relationships.
   */
  protected static String downstreamOf = "DownstreamOf";
  protected static String upstreamOf = "UpstreamOf";

  private GraphService _graphService;
  private SiblingGraphService _client;
  EntityService _mockEntityService;

  @BeforeClass
  public void setup() {
    _mockEntityService = Mockito.mock(EntityService.class);
    when(_mockEntityService.exists(any())).thenReturn(true);
    _graphService = Mockito.mock(GraphService.class);
    _client = new SiblingGraphService(_mockEntityService, _graphService);
  }

  @Test
  public void testNoSiblingMetadata() {
    EntityLineageResult mockResult = new EntityLineageResult();
    LineageRelationshipArray relationships = new LineageRelationshipArray();
    LineageRelationship relationship1 = new LineageRelationship();
    relationship1.setDegree(0);
    relationship1.setType(downstreamOf);
    relationship1.setEntity(datasetOneUrn);

    LineageRelationship relationship2 = new LineageRelationship();
    relationship2.setDegree(0);
    relationship2.setType(downstreamOf);
    relationship2.setEntity(datasetTwoUrn);

    LineageRelationship relationship3 = new LineageRelationship();
    relationship3.setDegree(0);
    relationship3.setType(downstreamOf);
    relationship3.setEntity(datasetThreeUrn);

    relationships.add(relationship1);
    relationships.add(relationship2);
    relationships.add(relationship3);

    mockResult.setStart(0);
    mockResult.setTotal(200);
    mockResult.setCount(3);
    mockResult.setFiltered(0);
    mockResult.setRelationships(relationships);

    when(_graphService.getLineage(
        datasetFourUrn, LineageDirection.UPSTREAM, 0, 100, 1, null, null
    )).thenReturn(mockResult);

    when(_mockEntityService.getLatestAspect(datasetFourUrn, SIBLINGS_ASPECT_NAME)).thenReturn(null);

    SiblingGraphService service = _client;

    EntityLineageResult upstreamLineage = service.getLineage(datasetFourUrn, LineageDirection.UPSTREAM, 0, 100, 1);

    // assert sibling graph service is a pass through in the case that there is no sibling metadataa
    assertEquals(upstreamLineage, mockResult);
  }

  @Test
  public void testNoSiblingInResults() {
    EntityLineageResult mockResult = new EntityLineageResult();
    EntityLineageResult siblingMockResult = new EntityLineageResult();

    LineageRelationshipArray relationships = new LineageRelationshipArray();
    LineageRelationship relationship1 = new LineageRelationship();
    relationship1.setDegree(0);
    relationship1.setType(downstreamOf);
    relationship1.setEntity(datasetOneUrn);

    LineageRelationship relationship2 = new LineageRelationship();
    relationship2.setDegree(0);
    relationship2.setType(downstreamOf);
    relationship2.setEntity(datasetTwoUrn);

    LineageRelationship relationship3 = new LineageRelationship();
    relationship3.setDegree(0);
    relationship3.setType(downstreamOf);
    relationship3.setEntity(datasetThreeUrn);

    relationships.add(relationship1);
    relationships.add(relationship2);
    relationships.add(relationship3);

    mockResult.setStart(0);
    mockResult.setTotal(200);
    mockResult.setCount(3);
    mockResult.setFiltered(0);
    mockResult.setRelationships(relationships);

    when(_graphService.getLineage(
        datasetFourUrn, LineageDirection.UPSTREAM, 0, 100, 1, null, null
    )).thenReturn(mockResult);

    siblingMockResult.setStart(0);
    siblingMockResult.setTotal(0);
    siblingMockResult.setCount(0);
    siblingMockResult.setRelationships(new LineageRelationshipArray());

    when(_graphService.getLineage(
        datasetFiveUrn, LineageDirection.UPSTREAM, 0, 97, 1, null, null
    )).thenReturn(siblingMockResult);

    Siblings noRelevantSiblingsResponse = new Siblings();
    noRelevantSiblingsResponse.setPrimary(true);
    noRelevantSiblingsResponse.setSiblings(new UrnArray(ImmutableList.of(datasetFiveUrn)));

    when(_mockEntityService.getLatestAspect(datasetFourUrn, SIBLINGS_ASPECT_NAME)).thenReturn(noRelevantSiblingsResponse);

    Siblings dataset1Siblings = new Siblings();
    dataset1Siblings.setPrimary(false);
    dataset1Siblings.setSiblings(new UrnArray(ImmutableList.of()));

    Siblings dataset2Siblings = new Siblings();
    dataset2Siblings.setPrimary(false);
    dataset2Siblings.setSiblings(new UrnArray(ImmutableList.of()));

    Siblings dataset3Siblings = new Siblings();
    dataset3Siblings.setPrimary(false);
    dataset3Siblings.setSiblings(new UrnArray(ImmutableList.of()));

    Map<Urn, List<RecordTemplate>> siblingsMap = ImmutableMap.of(
        datasetOneUrn, ImmutableList.of(dataset1Siblings),
        datasetTwoUrn, ImmutableList.of(dataset2Siblings),
        datasetThreeUrn, ImmutableList.of(dataset3Siblings)
    );

    when(_mockEntityService.getLatestAspects(any(), any())).thenReturn(siblingsMap);

    SiblingGraphService service = _client;

    EntityLineageResult upstreamLineage = service.getLineage(datasetFourUrn, LineageDirection.UPSTREAM, 0, 100, 1);

    // assert sibling graph service is a pass through in the case that your sibling has no lineage
    assertEquals(upstreamLineage, mockResult);
  }

  @Test
  public void testSiblingInResult() throws Exception {
    EntityLineageResult mockResult = new EntityLineageResult();
    EntityLineageResult siblingMockResult = new EntityLineageResult();

    LineageRelationshipArray relationships = new LineageRelationshipArray();
    LineageRelationship relationship1 = new LineageRelationship();
    relationship1.setDegree(0);
    relationship1.setType(downstreamOf);
    relationship1.setEntity(datasetOneUrn);

    LineageRelationship relationship2 = new LineageRelationship();
    relationship2.setDegree(0);
    relationship2.setType(downstreamOf);
    relationship2.setEntity(datasetTwoUrn);

    LineageRelationship relationship3 = new LineageRelationship();
    relationship3.setDegree(0);
    relationship3.setType(downstreamOf);
    relationship3.setEntity(datasetThreeUrn);

    relationships.add(relationship1);
    relationships.add(relationship2);
    relationships.add(relationship3);

    mockResult.setStart(0);
    mockResult.setTotal(3);
    mockResult.setCount(3);
    mockResult.setRelationships(relationships);

    siblingMockResult.setStart(0);
    siblingMockResult.setTotal(0);
    siblingMockResult.setCount(0);
    siblingMockResult.setRelationships(new LineageRelationshipArray());

    when(_graphService.getLineage(
        datasetThreeUrn, LineageDirection.UPSTREAM, 0, 98, 1, null, null
    )).thenReturn(siblingMockResult);


    when(_graphService.getLineage(
        datasetFourUrn, LineageDirection.UPSTREAM, 0, 100, 1, null, null
    )).thenReturn(mockResult);

    Siblings siblingInSearchResult = new Siblings();
    siblingInSearchResult.setPrimary(true);
    siblingInSearchResult.setSiblings(new UrnArray(ImmutableList.of(datasetThreeUrn)));

    when(_mockEntityService.getLatestAspect(datasetFourUrn, SIBLINGS_ASPECT_NAME)).thenReturn(siblingInSearchResult);

    Siblings dataset1Siblings = new Siblings();
    dataset1Siblings.setPrimary(false);
    dataset1Siblings.setSiblings(new UrnArray(ImmutableList.of()));

    Siblings dataset2Siblings = new Siblings();
    dataset2Siblings.setPrimary(false);
    dataset2Siblings.setSiblings(new UrnArray(ImmutableList.of()));

    Siblings dataset3Siblings = new Siblings();
    dataset3Siblings.setPrimary(false);
    dataset3Siblings.setSiblings(new UrnArray(ImmutableList.of()));

    Map<Urn, List<RecordTemplate>> siblingsMap = ImmutableMap.of(
        datasetOneUrn, ImmutableList.of(dataset1Siblings),
        datasetTwoUrn, ImmutableList.of(dataset2Siblings),
        datasetThreeUrn, ImmutableList.of(dataset3Siblings)
    );

    when(_mockEntityService.getLatestAspects(any(), any())).thenReturn(siblingsMap);

    SiblingGraphService service = _client;

    EntityLineageResult expectedResult = mockResult.clone();
    expectedResult.setTotal(3);
    expectedResult.setCount(2);
<<<<<<< HEAD
    expectedResult.setRelationships(new LineageRelationshipArray(relationship2, relationship1));
=======
    expectedResult.setFiltered(1);
    expectedResult.setRelationships(new LineageRelationshipArray(relationship1, relationship2));
>>>>>>> 5fc6601d

    EntityLineageResult upstreamLineage = service.getLineage(datasetFourUrn, LineageDirection.UPSTREAM, 0, 100, 1);

    // assert your sibling will be filtered out of your lineage
    assertEquals(upstreamLineage, expectedResult);
    assertEquals(upstreamLineage.getRelationships().size(), 2);
  }

  @Test
  public void testCombineSiblingResult() {
    EntityLineageResult mockResult = new EntityLineageResult();
    EntityLineageResult siblingMockResult = new EntityLineageResult();
    EntityLineageResult expectedResult = new EntityLineageResult();

    LineageRelationshipArray relationships = new LineageRelationshipArray();
    LineageRelationshipArray siblingRelationships = new LineageRelationshipArray();
    LineageRelationshipArray expectedRelationships = new LineageRelationshipArray();

    LineageRelationship relationship1 = new LineageRelationship();
    relationship1.setDegree(0);
    relationship1.setType(downstreamOf);
    relationship1.setEntity(datasetOneUrn);

    LineageRelationship relationship2 = new LineageRelationship();
    relationship2.setDegree(0);
    relationship2.setType(downstreamOf);
    relationship2.setEntity(datasetTwoUrn);

    LineageRelationship relationship3 = new LineageRelationship();
    relationship3.setDegree(0);
    relationship3.setType(downstreamOf);
    relationship3.setEntity(datasetThreeUrn);

    LineageRelationship relationship4 = new LineageRelationship();
    relationship4.setDegree(0);
    relationship4.setType(downstreamOf);
    relationship4.setEntity(datasetFiveUrn);

    relationships.add(relationship1);

    expectedRelationships.add(relationship2);
    expectedRelationships.add(relationship4);
    expectedRelationships.add(relationship1); // expect just one relationship1 despite duplicates in sibling lineage

    expectedResult.setCount(3);
    expectedResult.setStart(0);
    expectedResult.setTotal(4);
    expectedResult.setFiltered(1);
    expectedResult.setRelationships(expectedRelationships);

    mockResult.setStart(0);
    mockResult.setTotal(1);
    mockResult.setCount(1);
    mockResult.setRelationships(relationships);

    siblingRelationships.add(relationship2);
    siblingRelationships.add(relationship4);
    siblingRelationships.add(relationship1); // duplicate from sibling's lineage, we should not see duplicates in result
    siblingMockResult.setStart(0);
    siblingMockResult.setTotal(3);
    siblingMockResult.setCount(2);
    siblingMockResult.setRelationships(siblingRelationships);

    when(_graphService.getLineage(
        Mockito.eq(datasetThreeUrn), Mockito.eq(LineageDirection.UPSTREAM), Mockito.anyInt(), Mockito.anyInt(),
        Mockito.eq(1), Mockito.eq(null), Mockito.eq(null)
    )).then(invocation -> siblingMockResult.clone());

    when(_graphService.getLineage(
        Mockito.eq(datasetFourUrn), Mockito.eq(LineageDirection.UPSTREAM), Mockito.anyInt(), Mockito.anyInt(),
        Mockito.eq(1), Mockito.eq(null), Mockito.eq(null)
    )).then(invocation -> mockResult.clone());

    Siblings siblingInSearchResult = new Siblings();
    siblingInSearchResult.setPrimary(true);
    siblingInSearchResult.setSiblings(new UrnArray(ImmutableList.of(datasetThreeUrn)));

    when(_mockEntityService.getLatestAspect(datasetFourUrn, SIBLINGS_ASPECT_NAME)).thenReturn(siblingInSearchResult);

    Siblings dataset1Siblings = new Siblings();
    dataset1Siblings.setPrimary(false);
    dataset1Siblings.setSiblings(new UrnArray(ImmutableList.of()));

    Siblings dataset2Siblings = new Siblings();
    dataset2Siblings.setPrimary(false);
    dataset2Siblings.setSiblings(new UrnArray(ImmutableList.of()));

    Siblings dataset3Siblings = new Siblings();
    dataset3Siblings.setPrimary(false);
    dataset3Siblings.setSiblings(new UrnArray(ImmutableList.of()));

    Map<Urn, List<RecordTemplate>> siblingsMap = ImmutableMap.of(
        datasetOneUrn, ImmutableList.of(dataset1Siblings),
        datasetTwoUrn, ImmutableList.of(dataset2Siblings),
        datasetThreeUrn, ImmutableList.of(dataset3Siblings),
        datasetFiveUrn, ImmutableList.of(dataset3Siblings)
    );

    when(_mockEntityService.getLatestAspects(any(), any())).thenReturn(siblingsMap);

    SiblingGraphService service = _client;

    EntityLineageResult upstreamLineage = service.getLineage(datasetFourUrn, LineageDirection.UPSTREAM, 0, 100, 1);

    // assert your lineage will be combined with your siblings lineage
    assertEquals(upstreamLineage, expectedResult);
  }

  @Test
  public void testUpstreamOfSiblings() {
    EntityLineageResult mockResult = new EntityLineageResult();
    EntityLineageResult siblingMockResult = new EntityLineageResult();
    EntityLineageResult expectedResult = new EntityLineageResult();

    LineageRelationshipArray relationships = new LineageRelationshipArray();
    LineageRelationshipArray siblingRelationships = new LineageRelationshipArray();
    LineageRelationshipArray expectedRelationships = new LineageRelationshipArray();

    LineageRelationship relationship1 = new LineageRelationship();
    relationship1.setDegree(0);
    relationship1.setType(downstreamOf);
    relationship1.setEntity(datasetOneUrn);

    LineageRelationship relationship2 = new LineageRelationship();
    relationship2.setDegree(0);
    relationship2.setType(downstreamOf);
    relationship2.setEntity(datasetTwoUrn);

    LineageRelationship relationship3 = new LineageRelationship();
    relationship3.setDegree(0);
    relationship3.setType(downstreamOf);
    relationship3.setEntity(datasetThreeUrn);

    LineageRelationship relationship5 = new LineageRelationship();
    relationship5.setDegree(0);
    relationship5.setType(downstreamOf);
    relationship5.setEntity(datasetFiveUrn);

    relationships.add(relationship1);

    expectedRelationships.add(relationship5);
    expectedRelationships.add(relationship1);

    expectedResult.setCount(2);
    expectedResult.setStart(0);
    expectedResult.setTotal(3);
    expectedResult.setFiltered(1);
    expectedResult.setRelationships(expectedRelationships);

    mockResult.setStart(0);
    mockResult.setTotal(1);
    mockResult.setCount(1);
    mockResult.setRelationships(relationships);

    siblingRelationships.add(relationship2);
    siblingRelationships.add(relationship5);
    siblingMockResult.setStart(0);
    siblingMockResult.setTotal(2);
    siblingMockResult.setCount(2);
    siblingMockResult.setRelationships(siblingRelationships);

    when(_graphService.getLineage(
        datasetThreeUrn, LineageDirection.UPSTREAM, 0, 99, 1, null, null
    )).thenReturn(siblingMockResult);


    when(_graphService.getLineage(
        datasetFourUrn, LineageDirection.UPSTREAM, 0, 100, 1, null, null
    )).thenReturn(mockResult);

    Siblings siblingInSearchResult = new Siblings();
    siblingInSearchResult.setPrimary(true);
    siblingInSearchResult.setSiblings(new UrnArray(ImmutableList.of(datasetThreeUrn)));

    when(_mockEntityService.getLatestAspect(datasetFourUrn, SIBLINGS_ASPECT_NAME)).thenReturn(siblingInSearchResult);

    Siblings dataset1Siblings = new Siblings();
    dataset1Siblings.setPrimary(false);
    dataset1Siblings.setSiblings(new UrnArray(ImmutableList.of()));

    Siblings dataset2Siblings = new Siblings();
    dataset2Siblings.setPrimary(false);
    dataset2Siblings.setSiblings(new UrnArray(ImmutableList.of(datasetFiveUrn)));

    Siblings dataset3Siblings = new Siblings();
    dataset3Siblings.setPrimary(false);
    dataset3Siblings.setSiblings(new UrnArray(ImmutableList.of(datasetFourUrn)));

    Siblings dataset4Siblings = new Siblings();
    dataset4Siblings.setPrimary(true);
    dataset4Siblings.setSiblings(new UrnArray(ImmutableList.of(datasetThreeUrn)));

    Siblings dataset5Siblings = new Siblings();
    dataset5Siblings.setPrimary(true);
    dataset5Siblings.setSiblings(new UrnArray(ImmutableList.of(datasetTwoUrn)));

    Map<Urn, List<RecordTemplate>> siblingsMap = ImmutableMap.of(
        datasetOneUrn, ImmutableList.of(dataset1Siblings),
        datasetTwoUrn, ImmutableList.of(dataset2Siblings),
        datasetThreeUrn, ImmutableList.of(dataset3Siblings),
        datasetFourUrn, ImmutableList.of(dataset4Siblings),
        datasetFiveUrn, ImmutableList.of(dataset5Siblings)
    );

    when(_mockEntityService.getLatestAspects(any(), any())).thenReturn(siblingsMap);

    SiblingGraphService service = _client;

    EntityLineageResult upstreamLineage = service.getLineage(datasetFourUrn, LineageDirection.UPSTREAM, 0, 100, 1);

    // assert your lineage will not contain two siblings
    assertEquals(upstreamLineage, expectedResult);

    when(_graphService.getLineage(
        datasetThreeUrn, LineageDirection.UPSTREAM, 0, 100, 1, null, null
    )).thenReturn(siblingMockResult);


    when(_graphService.getLineage(
        datasetFourUrn, LineageDirection.UPSTREAM, 0, 99, 1, null, null
    )).thenReturn(mockResult);

    siblingInSearchResult = new Siblings();
    siblingInSearchResult.setPrimary(false);
    siblingInSearchResult.setSiblings(new UrnArray(ImmutableList.of(datasetFourUrn)));

    when(_mockEntityService.getLatestAspect(datasetThreeUrn, SIBLINGS_ASPECT_NAME)).thenReturn(siblingInSearchResult);

    upstreamLineage = service.getLineage(datasetThreeUrn, LineageDirection.UPSTREAM, 0, 100, 1);

    LineageRelationshipArray siblingExpectedRelationships = new LineageRelationshipArray();
    siblingExpectedRelationships.add(relationship1);
    siblingExpectedRelationships.add(relationship5);

    expectedResult.setRelationships(siblingExpectedRelationships);

    // assert your lineage will not contain two siblings
    assertEquals(upstreamLineage, expectedResult);
  }

  // we should be combining lineage of siblings of siblings
  // ie. dataset1 has sibling dataset2. dataset 2 has siblings dataset1 and dataset3. dataset3 has sibling dataset2. dataset3 has upstream dataset4.
  // requesting upstream for dataset1 should give us dataset4
  @Test
  public void testUpstreamOfSiblingSiblings() {
    EntityLineageResult mockResult = new EntityLineageResult();
    EntityLineageResult expectedResult = new EntityLineageResult();

    LineageRelationshipArray relationships = new LineageRelationshipArray();
    LineageRelationshipArray expectedRelationships = new LineageRelationshipArray();

    LineageRelationship relationship = new LineageRelationship();
    relationship.setDegree(0);
    relationship.setType(downstreamOf);
    relationship.setEntity(datasetFourUrn);

    relationships.add(relationship);

    expectedRelationships.add(relationship);

    expectedResult.setCount(1);
    expectedResult.setStart(0);
    expectedResult.setTotal(1);
    expectedResult.setFiltered(0);
    expectedResult.setRelationships(expectedRelationships);

    mockResult.setStart(0);
    mockResult.setTotal(1);
    mockResult.setCount(1);
    mockResult.setRelationships(relationships);

    EntityLineageResult emptyLineageResult = new EntityLineageResult();
    emptyLineageResult.setRelationships(new LineageRelationshipArray());
    emptyLineageResult.setStart(0);
    emptyLineageResult.setTotal(0);
    emptyLineageResult.setCount(0);

    when(_graphService.getLineage(
        Mockito.eq(datasetOneUrn), Mockito.eq(LineageDirection.UPSTREAM), Mockito.anyInt(), Mockito.anyInt(),
        Mockito.eq(1), Mockito.eq(null), Mockito.eq(null)
    )).thenReturn(emptyLineageResult);

    when(_graphService.getLineage(
        Mockito.eq(datasetTwoUrn), Mockito.eq(LineageDirection.UPSTREAM), Mockito.anyInt(), Mockito.anyInt(),
        Mockito.eq(1), Mockito.eq(null), Mockito.eq(null)
    )).thenReturn(emptyLineageResult);

    when(_graphService.getLineage(
        Mockito.eq(datasetThreeUrn), Mockito.eq(LineageDirection.UPSTREAM), Mockito.anyInt(), Mockito.anyInt(),
        Mockito.eq(1), Mockito.eq(null), Mockito.eq(null)
    )).thenReturn(mockResult);

    Siblings dataset1Siblings = new Siblings();
    dataset1Siblings.setPrimary(true);
    dataset1Siblings.setSiblings(new UrnArray(ImmutableList.of(datasetTwoUrn)));

    when(_mockEntityService.getLatestAspect(datasetOneUrn, SIBLINGS_ASPECT_NAME)).thenReturn(dataset1Siblings);

    Siblings dataset2Siblings = new Siblings();
    dataset2Siblings.setPrimary(true);
    dataset2Siblings.setSiblings(new UrnArray(ImmutableList.of(datasetOneUrn, datasetThreeUrn)));

    when(_mockEntityService.getLatestAspect(datasetTwoUrn, SIBLINGS_ASPECT_NAME)).thenReturn(dataset2Siblings);

    Siblings dataset3Siblings = new Siblings();
    dataset3Siblings.setPrimary(true);
    dataset3Siblings.setSiblings(new UrnArray(ImmutableList.of(datasetTwoUrn)));

    when(_mockEntityService.getLatestAspect(datasetThreeUrn, SIBLINGS_ASPECT_NAME)).thenReturn(dataset3Siblings);

    Siblings dataset4Siblings = new Siblings();
    dataset4Siblings.setPrimary(true);
    dataset4Siblings.setSiblings(new UrnArray());

    when(_mockEntityService.getLatestAspect(datasetFourUrn, SIBLINGS_ASPECT_NAME)).thenReturn(dataset4Siblings);

    Map<Urn, List<RecordTemplate>> siblingsMap = ImmutableMap.of(
        datasetOneUrn, ImmutableList.of(dataset1Siblings),
        datasetTwoUrn, ImmutableList.of(dataset2Siblings),
        datasetThreeUrn, ImmutableList.of(dataset3Siblings),
        datasetFourUrn, ImmutableList.of(dataset4Siblings)
    );

    when(_mockEntityService.getLatestAspects(any(), any())).thenReturn(siblingsMap);

    SiblingGraphService service = _client;

    for (Urn urn : List.of(datasetOneUrn, datasetTwoUrn, datasetThreeUrn)) {
      EntityLineageResult upstreamLineage = service.getLineage(datasetOneUrn, LineageDirection.UPSTREAM, 0, 100, 1);

      assertEquals(upstreamLineage, expectedResult);
    }
  }

  @Test
  public void testRelationshipWithSibling() throws CloneNotSupportedException {
    EntityLineageResult mockResult = new EntityLineageResult();
    EntityLineageResult siblingMockResult = new EntityLineageResult();
    EntityLineageResult expectedResult = new EntityLineageResult();

    LineageRelationshipArray relationships = new LineageRelationshipArray();
    LineageRelationshipArray siblingRelationships = new LineageRelationshipArray();
    LineageRelationshipArray expectedRelationships = new LineageRelationshipArray();

    LineageRelationship relationship1 = new LineageRelationship();
    relationship1.setDegree(0);
    relationship1.setType(downstreamOf);
    relationship1.setEntity(datasetOneUrn);

    LineageRelationship relationship2 = new LineageRelationship();
    relationship2.setDegree(0);
    relationship2.setType(downstreamOf);
    relationship2.setEntity(datasetTwoUrn);

    LineageRelationship relationship3 = new LineageRelationship();
    relationship3.setDegree(0);
    relationship3.setType(downstreamOf);
    relationship3.setEntity(datasetThreeUrn);

    LineageRelationship relationship5 = new LineageRelationship();
    relationship5.setDegree(0);
    relationship5.setType(downstreamOf);
    relationship5.setEntity(datasetFiveUrn);

    relationships.add(relationship1);
    // relationship between entity and its sibling
    relationships.add(relationship3);

    expectedRelationships.add(relationship5);
    expectedRelationships.add(relationship1);

    expectedResult.setCount(2);
    expectedResult.setStart(0);
    expectedResult.setTotal(4);
    expectedResult.setFiltered(2);
    expectedResult.setRelationships(expectedRelationships);

    mockResult.setStart(0);
    mockResult.setTotal(2);
    mockResult.setCount(2);
    mockResult.setRelationships(relationships);

    siblingRelationships.add(relationship2);
    siblingRelationships.add(relationship5);
    siblingMockResult.setStart(0);
    siblingMockResult.setTotal(2);
    siblingMockResult.setCount(2);
    siblingMockResult.setRelationships(siblingRelationships);

    when(_graphService.getLineage(
        Mockito.eq(datasetThreeUrn), Mockito.eq(LineageDirection.UPSTREAM), Mockito.anyInt(), Mockito.anyInt(),
        Mockito.eq(1), Mockito.eq(null), Mockito.eq(null)
    )).then(invocation -> siblingMockResult.clone());

    when(_graphService.getLineage(
        Mockito.eq(datasetFourUrn), Mockito.eq(LineageDirection.UPSTREAM), Mockito.anyInt(), Mockito.anyInt(),
        Mockito.eq(1), Mockito.eq(null), Mockito.eq(null)
    )).then(invocation -> mockResult.clone());

    Siblings primarySibling = new Siblings();
    primarySibling.setPrimary(true);
    primarySibling.setSiblings(new UrnArray(ImmutableList.of(datasetThreeUrn)));

    when(_mockEntityService.getLatestAspect(datasetFourUrn, SIBLINGS_ASPECT_NAME)).thenReturn(primarySibling);

    Siblings siblingInSearchResult = new Siblings();
    siblingInSearchResult.setPrimary(false);
    siblingInSearchResult.setSiblings(new UrnArray(ImmutableList.of(datasetFourUrn)));

    when(_mockEntityService.getLatestAspect(datasetThreeUrn, SIBLINGS_ASPECT_NAME)).thenReturn(siblingInSearchResult);

    Siblings dataset1Siblings = new Siblings();
    dataset1Siblings.setPrimary(false);
    dataset1Siblings.setSiblings(new UrnArray(ImmutableList.of()));

    Siblings dataset2Siblings = new Siblings();
    dataset2Siblings.setPrimary(false);
    dataset2Siblings.setSiblings(new UrnArray(ImmutableList.of(datasetFiveUrn)));

    Siblings dataset3Siblings = new Siblings();
    dataset3Siblings.setPrimary(false);
    dataset3Siblings.setSiblings(new UrnArray(ImmutableList.of(datasetFourUrn)));

    Siblings dataset4Siblings = new Siblings();
    dataset4Siblings.setPrimary(true);
    dataset4Siblings.setSiblings(new UrnArray(ImmutableList.of(datasetThreeUrn)));

    Siblings dataset5Siblings = new Siblings();
    dataset5Siblings.setPrimary(true);
    dataset5Siblings.setSiblings(new UrnArray(ImmutableList.of(datasetTwoUrn)));

    Map<Urn, List<RecordTemplate>> siblingsMap = ImmutableMap.of(
        datasetOneUrn, ImmutableList.of(dataset1Siblings),
        datasetTwoUrn, ImmutableList.of(dataset2Siblings),
        datasetThreeUrn, ImmutableList.of(dataset3Siblings),
        datasetFourUrn, ImmutableList.of(dataset4Siblings),
        datasetFiveUrn, ImmutableList.of(dataset5Siblings)
    );

    when(_mockEntityService.getLatestAspects(any(), any())).thenReturn(siblingsMap);

    SiblingGraphService service = _client;

    EntityLineageResult upstreamLineage = service.getLineage(datasetFourUrn, LineageDirection.UPSTREAM, 0, 100, 1);

    // assert your lineage will not contain two siblings
    assertEquals(upstreamLineage, expectedResult);

    // Now test for starting from the other sibling

    upstreamLineage = service.getLineage(datasetThreeUrn, LineageDirection.UPSTREAM, 0, 100, 1);

    LineageRelationshipArray siblingExpectedRelationships = new LineageRelationshipArray();
    siblingExpectedRelationships.add(relationship1);
    siblingExpectedRelationships.add(relationship5);

    expectedResult.setRelationships(siblingExpectedRelationships);

    // assert your lineage will not contain two siblings
    assertEquals(upstreamLineage, expectedResult);
  }

  @Test
  public void testSiblingCombinations() throws URISyntaxException {
    Urn primarySiblingUrn = Urn.createFromString("urn:li:" + datasetType + ":(urn:li:dataPlatform:dbt,PrimarySibling,PROD)");
    Urn alternateSiblingUrn = Urn.createFromString("urn:li:" + datasetType + ":(urn:li:dataPlatform:snowflake,SecondarySibling,PROD)");

    Urn upstreamUrn1 = Urn.createFromString("urn:li:" + datasetType + ":(urn:li:dataPlatform:snowflake,Upstream1,PROD)");
    Urn upstreamUrn2 = Urn.createFromString("urn:li:" + datasetType + ":(urn:li:dataPlatform:snowflake,Upstream2,PROD)");

    LineageRelationshipArray alternateDownstreamRelationships = new LineageRelationshipArray();
    // Populate sibling service
    Siblings primarySiblings = new Siblings();
    primarySiblings.setPrimary(true);
    primarySiblings.setSiblings(new UrnArray(ImmutableList.of(alternateSiblingUrn)));

    when(_mockEntityService.getLatestAspect(primarySiblingUrn, SIBLINGS_ASPECT_NAME)).thenReturn(primarySiblings);

    Siblings secondarySiblings = new Siblings();
    secondarySiblings.setPrimary(false);
    secondarySiblings.setSiblings(new UrnArray(ImmutableList.of(primarySiblingUrn)));

    when(_mockEntityService.getLatestAspect(alternateSiblingUrn, SIBLINGS_ASPECT_NAME)).thenReturn(secondarySiblings);

    Map<Urn, List<RecordTemplate>> siblingsMap = new HashMap<>();
    siblingsMap.put(primarySiblingUrn, ImmutableList.of(primarySiblings));
    siblingsMap.put(alternateSiblingUrn, ImmutableList.of(secondarySiblings));

    // Create many downstreams of the alternate URN string
    final int numDownstreams = 42;
    for (int i = 0; i < numDownstreams; i++) {
      Urn downstreamUrn = Urn.createFromString("urn:li:" + datasetType + ":(urn:li:dataPlatform:snowflake,Downstream" + i + ",PROD)");
      LineageRelationship relationship = new LineageRelationship();
      relationship.setDegree(0);
      relationship.setType(upstreamOf);
      relationship.setEntity(downstreamUrn);
      alternateDownstreamRelationships.add(relationship);
      siblingsMap.put(downstreamUrn, ImmutableList.of());
    }

    LineageRelationshipArray alternateUpstreamRelationships = new LineageRelationshipArray();
    for (Urn upstreamUrn : List.of(upstreamUrn1, upstreamUrn2, primarySiblingUrn)) {
      LineageRelationship relationship = new LineageRelationship();
      relationship.setDegree(0);
      relationship.setType(downstreamOf);
      relationship.setEntity(upstreamUrn);
      alternateUpstreamRelationships.add(relationship);
    }

    EntityLineageResult mockAlternateUpstreamResult = new EntityLineageResult();
    mockAlternateUpstreamResult.setRelationships(alternateUpstreamRelationships);
    mockAlternateUpstreamResult.setStart(0);
    mockAlternateUpstreamResult.setTotal(3);
    mockAlternateUpstreamResult.setCount(3);

    when(_graphService.getLineage(
        Mockito.eq(alternateSiblingUrn), Mockito.eq(LineageDirection.UPSTREAM), Mockito.anyInt(), Mockito.anyInt(),
        Mockito.eq(1), Mockito.eq(null), Mockito.eq(null)
    )).then(invocation -> mockAlternateUpstreamResult.clone());

    EntityLineageResult mockAlternateDownstreamResult = new EntityLineageResult();
    mockAlternateDownstreamResult.setRelationships(alternateDownstreamRelationships);
    mockAlternateDownstreamResult.setStart(0);
    mockAlternateDownstreamResult.setTotal(numDownstreams);
    mockAlternateDownstreamResult.setCount(numDownstreams);

    when(_graphService.getLineage(
        Mockito.eq(alternateSiblingUrn), Mockito.eq(LineageDirection.DOWNSTREAM), Mockito.anyInt(), Mockito.anyInt(),
        Mockito.eq(1), Mockito.eq(null), Mockito.eq(null)
    )).then(invocation -> mockAlternateDownstreamResult.clone());

    // Set up mocks for primary sibling
    LineageRelationshipArray primaryUpstreamRelationships = new LineageRelationshipArray();
    for (Urn upstreamUrn : List.of(upstreamUrn1, upstreamUrn2)) {
      LineageRelationship relationship = new LineageRelationship();
      relationship.setDegree(0);
      relationship.setType(downstreamOf);
      relationship.setEntity(upstreamUrn);
      primaryUpstreamRelationships.add(relationship);
      siblingsMap.put(upstreamUrn, ImmutableList.of());
    }

    EntityLineageResult mockPrimaryUpstreamResult = new EntityLineageResult();
    mockPrimaryUpstreamResult.setRelationships(primaryUpstreamRelationships);
    mockPrimaryUpstreamResult.setStart(0);
    mockPrimaryUpstreamResult.setTotal(2);
    mockPrimaryUpstreamResult.setCount(2);

    when(_graphService.getLineage(
        Mockito.eq(primarySiblingUrn), Mockito.eq(LineageDirection.UPSTREAM), Mockito.anyInt(), Mockito.anyInt(),
        Mockito.eq(1), Mockito.eq(null), Mockito.eq(null)
    )).then(invocation -> mockPrimaryUpstreamResult.clone());

    LineageRelationshipArray primaryDowntreamRelationships = new LineageRelationshipArray();
    LineageRelationship relationship = new LineageRelationship();
    relationship.setDegree(0);
    relationship.setType(upstreamOf);
    relationship.setEntity(alternateSiblingUrn);
    primaryDowntreamRelationships.add(relationship);

    EntityLineageResult mockPrimaryDownstreamResult = new EntityLineageResult();
    mockPrimaryDownstreamResult.setRelationships(primaryDowntreamRelationships);
    mockPrimaryDownstreamResult.setStart(0);
    mockPrimaryDownstreamResult.setTotal(1);
    mockPrimaryDownstreamResult.setCount(1);

    when(_graphService.getLineage(
        Mockito.eq(primarySiblingUrn), Mockito.eq(LineageDirection.DOWNSTREAM), Mockito.anyInt(), Mockito.anyInt(),
        Mockito.eq(1), Mockito.eq(null), Mockito.eq(null)
    )).then(invocation -> mockPrimaryDownstreamResult.clone());


    when(_mockEntityService.getLatestAspects(any(), any())).thenReturn(siblingsMap);

    SiblingGraphService service = _client;

    // Tests for separateSiblings = true: primary sibling
    EntityLineageResult primaryDownstreamSeparated = service.getLineage(
        primarySiblingUrn,
        LineageDirection.DOWNSTREAM,
        0,
        100,
        1,
        true,
        Set.of(),
        null,
        null);

    LineageRelationshipArray expectedRelationships = new LineageRelationshipArray();
    expectedRelationships.add(relationship);

    EntityLineageResult expectedResultPrimarySeparated = new EntityLineageResult();
    expectedResultPrimarySeparated.setCount(1);
    expectedResultPrimarySeparated.setStart(0);
    expectedResultPrimarySeparated.setTotal(1);
    expectedResultPrimarySeparated.setFiltered(0);
    expectedResultPrimarySeparated.setRelationships(expectedRelationships);

    assertEquals(primaryDownstreamSeparated, expectedResultPrimarySeparated);

    EntityLineageResult primaryUpstreamSeparated = service.getLineage(
        primarySiblingUrn,
        LineageDirection.UPSTREAM,
        0,
        100,
        1,
        true,
        Set.of(),
        null,
        null);
    EntityLineageResult expectedResultPrimaryUpstreamSeparated = new EntityLineageResult();
    expectedResultPrimaryUpstreamSeparated.setCount(2);
    expectedResultPrimaryUpstreamSeparated.setStart(0);
    expectedResultPrimaryUpstreamSeparated.setTotal(2);
    expectedResultPrimaryUpstreamSeparated.setFiltered(0);
    expectedResultPrimaryUpstreamSeparated.setRelationships(primaryUpstreamRelationships);

    assertEquals(primaryUpstreamSeparated, expectedResultPrimaryUpstreamSeparated);

    // Test for separateSiblings = true, secondary sibling
    EntityLineageResult secondarySiblingSeparated = service.getLineage(
        alternateSiblingUrn,
        LineageDirection.DOWNSTREAM,
        0,
        100,
        1,
        true,
        Set.of(),
        null,
        null);

    EntityLineageResult expectedResultSecondarySeparated = new EntityLineageResult();
    expectedResultSecondarySeparated.setCount(numDownstreams);
    expectedResultSecondarySeparated.setStart(0);
    expectedResultSecondarySeparated.setTotal(42);
    expectedResultSecondarySeparated.setFiltered(0);
    expectedResultSecondarySeparated.setRelationships(alternateDownstreamRelationships);

    assertEquals(secondarySiblingSeparated, expectedResultSecondarySeparated);

    EntityLineageResult secondaryUpstreamSeparated = service.getLineage(
        alternateSiblingUrn,
        LineageDirection.UPSTREAM,
        0,
        100,
        1,
        true,
        Set.of(),
        null,
        null);
    EntityLineageResult expectedResultSecondaryUpstreamSeparated = new EntityLineageResult();
    expectedResultSecondaryUpstreamSeparated.setCount(3);
    expectedResultSecondaryUpstreamSeparated.setStart(0);
    expectedResultSecondaryUpstreamSeparated.setTotal(3);
    expectedResultSecondaryUpstreamSeparated.setFiltered(0);
    expectedResultSecondaryUpstreamSeparated.setRelationships(alternateUpstreamRelationships);

    assertEquals(secondaryUpstreamSeparated, expectedResultSecondaryUpstreamSeparated);

    // Test for separateSiblings = false, primary sibling
    EntityLineageResult primarySiblingNonSeparated = service.getLineage(
        primarySiblingUrn,
        LineageDirection.DOWNSTREAM,
        0,
        100,
        1,
        false,
        new HashSet<>(),
        null,
        null);
    EntityLineageResult expectedResultPrimaryNonSeparated = new EntityLineageResult();
    expectedResultPrimaryNonSeparated.setCount(numDownstreams);
    expectedResultPrimaryNonSeparated.setStart(0);
    expectedResultPrimaryNonSeparated.setTotal(43);
    expectedResultPrimaryNonSeparated.setFiltered(1);
    expectedResultPrimaryNonSeparated.setRelationships(alternateDownstreamRelationships);
    assertEquals(primarySiblingNonSeparated, expectedResultPrimaryNonSeparated);

    EntityLineageResult primarySiblingNonSeparatedUpstream = service.getLineage(
        primarySiblingUrn,
        LineageDirection.UPSTREAM,
        0,
        100,
        1,
        false,
        new HashSet<>(),
        null,
        null
    );
    EntityLineageResult expectedResultPrimaryUpstreamNonSeparated = new EntityLineageResult();
    expectedResultPrimaryUpstreamNonSeparated.setCount(2);
    expectedResultPrimaryUpstreamNonSeparated.setStart(0);
    expectedResultPrimaryUpstreamNonSeparated.setTotal(5);
    expectedResultPrimaryUpstreamNonSeparated.setFiltered(3);
    expectedResultPrimaryUpstreamNonSeparated.setRelationships(primaryUpstreamRelationships);
    assertEquals(primarySiblingNonSeparatedUpstream, expectedResultPrimaryUpstreamNonSeparated);

    // Test for separateSiblings = false, secondary sibling
    EntityLineageResult secondarySiblingNonSeparated = service.getLineage(
        alternateSiblingUrn,
        LineageDirection.DOWNSTREAM,
        0,
        100,
        1,
        false,
        new HashSet<>(),
        null,
        null);
    assertEquals(secondarySiblingNonSeparated, expectedResultPrimaryNonSeparated);

    EntityLineageResult secondarySiblingNonSeparatedUpstream = service.getLineage(
        alternateSiblingUrn,
        LineageDirection.UPSTREAM,
        0,
        100,
        1,
        false,
        new HashSet<>(),
        null,
        null
    );
    assertEquals(secondarySiblingNonSeparatedUpstream, expectedResultPrimaryUpstreamNonSeparated);
  }

  static Urn createFromString(@Nonnull String rawUrn) {
    try {
      return Urn.createFromString(rawUrn);
    } catch (URISyntaxException e) {
      return null;
    }
  }
}<|MERGE_RESOLUTION|>--- conflicted
+++ resolved
@@ -267,12 +267,8 @@
     EntityLineageResult expectedResult = mockResult.clone();
     expectedResult.setTotal(3);
     expectedResult.setCount(2);
-<<<<<<< HEAD
-    expectedResult.setRelationships(new LineageRelationshipArray(relationship2, relationship1));
-=======
     expectedResult.setFiltered(1);
     expectedResult.setRelationships(new LineageRelationshipArray(relationship1, relationship2));
->>>>>>> 5fc6601d
 
     EntityLineageResult upstreamLineage = service.getLineage(datasetFourUrn, LineageDirection.UPSTREAM, 0, 100, 1);
 
