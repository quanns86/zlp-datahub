package com.linkedin.metadata.search.elasticsearch.query.request;

import com.google.common.annotations.VisibleForTesting;
import com.google.common.collect.ImmutableList;
import com.google.common.collect.ImmutableMap;
import com.linkedin.common.urn.Urn;
import com.linkedin.data.template.DoubleMap;
import com.linkedin.data.template.LongMap;
import com.linkedin.metadata.config.search.SearchConfiguration;
import com.linkedin.metadata.config.search.custom.CustomSearchConfiguration;
import com.linkedin.metadata.models.EntitySpec;
import com.linkedin.metadata.models.SearchableFieldSpec;
import com.linkedin.metadata.models.annotation.SearchableAnnotation;
import com.linkedin.metadata.query.SearchFlags;
import com.linkedin.metadata.query.filter.ConjunctiveCriterion;
import com.linkedin.metadata.query.filter.ConjunctiveCriterionArray;
import com.linkedin.metadata.query.filter.Criterion;
import com.linkedin.metadata.query.filter.CriterionArray;
import com.linkedin.metadata.query.filter.Filter;
import com.linkedin.metadata.query.filter.SortCriterion;
import com.linkedin.metadata.search.AggregationMetadata;
import com.linkedin.metadata.search.AggregationMetadataArray;
import com.linkedin.metadata.search.FilterValueArray;
import com.linkedin.metadata.search.MatchedField;
import com.linkedin.metadata.search.MatchedFieldArray;
import com.linkedin.metadata.search.ScrollResult;
import com.linkedin.metadata.search.SearchEntity;
import com.linkedin.metadata.search.SearchEntityArray;
import com.linkedin.metadata.search.SearchResult;
import com.linkedin.metadata.search.SearchResultMetadata;
import com.linkedin.metadata.search.features.Features;
import com.linkedin.metadata.search.utils.ESUtils;
import com.linkedin.metadata.utils.SearchUtil;
import io.opentelemetry.extension.annotations.WithSpan;
import java.net.URISyntaxException;
import java.util.ArrayList;
import java.util.Arrays;
import java.util.Collections;
import java.util.HashMap;
import java.util.HashSet;
import java.util.List;
import java.util.Map;
import java.util.Optional;
import java.util.Set;
import java.util.concurrent.ConcurrentHashMap;
import java.util.function.BinaryOperator;
import java.util.stream.Collectors;
import java.util.stream.Stream;
import javax.annotation.Nonnull;
import javax.annotation.Nullable;
import lombok.extern.slf4j.Slf4j;
import org.apache.commons.lang.StringUtils;
import org.elasticsearch.action.search.SearchRequest;
import org.elasticsearch.action.search.SearchResponse;
import org.elasticsearch.common.text.Text;
import org.elasticsearch.common.unit.TimeValue;
import org.elasticsearch.index.query.BoolQueryBuilder;
import org.elasticsearch.index.query.QueryBuilder;
import org.elasticsearch.index.query.QueryBuilders;
import org.elasticsearch.search.SearchHit;
import org.elasticsearch.search.aggregations.Aggregation;
import org.elasticsearch.search.aggregations.AggregationBuilders;
import org.elasticsearch.search.aggregations.Aggregations;
import org.elasticsearch.search.aggregations.bucket.terms.ParsedTerms;
import org.elasticsearch.search.aggregations.bucket.terms.Terms;
import org.elasticsearch.search.builder.SearchSourceBuilder;
import org.elasticsearch.search.fetch.subphase.highlight.HighlightBuilder;
import org.elasticsearch.search.fetch.subphase.highlight.HighlightField;

import static com.linkedin.metadata.search.utils.ESUtils.KEYWORD_SUFFIX;
import static com.linkedin.metadata.search.utils.ESUtils.toFacetField;
import static com.linkedin.metadata.search.utils.SearchUtils.applyDefaultSearchFlags;
import static com.linkedin.metadata.utils.SearchUtil.*;


@Slf4j
public class SearchRequestHandler {
  private static final SearchFlags DEFAULT_SERVICE_SEARCH_FLAGS = new SearchFlags()
          .setFulltext(false)
          .setMaxAggValues(20)
          .setSkipCache(false)
          .setSkipAggregates(false)
          .setSkipHighlighting(false);

  private static final Map<List<EntitySpec>, SearchRequestHandler> REQUEST_HANDLER_BY_ENTITY_NAME = new ConcurrentHashMap<>();
  private static final String REMOVED = "removed";

  private static final String URN_FILTER = "urn";
<<<<<<< HEAD
  private static final int DEFAULT_MAX_TERM_BUCKET_SIZE = 20;
  private final EntitySpec _entitySpec;
  private final Set<String> _facetFields;
=======

  private final List<EntitySpec> _entitySpecs;
>>>>>>> 5fc6601d
  private final Set<String> _defaultQueryFieldNames;
  private final HighlightBuilder _highlights;
  private final Map<String, String> _filtersToDisplayName;
  private final SearchConfiguration _configs;
  private final SearchQueryBuilder _searchQueryBuilder;
  private final AggregationQueryBuilder _aggregationQueryBuilder;

  private SearchRequestHandler(@Nonnull EntitySpec entitySpec, @Nonnull SearchConfiguration configs,
                               @Nullable CustomSearchConfiguration customSearchConfiguration) {
    this(ImmutableList.of(entitySpec), configs, customSearchConfiguration);
  }

  private SearchRequestHandler(@Nonnull List<EntitySpec> entitySpecs, @Nonnull SearchConfiguration configs,
                               @Nullable CustomSearchConfiguration customSearchConfiguration) {
    _entitySpecs = entitySpecs;
    List<SearchableAnnotation> annotations = getSearchableAnnotations();
    _defaultQueryFieldNames = getDefaultQueryFieldNames(annotations);
    _filtersToDisplayName = annotations.stream()
        .filter(SearchableAnnotation::isAddToFilters)
        .collect(Collectors.toMap(SearchableAnnotation::getFieldName, SearchableAnnotation::getFilterName, mapMerger()));
    _filtersToDisplayName.put(INDEX_VIRTUAL_FIELD, "Type");
    _highlights = getHighlights();
    _searchQueryBuilder = new SearchQueryBuilder(configs, customSearchConfiguration);
    _aggregationQueryBuilder = new AggregationQueryBuilder(configs, annotations);
    _configs = configs;
  }

  public static SearchRequestHandler getBuilder(@Nonnull EntitySpec entitySpec, @Nonnull SearchConfiguration configs,
                                                @Nullable CustomSearchConfiguration customSearchConfiguration) {
    return REQUEST_HANDLER_BY_ENTITY_NAME.computeIfAbsent(
            ImmutableList.of(entitySpec), k -> new SearchRequestHandler(entitySpec, configs, customSearchConfiguration));
  }

  public static SearchRequestHandler getBuilder(@Nonnull List<EntitySpec> entitySpecs, @Nonnull SearchConfiguration configs,
                                                @Nullable CustomSearchConfiguration customSearchConfiguration) {
    return REQUEST_HANDLER_BY_ENTITY_NAME.computeIfAbsent(
            ImmutableList.copyOf(entitySpecs), k -> new SearchRequestHandler(entitySpecs, configs, customSearchConfiguration));
  }

  private List<SearchableAnnotation> getSearchableAnnotations() {
    return _entitySpecs.stream()
        .map(EntitySpec::getSearchableFieldSpecs)
        .flatMap(List::stream)
        .map(SearchableFieldSpec::getSearchableAnnotation)
        .collect(Collectors.toList());
  }

  private Set<String> getFacetFields(List<SearchableAnnotation> annotations) {
    return annotations.stream()
        .filter(SearchableAnnotation::isAddToFilters)
        .map(SearchableAnnotation::getFieldName)
        .collect(Collectors.toSet());
  }

  @VisibleForTesting
  private Set<String> getDefaultQueryFieldNames(List<SearchableAnnotation> annotations) {
    return Stream.concat(annotations.stream()
        .filter(SearchableAnnotation::isQueryByDefault)
        .map(SearchableAnnotation::getFieldName),
            Stream.of("urn"))
            .collect(Collectors.toSet());
  }

  // If values are not equal, throw error
  private BinaryOperator<String> mapMerger() {
    return (s1, s2) -> {
          if (!StringUtils.equals(s1, s2)) {
            throw new IllegalStateException(String.format("Unable to merge values %s and %s", s1, s2));
          }
          return s1;
      };
  }

  public static BoolQueryBuilder getFilterQuery(@Nullable Filter filter) {
    BoolQueryBuilder filterQuery = ESUtils.buildFilterQuery(filter, false);

    boolean removedInOrFilter = false;
    if (filter != null) {
      removedInOrFilter = filter.getOr().stream().anyMatch(
              or -> or.getAnd().stream().anyMatch(criterion -> criterion.getField().equals(REMOVED) || criterion.getField().equals(REMOVED + KEYWORD_SUFFIX))
      );
    }
    // Filter out entities that are marked "removed" if and only if filter does not contain a criterion referencing it.
    if (!removedInOrFilter) {
      filterQuery.mustNot(QueryBuilders.matchQuery(REMOVED, true));
    }

    return filterQuery;
  }

  /**
   * Constructs the search query based on the query request.
   *
   * <p>TODO: This part will be replaced by searchTemplateAPI when the elastic is upgraded to 6.4 or later
   *
   * @param input the search input text
   * @param filter the search filter
   * @param from index to start the search from
   * @param size the number of search hits to return
   * @param searchFlags Various flags controlling search query options
   * @param facets list of facets we want aggregations for
   * @return a valid search request
   */
  @Nonnull
  @WithSpan
  public SearchRequest getSearchRequest(@Nonnull String input, @Nullable Filter filter,
                                        @Nullable SortCriterion sortCriterion, int from, int size,
                                        @Nullable SearchFlags searchFlags, @Nullable List<String> facets) {
    SearchFlags finalSearchFlags = applyDefaultSearchFlags(searchFlags, input, DEFAULT_SERVICE_SEARCH_FLAGS);

    SearchRequest searchRequest = new SearchRequest();
    SearchSourceBuilder searchSourceBuilder = new SearchSourceBuilder();

    searchSourceBuilder.from(from);
    searchSourceBuilder.size(size);
    searchSourceBuilder.fetchSource("urn", null);

    BoolQueryBuilder filterQuery = getFilterQuery(filter);
    searchSourceBuilder.query(QueryBuilders.boolQuery()
            .must(getQuery(input, finalSearchFlags.isFulltext()))
            .must(filterQuery));
    if (!finalSearchFlags.isSkipAggregates()) {
      _aggregationQueryBuilder.getAggregations(facets).forEach(searchSourceBuilder::aggregation);
    }
    if (!finalSearchFlags.isSkipHighlighting()) {
      searchSourceBuilder.highlighter(_highlights);
    }
    ESUtils.buildSortOrder(searchSourceBuilder, sortCriterion);
    searchRequest.source(searchSourceBuilder);
    log.debug("Search request is: " + searchRequest.toString());

    return searchRequest;
  }

  /**
   * Constructs the search query based on the query request.
   *
   * <p>TODO: This part will be replaced by searchTemplateAPI when the elastic is upgraded to 6.4 or later
   *
   * @param input the search input text
   * @param filter the search filter
   * @param sort sort values of the last result of the previous page
   * @param size the number of search hits to return
   * @return a valid search request
   */
  @Nonnull
  @WithSpan
  public SearchRequest getSearchRequest(@Nonnull String input, @Nullable Filter filter,
      @Nullable SortCriterion sortCriterion, @Nullable Object[] sort, @Nullable String pitId, @Nonnull String keepAlive,
      int size, SearchFlags searchFlags) {
    SearchRequest searchRequest = new PITAwareSearchRequest();
    SearchFlags finalSearchFlags = applyDefaultSearchFlags(searchFlags, input, DEFAULT_SERVICE_SEARCH_FLAGS);
    SearchSourceBuilder searchSourceBuilder = new SearchSourceBuilder();

    ESUtils.setSearchAfter(searchSourceBuilder, sort, pitId, keepAlive);

    searchSourceBuilder.size(size);
    searchSourceBuilder.fetchSource("urn", null);

    BoolQueryBuilder filterQuery = getFilterQuery(filter);
    searchSourceBuilder.query(QueryBuilders.boolQuery().must(getQuery(input, finalSearchFlags.isFulltext())).must(filterQuery));
    _aggregationQueryBuilder.getAggregations().forEach(searchSourceBuilder::aggregation);
    searchSourceBuilder.highlighter(getHighlights());
    ESUtils.buildSortOrder(searchSourceBuilder, sortCriterion);
    searchRequest.source(searchSourceBuilder);
    log.debug("Search request is: " + searchRequest);
    searchRequest.indicesOptions(null);

    return searchRequest;
  }

  /**
   * Returns a {@link SearchRequest} given filters to be applied to search query and sort criterion to be applied to
   * search results.
   *
   * @param filters {@link Filter} list of conditions with fields and values
   * @param sortCriterion {@link SortCriterion} to be applied to the search results
   * @param from index to start the search from
   * @param size the number of search hits to return
   * @return {@link SearchRequest} that contains the filtered query
   */
  @Nonnull
  public SearchRequest getFilterRequest(@Nullable Filter filters, @Nullable SortCriterion sortCriterion, int from,
      int size) {
    SearchRequest searchRequest = new SearchRequest();

    BoolQueryBuilder filterQuery = getFilterQuery(filters);
    final SearchSourceBuilder searchSourceBuilder = new SearchSourceBuilder();
    searchSourceBuilder.query(filterQuery);
    searchSourceBuilder.from(from).size(size);
    ESUtils.buildSortOrder(searchSourceBuilder, sortCriterion);
    searchRequest.source(searchSourceBuilder);

    return searchRequest;
  }

  /**
   * Returns a {@link SearchRequest} given filters to be applied to search query and sort criterion to be applied to
   * search results.
   *
   * TODO: Used in batch ingestion from ingestion scheduler
   *
   * @param filters {@link Filter} list of conditions with fields and values
   * @param sortCriterion {@link SortCriterion} to be applied to the search results
   * @param sort sort values from last result of previous request
   * @param pitId the Point In Time Id of the previous request
   * @param keepAlive string representation of time to keep point in time alive
   * @param size the number of search hits to return
   * @return {@link SearchRequest} that contains the filtered query
   */
  @Nonnull
  public SearchRequest getFilterRequest(@Nullable Filter filters, @Nullable SortCriterion sortCriterion, @Nullable Object[] sort,
      @Nullable String pitId, @Nonnull String keepAlive, int size) {
    SearchRequest searchRequest = new SearchRequest();

    BoolQueryBuilder filterQuery = getFilterQuery(filters);
    final SearchSourceBuilder searchSourceBuilder = new SearchSourceBuilder();
    searchSourceBuilder.query(filterQuery);
    searchSourceBuilder.size(size);

    ESUtils.setSearchAfter(searchSourceBuilder, sort, pitId, keepAlive);
    ESUtils.buildSortOrder(searchSourceBuilder, sortCriterion);
    searchRequest.source(searchSourceBuilder);

    return searchRequest;
  }

  /**
   * Get search request to aggregate and get document counts per field value
   *
   * @param field Field to aggregate by
   * @param filter {@link Filter} list of conditions with fields and values
   * @param limit number of aggregations to return
   * @return {@link SearchRequest} that contains the aggregation query
   */
  @Nonnull
  public static SearchRequest getAggregationRequest(@Nonnull String field, @Nullable Filter filter, int limit) {
    SearchRequest searchRequest = new SearchRequest();
    BoolQueryBuilder filterQuery = getFilterQuery(filter);

    final SearchSourceBuilder searchSourceBuilder = new SearchSourceBuilder();
    searchSourceBuilder.query(filterQuery);
    searchSourceBuilder.size(0);
    searchSourceBuilder.aggregation(AggregationBuilders.terms(field).field(ESUtils.toKeywordField(field, false)).size(limit));
    searchRequest.source(searchSourceBuilder);

    return searchRequest;
  }

  private QueryBuilder getQuery(@Nonnull String query, boolean fulltext) {
    return _searchQueryBuilder.buildQuery(_entitySpecs, query, fulltext);
  }

  @VisibleForTesting
  public HighlightBuilder getHighlights() {
    HighlightBuilder highlightBuilder = new HighlightBuilder();

    // Don't set tags to get the original field value
    highlightBuilder.preTags("");
    highlightBuilder.postTags("");

    // Check for each field name and any subfields
    _defaultQueryFieldNames.stream()
            .flatMap(fieldName -> Stream.of(fieldName, fieldName + ".*")).distinct()
            .forEach(highlightBuilder::field);

    return highlightBuilder;
  }

  @WithSpan
  public SearchResult extractResult(@Nonnull SearchResponse searchResponse, Filter filter, int from, int size) {
    int totalCount = (int) searchResponse.getHits().getTotalHits().value;
    List<SearchEntity> resultList = getResults(searchResponse);
    SearchResultMetadata searchResultMetadata = extractSearchResultMetadata(searchResponse, filter);

    return new SearchResult().setEntities(new SearchEntityArray(resultList))
        .setMetadata(searchResultMetadata)
        .setFrom(from)
        .setPageSize(size)
        .setNumEntities(totalCount);
  }

  @WithSpan
  public ScrollResult extractScrollResult(@Nonnull SearchResponse searchResponse, Filter filter, @Nullable String scrollId,
      @Nonnull String keepAlive, int size, boolean supportsPointInTime) {
    int totalCount = (int) searchResponse.getHits().getTotalHits().value;
    List<SearchEntity> resultList = getResults(searchResponse);
    SearchResultMetadata searchResultMetadata = extractSearchResultMetadata(searchResponse, filter);
    SearchHit[] searchHits = searchResponse.getHits().getHits();
    // Only return next scroll ID if there are more results, indicated by full size results
    String nextScrollId = null;
    if (searchHits.length == size) {
      Object[] sort = searchHits[searchHits.length - 1].getSortValues();
      long expirationTimeMs = 0L;
      if (supportsPointInTime) {
        expirationTimeMs = TimeValue.parseTimeValue(keepAlive, "expirationTime").getMillis() + System.currentTimeMillis();
      }
      nextScrollId = new SearchAfterWrapper(sort, searchResponse.pointInTimeId(), expirationTimeMs).toScrollId();
    }

    ScrollResult scrollResult = new ScrollResult().setEntities(new SearchEntityArray(resultList))
        .setMetadata(searchResultMetadata)
        .setPageSize(size)
        .setNumEntities(totalCount);

    if (nextScrollId != null) {
      scrollResult.setScrollId(nextScrollId);
    }
    return scrollResult;
  }

  @Nonnull
  private List<MatchedField> extractMatchedFields(@Nonnull SearchHit hit) {
    Map<String, HighlightField> highlightedFields = hit.getHighlightFields();
    // Keep track of unique field values that matched for a given field name
    Map<String, Set<String>> highlightedFieldNamesAndValues = new HashMap<>();
    for (Map.Entry<String, HighlightField> entry : highlightedFields.entrySet()) {
      // Get the field name from source e.g. name.delimited -> name
      Optional<String> fieldName = getFieldName(entry.getKey());
      if (!fieldName.isPresent()) {
        continue;
      }
      if (!highlightedFieldNamesAndValues.containsKey(fieldName.get())) {
        highlightedFieldNamesAndValues.put(fieldName.get(), new HashSet<>());
      }
      for (Text fieldValue : entry.getValue().getFragments()) {
        highlightedFieldNamesAndValues.get(fieldName.get()).add(fieldValue.string());
      }
    }
    // fallback matched query, non-analyzed field
    for (String queryName : hit.getMatchedQueries()) {
      if (!highlightedFieldNamesAndValues.containsKey(queryName)) {
        if (hit.getFields().containsKey(queryName)) {
          for (Object fieldValue : hit.getFields().get(queryName).getValues()) {
            highlightedFieldNamesAndValues.computeIfAbsent(queryName, k -> new HashSet<>()).add(fieldValue.toString());
          }
        } else {
          highlightedFieldNamesAndValues.put(queryName, Set.of(""));
        }
      }
    }
    return highlightedFieldNamesAndValues.entrySet()
        .stream()
        .flatMap(
            entry -> entry.getValue().stream().map(value -> new MatchedField().setName(entry.getKey()).setValue(value)))
        .collect(Collectors.toList());
  }

  @Nonnull
  private Optional<String> getFieldName(String matchedField) {
    return _defaultQueryFieldNames.stream().filter(matchedField::startsWith).findFirst();
  }

  private Map<String, Double> extractFeatures(@Nonnull SearchHit searchHit) {
    return ImmutableMap.of(Features.Name.SEARCH_BACKEND_SCORE.toString(), (double) searchHit.getScore());
  }

  private SearchEntity getResult(@Nonnull SearchHit hit) {
    return new SearchEntity().setEntity(getUrnFromSearchHit(hit))
        .setMatchedFields(new MatchedFieldArray(extractMatchedFields(hit)))
        .setScore(hit.getScore())
        .setFeatures(new DoubleMap(extractFeatures(hit)));
  }

  /**
   * Gets list of entities returned in the search response
   *
   * @param searchResponse the raw search response from search engine
   * @return List of search entities
   */
  @Nonnull
  private List<SearchEntity> getResults(@Nonnull SearchResponse searchResponse) {
    return Arrays.stream(searchResponse.getHits().getHits()).map(this::getResult).collect(Collectors.toList());
  }

  @Nonnull
  private Urn getUrnFromSearchHit(@Nonnull SearchHit hit) {
    try {
      return Urn.createFromString(hit.getSourceAsMap().get("urn").toString());
    } catch (URISyntaxException e) {
      throw new RuntimeException("Invalid urn in search document " + e);
    }
  }

  /**
   * Extracts SearchResultMetadata section.
   *
   * @param searchResponse the raw {@link SearchResponse} as obtained from the search engine
   * @param filter the provided Filter to use with Elasticsearch
   *
   * @return {@link SearchResultMetadata} with aggregation and list of urns obtained from {@link SearchResponse}
   */
  @Nonnull
  private SearchResultMetadata extractSearchResultMetadata(@Nonnull SearchResponse searchResponse, @Nullable Filter filter) {
    final SearchResultMetadata searchResultMetadata =
        new SearchResultMetadata().setAggregations(new AggregationMetadataArray());

    final List<AggregationMetadata> aggregationMetadataList = extractAggregationMetadata(searchResponse, filter);
    searchResultMetadata.setAggregations(new AggregationMetadataArray(aggregationMetadataList));

    return searchResultMetadata;
  }

  private String computeDisplayName(String name) {
    if (_filtersToDisplayName.containsKey(name)) {
      return _filtersToDisplayName.get(name);
    } else if (name.contains(AGGREGATION_SEPARATOR_CHAR)) {
      return Arrays.stream(name.split(AGGREGATION_SEPARATOR_CHAR)).map(_filtersToDisplayName::get).collect(
          Collectors.joining(AGGREGATION_SEPARATOR_CHAR));
    }
    return name;
  }

  private List<AggregationMetadata> extractAggregationMetadata(@Nonnull SearchResponse searchResponse, @Nullable Filter filter) {
    final List<AggregationMetadata> aggregationMetadataList = new ArrayList<>();
    if (searchResponse.getAggregations() == null) {
      return addFiltersToAggregationMetadata(aggregationMetadataList, filter);
    }
    for (Map.Entry<String, Aggregation> entry : searchResponse.getAggregations().getAsMap().entrySet()) {
      final Map<String, Long> oneTermAggResult = extractTermAggregations((ParsedTerms) entry.getValue());
      if (oneTermAggResult.isEmpty()) {
        continue;
      }
      final AggregationMetadata aggregationMetadata = new AggregationMetadata().setName(entry.getKey())
          .setDisplayName(computeDisplayName(entry.getKey()))
          .setAggregations(new LongMap(oneTermAggResult))
          .setFilterValues(new FilterValueArray(SearchUtil.convertToFilters(oneTermAggResult, Collections.emptySet())));
      aggregationMetadataList.add(aggregationMetadata);
    }
    return addFiltersToAggregationMetadata(aggregationMetadataList, filter);
    }

  @WithSpan
  public static Map<String, Long> extractTermAggregations(@Nonnull SearchResponse searchResponse,
      @Nonnull String aggregationName) {
    if (searchResponse.getAggregations() == null) {
      return Collections.emptyMap();
    }

    Aggregation aggregation = searchResponse.getAggregations().get(aggregationName);
    if (aggregation == null) {
      return Collections.emptyMap();
    }
    return extractTermAggregations((ParsedTerms) aggregation);
  }

  /**
   * Adds nested sub-aggregation values to the aggregated results
   * @param aggs The aggregations to traverse. Could be null (base case)
   * @return A map from names to aggregation count values
   */
  @Nonnull
  private static Map<String, Long> recursivelyAddNestedSubAggs(@Nullable Aggregations aggs) {
    final Map<String, Long> aggResult = new HashMap<>();

    if (aggs != null) {
      for (Map.Entry<String, Aggregation> entry : aggs.getAsMap().entrySet()) {
        ParsedTerms terms = (ParsedTerms) entry.getValue();
        List<? extends Terms.Bucket> bucketList = terms.getBuckets();

        for (Terms.Bucket bucket : bucketList) {
          String key = bucket.getKeyAsString();
          // Gets filtered sub aggregation doc count if exist
          Map<String, Long> subAggs = recursivelyAddNestedSubAggs(bucket.getAggregations());
          for (Map.Entry<String, Long> subAggEntry: subAggs.entrySet()) {
            aggResult.put(key + AGGREGATION_SEPARATOR_CHAR + subAggEntry.getKey(), subAggEntry.getValue());
          }
          long docCount = bucket.getDocCount();
          if (docCount > 0) {
            aggResult.put(key, docCount);
          }
        }
      }
    }
    return aggResult;
  }

  /**
   * Extracts term aggregations give a parsed term.
   *
   * @param terms an abstract parse term, input can be either ParsedStringTerms ParsedLongTerms
   * @return a map with aggregation key and corresponding doc counts
   */
  @Nonnull
  private static Map<String, Long> extractTermAggregations(@Nonnull ParsedTerms terms) {

    final Map<String, Long> aggResult = new HashMap<>();
    List<? extends Terms.Bucket> bucketList = terms.getBuckets();

    for (Terms.Bucket bucket : bucketList) {
      String key = bucket.getKeyAsString();
      // Gets filtered sub aggregation doc count if exist
      Map<String, Long> subAggs = recursivelyAddNestedSubAggs(bucket.getAggregations());
      for (Map.Entry<String, Long> subAggEntry : subAggs.entrySet()) {
        aggResult.put(String.format("%s%s%s", key, AGGREGATION_SEPARATOR_CHAR, subAggEntry.getKey()), subAggEntry.getValue());
      }
      long docCount = bucket.getDocCount();
      if (docCount > 0) {
        aggResult.put(key, docCount);
      }
    }

    return aggResult;
  }

  /**
   * Injects the missing conjunctive filters into the aggregations list.
   */
  public List<AggregationMetadata> addFiltersToAggregationMetadata(@Nonnull final List<AggregationMetadata> originalMetadata, @Nullable final Filter filter) {
     if (filter == null) {
      return originalMetadata;
    }
    if (filter.hasOr()) {
      addOrFiltersToAggregationMetadata(filter.getOr(), originalMetadata);
    } else if (filter.hasCriteria()) {
      addCriteriaFiltersToAggregationMetadata(filter.getCriteria(), originalMetadata);
    }
    return originalMetadata;
  }

  void addOrFiltersToAggregationMetadata(@Nonnull final ConjunctiveCriterionArray or, @Nonnull final List<AggregationMetadata> originalMetadata) {
    for (ConjunctiveCriterion conjunction : or) {
      // For each item in the conjunction, inject an empty aggregation if necessary
      addCriteriaFiltersToAggregationMetadata(conjunction.getAnd(), originalMetadata);
    }
  }

  private void addCriteriaFiltersToAggregationMetadata(@Nonnull final CriterionArray criteria, @Nonnull final List<AggregationMetadata> originalMetadata) {
    for (Criterion criterion : criteria) {
      addCriterionFiltersToAggregationMetadata(criterion, originalMetadata);
    }
  }

  private void addCriterionFiltersToAggregationMetadata(
      @Nonnull final Criterion criterion,
      @Nonnull final List<AggregationMetadata> aggregationMetadata) {

    // We should never see duplicate aggregation for the same field in aggregation metadata list.
    final Map<String, AggregationMetadata> aggregationMetadataMap = aggregationMetadata.stream().collect(Collectors.toMap(
        AggregationMetadata::getName, agg -> agg));

    // Map a filter criterion to a facet field (e.g. domains.keyword -> domains)
    final String finalFacetField = toFacetField(criterion.getField());

    if (finalFacetField == null) {
      log.warn(String.format("Found invalid filter field for entity search. Invalid or unrecognized facet %s", criterion.getField()));
      return;
    }

    // We don't want to add urn filters to the aggregations we return as a sidecar to search results.
    // They are automatically added by searchAcrossLineage and we dont need them to show up in the filter panel.
    if (finalFacetField.equals(URN_FILTER)) {
      return;
    }

    if (aggregationMetadataMap.containsKey(finalFacetField)) {
      /*
       * If we already have aggregations for the facet field, simply inject any missing values counts into the set.
       * If there are no results for a particular facet value, it will NOT be in the original aggregation set returned by
       * Elasticsearch.
       */
      AggregationMetadata originalAggMetadata = aggregationMetadataMap.get(finalFacetField);
      if (criterion.hasValues()) {
        criterion.getValues().stream().forEach(value -> addMissingAggregationValueToAggregationMetadata(value, originalAggMetadata));
      } else {
        addMissingAggregationValueToAggregationMetadata(criterion.getValue(), originalAggMetadata);
      }
    } else {
      /*
       * If we do not have ANY aggregation for the facet field, then inject a new aggregation metadata object for the
       * facet field.
       * If there are no results for a particular facet, it will NOT be in the original aggregation set returned by
       * Elasticsearch.
       */
      aggregationMetadata.add(buildAggregationMetadata(
          finalFacetField,
          _filtersToDisplayName.getOrDefault(finalFacetField, finalFacetField),
          new LongMap(criterion.getValues().stream().collect(Collectors.toMap(i -> i, i -> 0L))),
          new FilterValueArray(criterion.getValues().stream().map(value -> createFilterValue(value, 0L, true)).collect(
              Collectors.toList())))
      );
    }
  }

  private void addMissingAggregationValueToAggregationMetadata(@Nonnull final String value, @Nonnull final AggregationMetadata originalMetadata) {
    if (
        originalMetadata.getAggregations().entrySet().stream().noneMatch(entry -> value.equals(entry.getKey()))
            || originalMetadata.getFilterValues().stream().noneMatch(entry -> entry.getValue().equals(value))
    ) {
      // No aggregation found for filtered value -- inject one!
      originalMetadata.getAggregations().put(value, 0L);
      originalMetadata.getFilterValues().add(createFilterValue(value, 0L, true));
    }
  }

  private AggregationMetadata buildAggregationMetadata(
      @Nonnull final String facetField,
      @Nonnull final String displayName,
      @Nonnull final LongMap aggValues,
      @Nonnull final FilterValueArray filterValues) {
    return new AggregationMetadata()
        .setName(facetField)
        .setDisplayName(displayName)
        .setAggregations(aggValues)
        .setFilterValues(filterValues);
  }

}<|MERGE_RESOLUTION|>--- conflicted
+++ resolved
@@ -86,14 +86,8 @@
   private static final String REMOVED = "removed";
 
   private static final String URN_FILTER = "urn";
-<<<<<<< HEAD
-  private static final int DEFAULT_MAX_TERM_BUCKET_SIZE = 20;
-  private final EntitySpec _entitySpec;
-  private final Set<String> _facetFields;
-=======
 
   private final List<EntitySpec> _entitySpecs;
->>>>>>> 5fc6601d
   private final Set<String> _defaultQueryFieldNames;
   private final HighlightBuilder _highlights;
   private final Map<String, String> _filtersToDisplayName;
