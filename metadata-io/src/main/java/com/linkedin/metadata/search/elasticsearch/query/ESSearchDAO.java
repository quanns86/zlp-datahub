package com.linkedin.metadata.search.elasticsearch.query;

import com.codahale.metrics.Timer;
import com.datahub.util.exception.ESQueryException;
import com.fasterxml.jackson.core.type.TypeReference;
import com.google.common.annotations.VisibleForTesting;
import com.linkedin.data.template.LongMap;
import com.linkedin.data.template.StringArray;
import com.linkedin.metadata.config.search.SearchConfiguration;
import com.linkedin.metadata.config.search.custom.CustomSearchConfiguration;
import com.linkedin.metadata.models.EntitySpec;
import com.linkedin.metadata.models.registry.EntityRegistry;
import com.linkedin.metadata.query.AutoCompleteResult;
import com.linkedin.metadata.query.SearchFlags;
import com.linkedin.metadata.query.filter.ConjunctiveCriterion;
import com.linkedin.metadata.query.filter.ConjunctiveCriterionArray;
import com.linkedin.metadata.query.filter.Criterion;
import com.linkedin.metadata.query.filter.CriterionArray;
import com.linkedin.metadata.query.filter.Filter;
import com.linkedin.metadata.query.filter.SortCriterion;
import com.linkedin.metadata.search.AggregationMetadata;
import com.linkedin.metadata.search.AggregationMetadataArray;
import com.linkedin.metadata.search.FilterValueArray;
import com.linkedin.metadata.search.ScrollResult;
import com.linkedin.metadata.search.SearchResult;
import com.linkedin.metadata.search.elasticsearch.query.request.AutocompleteRequestHandler;
import com.linkedin.metadata.search.elasticsearch.query.request.SearchAfterWrapper;
import com.linkedin.metadata.search.elasticsearch.query.request.SearchRequestHandler;
import com.linkedin.metadata.utils.elasticsearch.IndexConvention;
import com.linkedin.metadata.utils.metrics.MetricUtils;
import io.opentelemetry.extension.annotations.WithSpan;
import java.io.IOException;
import java.util.ArrayList;
import java.util.List;
import java.util.Map;
import java.util.stream.Collectors;
import javax.annotation.Nonnull;
import javax.annotation.Nullable;
import lombok.RequiredArgsConstructor;
import lombok.extern.slf4j.Slf4j;
import org.elasticsearch.ElasticsearchStatusException;
import org.elasticsearch.action.search.SearchRequest;
import org.elasticsearch.action.search.SearchResponse;
import org.elasticsearch.client.Request;
import org.elasticsearch.client.RequestOptions;
import org.elasticsearch.client.Response;
import org.elasticsearch.client.RestHighLevelClient;
import org.elasticsearch.client.core.CountRequest;

import static com.linkedin.metadata.Constants.*;
import static com.linkedin.metadata.models.registry.template.util.TemplateUtil.*;
import static com.linkedin.metadata.search.utils.SearchUtils.*;
import static com.linkedin.metadata.utils.SearchUtil.*;


/**
 * A search DAO for Elasticsearch backend.
 */
@Slf4j
@RequiredArgsConstructor
public class ESSearchDAO {

  private final EntityRegistry entityRegistry;
  private final RestHighLevelClient client;
  private final IndexConvention indexConvention;
  private final boolean pointInTimeCreationEnabled;
  private final String elasticSearchImplementation;
  @Nonnull
  private final SearchConfiguration searchConfiguration;
  @Nullable
  private final CustomSearchConfiguration customSearchConfiguration;

  public long docCount(@Nonnull String entityName) {
    EntitySpec entitySpec = entityRegistry.getEntitySpec(entityName);
    CountRequest countRequest =
        new CountRequest(indexConvention.getIndexName(entitySpec)).query(SearchRequestHandler.getFilterQuery(null));
    try (Timer.Context ignored = MetricUtils.timer(this.getClass(), "docCount").time()) {
      return client.count(countRequest, RequestOptions.DEFAULT).getCount();
    } catch (IOException e) {
      log.error("Count query failed:" + e.getMessage());
      throw new ESQueryException("Count query failed:", e);
    }
  }

  @Nonnull
  @WithSpan
<<<<<<< HEAD
  private SearchResult executeAndExtract(@Nonnull EntitySpec entitySpec, @Nonnull SearchRequest searchRequest, @Nullable Filter filter, int from,
      int size) {
    try (Timer.Context ignored = MetricUtils.timer(this.getClass(), "executeAndExtract_search").time()) {
=======
  private SearchResult executeAndExtract(@Nonnull EntitySpec entitySpec, @Nonnull SearchRequest searchRequest,
      @Nullable Filter filter, int from, int size) {
    long id = System.currentTimeMillis();
    try (Timer.Context ignored = MetricUtils.timer(this.getClass(), "executeAndExtract_search").time()) {
      log.debug("Executing request {}: {}", id, searchRequest);
      final SearchResponse searchResponse = client.search(searchRequest, RequestOptions.DEFAULT);
      // extract results, validated against document model as well
      return transformIndexIntoEntityName(SearchRequestHandler
              .getBuilder(entitySpec, searchConfiguration, customSearchConfiguration)
              .extractResult(searchResponse, filter, from, size));
    } catch (Exception e) {
      log.error("Search query failed", e);
      throw new ESQueryException("Search query failed:", e);
    } finally {
      log.debug("Returning from request {}.", id);
    }
  }

  private String transformIndexToken(String name, int entityTypeIdx) {
    if (entityTypeIdx < 0) {
      return name;
    }
    String[] tokens = name.split(AGGREGATION_SEPARATOR_CHAR);
    if (entityTypeIdx < tokens.length) {
      tokens[entityTypeIdx] = indexConvention.getEntityName(tokens[entityTypeIdx]).orElse(tokens[entityTypeIdx]);
    }
    return String.join(AGGREGATION_SEPARATOR_CHAR, tokens);
  }

  private AggregationMetadata transformAggregationMetadata(@Nonnull AggregationMetadata aggMeta, int entityTypeIdx) {
    if (entityTypeIdx >= 0) {
      aggMeta.setAggregations(new LongMap(
          aggMeta.getAggregations().entrySet().stream().collect(
              Collectors.toMap(entry -> transformIndexToken(entry.getKey(), entityTypeIdx), Map.Entry::getValue))));
      aggMeta.setFilterValues(
          new FilterValueArray(
              aggMeta.getFilterValues().stream().map(
                  filterValue -> filterValue.setValue(transformIndexToken(filterValue.getValue(), entityTypeIdx)))
                  .collect(Collectors.toList())
          ));

    }
    return aggMeta;
  }

  @VisibleForTesting
  SearchResult transformIndexIntoEntityName(SearchResult result) {
    return result.setMetadata(result.getMetadata().setAggregations(transformIndexIntoEntityName(result.getMetadata().getAggregations())));
  }
  private ScrollResult transformIndexIntoEntityName(ScrollResult result) {
    return result.setMetadata(result.getMetadata().setAggregations(transformIndexIntoEntityName(result.getMetadata().getAggregations())));
  }

  private AggregationMetadataArray transformIndexIntoEntityName(AggregationMetadataArray aggArray) {
    List<AggregationMetadata> newAggs = new ArrayList<>();
    for (AggregationMetadata aggMeta : aggArray) {
      List<String> aggregateFacets = List.of(aggMeta.getName().split(AGGREGATION_SEPARATOR_CHAR));
      int entityTypeIdx = aggregateFacets.indexOf(INDEX_VIRTUAL_FIELD);
      newAggs.add(transformAggregationMetadata(aggMeta, entityTypeIdx));
    }
    return new AggregationMetadataArray(newAggs);
  }

  @Nonnull
  @WithSpan
  private ScrollResult executeAndExtract(@Nonnull List<EntitySpec> entitySpecs, @Nonnull SearchRequest searchRequest, @Nullable Filter filter,
      @Nullable String scrollId, @Nonnull String keepAlive, int size) {
    try (Timer.Context ignored = MetricUtils.timer(this.getClass(), "executeAndExtract_scroll").time()) {
>>>>>>> 5fc6601d
      final SearchResponse searchResponse = client.search(searchRequest, RequestOptions.DEFAULT);
      // extract results, validated against document model as well
      return transformIndexIntoEntityName(SearchRequestHandler
              .getBuilder(entitySpecs, searchConfiguration, customSearchConfiguration)
              .extractScrollResult(searchResponse,
              filter, scrollId, keepAlive, size, supportsPointInTime()));
    } catch (Exception e) {
      if (e instanceof ElasticsearchStatusException) {
        final ElasticsearchStatusException statusException = (ElasticsearchStatusException) e;
        if (statusException.status().getStatus() == 400) {
          // Malformed query -- Could indicate bad search syntax. Return empty response.
          log.warn("Received 400 from Elasticsearch. Returning empty search response", e);
          return EMPTY_SCROLL_RESULT;
        }
      }
      log.error("Search query failed", e);
      throw new ESQueryException("Search query failed:", e);
    }
  }

  /**
   * Gets a list of documents that match given search request. The results are aggregated and filters are applied to the
   * search hits and not the aggregation results.
   *
   * @param input the search input text
   * @param postFilters the request map with fields and values as filters to be applied to search hits
   * @param sortCriterion {@link SortCriterion} to be applied to search results
   * @param from index to start the search from
   * @param size the number of search hits to return
   * @param searchFlags Structured or full text search modes, plus other misc options
   * @param facets list of facets we want aggregations for
   * @return a {@link SearchResult} that contains a list of matched documents and related search result metadata
   */
  @Nonnull
  public SearchResult search(@Nonnull String entityName, @Nonnull String input, @Nullable Filter postFilters,
      @Nullable SortCriterion sortCriterion, int from, int size, @Nullable SearchFlags searchFlags, @Nullable List<String> facets) {
    final String finalInput = input.isEmpty() ? "*" : input;
    Timer.Context searchRequestTimer = MetricUtils.timer(this.getClass(), "searchRequest").time();
    EntitySpec entitySpec = entityRegistry.getEntitySpec(entityName);
    Filter transformedFilters = transformFilterForEntities(postFilters, indexConvention);
    // Step 1: construct the query
    final SearchRequest searchRequest = SearchRequestHandler
            .getBuilder(entitySpec, searchConfiguration, customSearchConfiguration)
            .getSearchRequest(finalInput, transformedFilters, sortCriterion, from, size, searchFlags, facets);
    searchRequest.indices(indexConvention.getIndexName(entitySpec));
    searchRequestTimer.stop();
    // Step 2: execute the query and extract results, validated against document model as well
    return executeAndExtract(entitySpec, searchRequest, transformedFilters, from, size);
  }

  /**
   * Gets a list of documents after applying the input filters.
   *
   * @param filters the request map with fields and values to be applied as filters to the search query
   * @param sortCriterion {@link SortCriterion} to be applied to search results
   * @param from index to start the search from
   * @param size number of search hits to return
   * @return a {@link SearchResult} that contains a list of filtered documents and related search result metadata
   */
  @Nonnull
  public SearchResult filter(@Nonnull String entityName, @Nullable Filter filters,
      @Nullable SortCriterion sortCriterion, int from, int size) {
    EntitySpec entitySpec = entityRegistry.getEntitySpec(entityName);
    Filter transformedFilters = transformFilterForEntities(filters, indexConvention);
    final SearchRequest searchRequest =
        SearchRequestHandler
                .getBuilder(entitySpec, searchConfiguration, customSearchConfiguration)
                .getFilterRequest(transformedFilters, sortCriterion, from, size);

    searchRequest.indices(indexConvention.getIndexName(entitySpec));
    return executeAndExtract(entitySpec, searchRequest, transformedFilters, from, size);
  }

  /**
   * Returns a list of suggestions given type ahead query.
   *
   * <p>The advanced auto complete can take filters and provides suggestions based on filtered context.
   *
   * @param query the type ahead query text
   * @param field the field name for the auto complete
   * @param requestParams specify the field to auto complete and the input text
   * @param limit the number of suggestions returned
   * @return A list of suggestions as string
   */
  @Nonnull
  public AutoCompleteResult autoComplete(@Nonnull String entityName, @Nonnull String query, @Nullable String field,
      @Nullable Filter requestParams, int limit) {
    try {
      EntitySpec entitySpec = entityRegistry.getEntitySpec(entityName);
      AutocompleteRequestHandler builder = AutocompleteRequestHandler.getBuilder(entitySpec);
      SearchRequest req = builder.getSearchRequest(query, field, transformFilterForEntities(requestParams, indexConvention), limit);
      req.indices(indexConvention.getIndexName(entitySpec));
      SearchResponse searchResponse = client.search(req, RequestOptions.DEFAULT);
      return builder.extractResult(searchResponse, query);
    } catch (Exception e) {
      log.error("Auto complete query failed:" + e.getMessage());
      throw new ESQueryException("Auto complete query failed:", e);
    }
  }

  /**
   * Returns number of documents per field value given the field and filters
   *
   * @param entityName name of the entity, if null, aggregates over all entities
   * @param field the field name for aggregate
   * @param requestParams filters to apply before aggregating
   * @param limit the number of aggregations to return
   * @return
   */
  @Nonnull
  public Map<String, Long> aggregateByValue(@Nullable String entityName, @Nonnull String field,
      @Nullable Filter requestParams, int limit) {
    final SearchRequest searchRequest = SearchRequestHandler.getAggregationRequest(field, transformFilterForEntities(requestParams, indexConvention), limit);
    String indexName;
    if (entityName == null) {
      indexName = indexConvention.getAllEntityIndicesPattern();
    } else {
      EntitySpec entitySpec = entityRegistry.getEntitySpec(entityName);
      indexName = indexConvention.getIndexName(entitySpec);
    }
    searchRequest.indices(indexName);

    try (Timer.Context ignored = MetricUtils.timer(this.getClass(), "aggregateByValue_search").time()) {
      final SearchResponse searchResponse = client.search(searchRequest, RequestOptions.DEFAULT);
      // extract results, validated against document model as well
      return SearchRequestHandler.extractTermAggregations(searchResponse, field);
    } catch (Exception e) {
      log.error("Aggregation query failed", e);
      throw new ESQueryException("Aggregation query failed:", e);
    }
  }

  /**
   * Gets a list of documents that match given search request. The results are aggregated and filters are applied to the
   * search hits and not the aggregation results.
   *
   * @param input the search input text
   * @param postFilters the request map with fields and values as filters to be applied to search hits
   * @param sortCriterion {@link SortCriterion} to be applied to search results
   * @param scrollId opaque scroll Id to convert to a PIT ID and Sort array to pass to ElasticSearch
   * @param keepAlive string representation of the time to keep a point in time alive
   * @param size the number of search hits to return
   * @return a {@link ScrollResult} that contains a list of matched documents and related search result metadata
   */
  @Nonnull
  public ScrollResult scroll(@Nonnull List<String> entities, @Nonnull String input, @Nullable Filter postFilters,
      @Nullable SortCriterion sortCriterion, @Nullable String scrollId, @Nonnull String keepAlive, int size, SearchFlags searchFlags) {
    final String finalInput = input.isEmpty() ? "*" : input;
    String[] indexArray = entities.stream()
        .map(indexConvention::getEntityIndexName)
        .toArray(String[]::new);
    Timer.Context scrollRequestTimer = MetricUtils.timer(this.getClass(), "scrollRequest").time();
    List<EntitySpec> entitySpecs = entities.stream()
        .map(entityRegistry::getEntitySpec)
        .collect(Collectors.toList());
    String pitId = null;
    Object[] sort = null;
    if (scrollId != null) {
      SearchAfterWrapper searchAfterWrapper = SearchAfterWrapper.fromScrollId(scrollId);
      sort = searchAfterWrapper.getSort();
      if (supportsPointInTime()) {
        if (System.currentTimeMillis() + 10000 <= searchAfterWrapper.getExpirationTime()) {
          pitId = searchAfterWrapper.getPitId();
        } else {
          pitId = createPointInTime(indexArray, keepAlive);
        }
      }
    } else if (supportsPointInTime()) {
      pitId = createPointInTime(indexArray, keepAlive);
    }

    Filter transformedFilters = transformFilterForEntities(postFilters, indexConvention);
    // Step 1: construct the query
    final SearchRequest searchRequest = SearchRequestHandler
            .getBuilder(entitySpecs, searchConfiguration, customSearchConfiguration)
            .getSearchRequest(finalInput, transformedFilters, sortCriterion, sort, pitId, keepAlive, size, searchFlags);

    // PIT specifies indices in creation so it doesn't support specifying indices on the request, so we only specify if not using PIT
    if (!supportsPointInTime()) {
      searchRequest.indices(indexArray);
    }

    scrollRequestTimer.stop();
    // Step 2: execute the query and extract results, validated against document model as well
    return executeAndExtract(entitySpecs, searchRequest, transformedFilters, scrollId, keepAlive, size);
  }

  private static Criterion transformEntityTypeCriterion(Criterion criterion, IndexConvention indexConvention) {
    return criterion.setField("_index").setValues(
        new StringArray(criterion.getValues().stream().map(value -> String.join("", value.split("_")))
            .map(indexConvention::getEntityIndexName)
            .collect(Collectors.toList())))
        .setValue(indexConvention.getEntityIndexName(String.join("", criterion.getValue().split("_"))));
  }

  private static ConjunctiveCriterion transformConjunctiveCriterion(ConjunctiveCriterion conjunctiveCriterion,
      IndexConvention indexConvention) {
    return new ConjunctiveCriterion().setAnd(
        conjunctiveCriterion.getAnd().stream().map(
                criterion -> criterion.getField().equalsIgnoreCase(INDEX_VIRTUAL_FIELD)
                    ? transformEntityTypeCriterion(criterion, indexConvention)
                    : criterion)
            .collect(Collectors.toCollection(CriterionArray::new)));
  }

  private static ConjunctiveCriterionArray transformConjunctiveCriterionArray(ConjunctiveCriterionArray criterionArray,
      IndexConvention indexConvention) {
    return new ConjunctiveCriterionArray(
        criterionArray.stream().map(
            conjunctiveCriterion -> transformConjunctiveCriterion(conjunctiveCriterion, indexConvention))
            .collect(Collectors.toList()));
  }

  /**
   * Allows filtering on entities which are stored as different indices under the hood by transforming the tag
   * _entityType to _index and updating the type to the index name.
   * @param filter The filter to parse and transform if needed
   * @param indexConvention The index convention used to generate the index name for an entity
   * @return A filter, with the changes if necessary
   */
  static Filter transformFilterForEntities(Filter filter, @Nonnull IndexConvention indexConvention) {
    if (filter != null && filter.getOr() != null) {
      return new Filter().setOr(transformConjunctiveCriterionArray(filter.getOr(), indexConvention));
    }
    return filter;
  }

  private boolean supportsPointInTime() {
    return pointInTimeCreationEnabled && ELASTICSEARCH_IMPLEMENTATION_ELASTICSEARCH.equalsIgnoreCase(elasticSearchImplementation);
  }

  private String createPointInTime(String[] indexArray, String keepAlive) {
    String endPoint = String.join(",", indexArray) + "/_pit";
    Request request = new Request("POST", endPoint);
    request.addParameter("keep_alive", keepAlive);
    try {
      Response response = client.getLowLevelClient().performRequest(request);
      Map<String, Object> mappedResponse = OBJECT_MAPPER.readValue(response.getEntity().getContent(),
          new TypeReference<>() { });
      return (String) mappedResponse.get("id");
    } catch (IOException e) {
      log.error("Failed to generate PointInTime Identifier.", e);
      throw new IllegalStateException("Failed to generate PointInTime Identifier.:", e);
    }
  }
}<|MERGE_RESOLUTION|>--- conflicted
+++ resolved
@@ -84,11 +84,6 @@
 
   @Nonnull
   @WithSpan
-<<<<<<< HEAD
-  private SearchResult executeAndExtract(@Nonnull EntitySpec entitySpec, @Nonnull SearchRequest searchRequest, @Nullable Filter filter, int from,
-      int size) {
-    try (Timer.Context ignored = MetricUtils.timer(this.getClass(), "executeAndExtract_search").time()) {
-=======
   private SearchResult executeAndExtract(@Nonnull EntitySpec entitySpec, @Nonnull SearchRequest searchRequest,
       @Nullable Filter filter, int from, int size) {
     long id = System.currentTimeMillis();
@@ -157,7 +152,6 @@
   private ScrollResult executeAndExtract(@Nonnull List<EntitySpec> entitySpecs, @Nonnull SearchRequest searchRequest, @Nullable Filter filter,
       @Nullable String scrollId, @Nonnull String keepAlive, int size) {
     try (Timer.Context ignored = MetricUtils.timer(this.getClass(), "executeAndExtract_scroll").time()) {
->>>>>>> 5fc6601d
       final SearchResponse searchResponse = client.search(searchRequest, RequestOptions.DEFAULT);
       // extract results, validated against document model as well
       return transformIndexIntoEntityName(SearchRequestHandler
