--- conflicted
+++ resolved
@@ -7,16 +7,11 @@
 import com.linkedin.datahub.graphql.authorization.AuthorizationUtils;
 import com.linkedin.datahub.graphql.exception.AuthorizationException;
 import com.linkedin.datahub.graphql.generated.UpdateNameInput;
-<<<<<<< HEAD
-import com.linkedin.datahub.graphql.resolvers.mutate.util.GlossaryUtils;
-import com.linkedin.domain.DomainProperties;
-=======
 import com.linkedin.datahub.graphql.resolvers.dataproduct.DataProductAuthorizationUtils;
 import com.linkedin.datahub.graphql.resolvers.mutate.util.GlossaryUtils;
 import com.linkedin.dataproduct.DataProductProperties;
 import com.linkedin.domain.DomainProperties;
 import com.linkedin.domain.Domains;
->>>>>>> 5fc6601d
 import com.linkedin.entity.client.EntityClient;
 import com.linkedin.glossary.GlossaryTermInfo;
 import com.linkedin.glossary.GlossaryNodeInfo;
@@ -76,11 +71,7 @@
       QueryContext context
   ) {
     final Urn parentNodeUrn = GlossaryUtils.getParentUrn(targetUrn, context, _entityClient);
-<<<<<<< HEAD
-    if (GlossaryUtils.canManageChildrenEntities(context, parentNodeUrn)) {
-=======
     if (GlossaryUtils.canManageChildrenEntities(context, parentNodeUrn, _entityClient)) {
->>>>>>> 5fc6601d
       try {
         GlossaryTermInfo glossaryTermInfo = (GlossaryTermInfo) getAspectFromEntity(
             targetUrn.toString(), Constants.GLOSSARY_TERM_INFO_ASPECT_NAME, _entityService, null);
@@ -105,11 +96,7 @@
       QueryContext context
   ) {
     final Urn parentNodeUrn = GlossaryUtils.getParentUrn(targetUrn, context, _entityClient);
-<<<<<<< HEAD
-    if (GlossaryUtils.canManageChildrenEntities(context, parentNodeUrn)) {
-=======
     if (GlossaryUtils.canManageChildrenEntities(context, parentNodeUrn, _entityClient)) {
->>>>>>> 5fc6601d
       try {
         GlossaryNodeInfo glossaryNodeInfo = (GlossaryNodeInfo) getAspectFromEntity(
             targetUrn.toString(), Constants.GLOSSARY_NODE_INFO_ASPECT_NAME, _entityService, null);
