package com.linkedin.datahub.graphql.resolvers.assertion;

import com.datahub.authentication.Authentication;
import com.google.common.collect.ImmutableList;
import com.linkedin.assertion.AssertionResult;
import com.linkedin.assertion.AssertionResultType;
import com.linkedin.assertion.AssertionRunEvent;
import com.linkedin.assertion.AssertionRunStatus;
import com.linkedin.common.urn.Urn;
import com.linkedin.datahub.graphql.QueryContext;
import com.linkedin.datahub.graphql.generated.Assertion;
import com.linkedin.datahub.graphql.generated.AssertionRunEventsResult;
import com.linkedin.entity.client.EntityClient;
import com.linkedin.metadata.Constants;
import com.linkedin.metadata.aspect.EnvelopedAspect;
import com.linkedin.metadata.query.filter.Filter;
import com.linkedin.metadata.utils.GenericRecordUtils;
import graphql.schema.DataFetchingEnvironment;
import org.mockito.Mockito;
import org.testng.annotations.Test;

import static org.testng.Assert.*;


public class AssertionRunEventResolverTest {
  @Test
  public void testGetSuccess() throws Exception {
    EntityClient mockClient = Mockito.mock(EntityClient.class);

    final Urn assertionUrn = Urn.createFromString("urn:li:assertion:guid-1");
    final Urn asserteeUrn = Urn.createFromString("urn:li:dataset:(test,test,test)");
    final AssertionRunEvent gmsRunEvent = new AssertionRunEvent()
        .setTimestampMillis(12L)
        .setAssertionUrn(assertionUrn)
        .setRunId("test-id")
        .setAsserteeUrn(asserteeUrn)
        .setStatus(AssertionRunStatus.COMPLETE)
        .setResult(new AssertionResult()
            .setActualAggValue(10)
            .setMissingCount(0L)
            .setRowCount(1L)
            .setType(AssertionResultType.SUCCESS)
            .setUnexpectedCount(2L)
        );

    Mockito.when(mockClient.getTimeseriesAspectValues(
        Mockito.eq(assertionUrn.toString()),
        Mockito.eq(Constants.ASSERTION_ENTITY_NAME),
        Mockito.eq(Constants.ASSERTION_RUN_EVENT_ASPECT_NAME),
        Mockito.eq(0L),
        Mockito.eq(10L),
        Mockito.eq(5),
<<<<<<< HEAD
        Mockito.eq(false),
=======
>>>>>>> 5fc6601d
        Mockito.eq(AssertionRunEventResolver.buildFilter(null, AssertionRunStatus.COMPLETE.toString())),
        Mockito.any(Authentication.class)
    )).thenReturn(
        ImmutableList.of(
            new EnvelopedAspect()
              .setAspect(GenericRecordUtils.serializeAspect(gmsRunEvent))
        )
    );

    AssertionRunEventResolver resolver = new AssertionRunEventResolver(mockClient);

    // Execute resolver
    QueryContext mockContext = Mockito.mock(QueryContext.class);
    Mockito.when(mockContext.getAuthentication()).thenReturn(Mockito.mock(Authentication.class));
    DataFetchingEnvironment mockEnv = Mockito.mock(DataFetchingEnvironment.class);

    Mockito.when(mockEnv.getArgumentOrDefault(Mockito.eq("status"), Mockito.eq(null))).thenReturn("COMPLETE");
    Mockito.when(mockEnv.getArgumentOrDefault(Mockito.eq("startTimeMillis"), Mockito.eq(null))).thenReturn(0L);
    Mockito.when(mockEnv.getArgumentOrDefault(Mockito.eq("endTimeMillis"), Mockito.eq(null))).thenReturn(10L);
    Mockito.when(mockEnv.getArgumentOrDefault(Mockito.eq("limit"), Mockito.eq(null))).thenReturn(5);
    Mockito.when(mockEnv.getContext()).thenReturn(mockContext);

    Assertion parentAssertion = new Assertion();
    parentAssertion.setUrn(assertionUrn.toString());
    Mockito.when(mockEnv.getSource()).thenReturn(parentAssertion);

    AssertionRunEventsResult result = resolver.get(mockEnv).get();

    Mockito.verify(mockClient, Mockito.times(1)).getTimeseriesAspectValues(
        Mockito.eq(assertionUrn.toString()),
        Mockito.eq(Constants.ASSERTION_ENTITY_NAME),
        Mockito.eq(Constants.ASSERTION_RUN_EVENT_ASPECT_NAME),
        Mockito.eq(0L),
        Mockito.eq(10L),
        Mockito.eq(5),
        Mockito.any(Filter.class),
        Mockito.any(Authentication.class)
    );

    // Assert that GraphQL assertion run event matches expectations
    assertEquals(result.getTotal(), 1);
    assertEquals(result.getFailed(), 0);
    assertEquals(result.getSucceeded(), 1);

    com.linkedin.datahub.graphql.generated.AssertionRunEvent graphqlRunEvent = resolver.get(mockEnv).get().getRunEvents().get(0);
    assertEquals(graphqlRunEvent.getAssertionUrn(), assertionUrn.toString());
    assertEquals(graphqlRunEvent.getAsserteeUrn(), asserteeUrn.toString());
    assertEquals(graphqlRunEvent.getRunId(), "test-id");
    assertEquals(graphqlRunEvent.getStatus(), com.linkedin.datahub.graphql.generated.AssertionRunStatus.COMPLETE);
    assertEquals((float) graphqlRunEvent.getTimestampMillis(), 12L);
    assertEquals((float) graphqlRunEvent.getResult().getActualAggValue(), 10);
    assertEquals((long) graphqlRunEvent.getResult().getMissingCount(), 0L);
    assertEquals((long) graphqlRunEvent.getResult().getRowCount(), 1L);
    assertEquals((long) graphqlRunEvent.getResult().getUnexpectedCount(), 2L);
    assertEquals(graphqlRunEvent.getResult().getType(), com.linkedin.datahub.graphql.generated.AssertionResultType.SUCCESS);
  }
}<|MERGE_RESOLUTION|>--- conflicted
+++ resolved
@@ -50,10 +50,6 @@
         Mockito.eq(0L),
         Mockito.eq(10L),
         Mockito.eq(5),
-<<<<<<< HEAD
-        Mockito.eq(false),
-=======
->>>>>>> 5fc6601d
         Mockito.eq(AssertionRunEventResolver.buildFilter(null, AssertionRunStatus.COMPLETE.toString())),
         Mockito.any(Authentication.class)
     )).thenReturn(
