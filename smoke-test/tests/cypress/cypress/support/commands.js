// ***********************************************
// This example commands.js shows you how to
// create various custom commands and overwrite
// existing commands.
//
// For more comprehensive examples of custom
// commands please read more here:
// https://on.cypress.io/custom-commands
// ***********************************************
//
//
// -- This is a parent command --

import dayjs from "dayjs";

function selectorWithtestId (id) {
  return '[data-testid="' + id +'"]';
}

export function getTimestampMillisNumDaysAgo (numDays) {
  return dayjs().subtract(numDays, 'day').valueOf();
}


Cypress.Commands.add('login', () => {
    cy.request({
      method: 'POST',
      url: '/logIn',
      body: {
<<<<<<< HEAD
        username: Cypress.env('ADMIN_USERNAME'),
        password: Cypress.env('ADMIN_PASSWORD'),
=======
         username: Cypress.env('ADMIN_USERNAME'),
         password: Cypress.env('ADMIN_PASSWORD'),
>>>>>>> 5fc6601d
      },
      retryOnStatusCodeFailure: true,
    });
})

Cypress.Commands.add('deleteUrn', (urn) => {
    cy.request({ method: 'POST', url: 'http://localhost:8080/entities?action=delete', body: {
        urn
    }, headers: {
        "X-RestLi-Protocol-Version": "2.0.0",
        "Content-Type": "application/json",
    }})
})

Cypress.Commands.add("logout", () => {
<<<<<<< HEAD
  cy.visit("/logOut")
=======
  cy.get(selectorWithtestId("manage-account-menu")).click();
  cy.get(selectorWithtestId("log-out-menu-item")).click({ force: true });
>>>>>>> 5fc6601d
  cy.waitTextVisible("Username");
  cy.waitTextVisible("Password");
});

Cypress.Commands.add("goToGlossaryList", () => {
  cy.visit("/glossary");
  cy.waitTextVisible("Glossary");
});

Cypress.Commands.add("goToDomainList", () => {
  cy.visit("/domains");
  cy.waitTextVisible("Domains");
  cy.waitTextVisible("New Domain");
});

<<<<<<< HEAD
=======
Cypress.Commands.add("goToViewsSettings", () => {
  cy.visit("/settings/views");
  cy.waitTextVisible("Manage Views");
});

Cypress.Commands.add("goToOwnershipTypesSettings", () => {
  cy.visit("/settings/ownership");
  cy.waitTextVisible("Manage Ownership");
});

Cypress.Commands.add("goToIngestionPage", () => {
  cy.visit("/ingestion");
  cy.waitTextVisible("Manage Ingestion");
});

>>>>>>> 5fc6601d
Cypress.Commands.add("goToDataset", (urn, dataset_name) => {
  cy.visit(
    "/dataset/" + urn
  );
  cy.waitTextVisible(dataset_name);
<<<<<<< HEAD
})

=======
});

Cypress.Commands.add("goToEntityLineageGraph", (entity_type, urn) => {
  cy.visit(
    `/${entity_type}/${urn}?is_lineage_mode=true`
  );
})

Cypress.Commands.add("goToEntityLineageGraph", (entity_type, urn, start_time_millis, end_time_millis) => {
  cy.visit(
    `/${entity_type}/${urn}?is_lineage_mode=true&start_time_millis=${start_time_millis}&end_time_millis=${end_time_millis}`
  );
})

Cypress.Commands.add("lineageTabClickOnUpstream", () => {
  cy.get('[data-testid="lineage-tab-direction-select-option-downstream"] > b').click();
  cy.get('[data-testid="lineage-tab-direction-select-option-upstream"] > b').click();
})


>>>>>>> 5fc6601d
Cypress.Commands.add("goToChart", (urn) => {
  cy.visit(
    "/chart/" + urn
  );
})

Cypress.Commands.add("goToContainer", (urn) => {
  cy.visit(
    "/container/" + urn
  );
})

Cypress.Commands.add("goToDomain", (urn) => {
  cy.visit(
    "/domain/" + urn
  );
})

Cypress.Commands.add("goToAnalytics", () => {
  cy.visit("/analytics");
<<<<<<< HEAD
  cy.waitTextVisible("Data Landscape Summary");
=======
  cy.contains("Data Landscape Summary", {timeout: 10000});
>>>>>>> 5fc6601d
});

Cypress.Commands.add("goToUserList", () => {
  cy.visit("/settings/identities/users");
  cy.waitTextVisible("Manage Users & Groups");
})

<<<<<<< HEAD
Cypress.Commands.add("openThreeDotDropdown", () => {
  cy.get('div[class^="EntityHeader__SideHeaderContent-"] > div > .ant-dropdown-trigger').click();
=======
Cypress.Commands.add("goToStarSearchList", () => {
  cy.visit("/search?query=%2A")
  cy.waitTextVisible("Showing")
  cy.waitTextVisible("results")
})

Cypress.Commands.add("openThreeDotDropdown", () => {
  cy.clickOptionWithTestId("entity-header-dropdown")
>>>>>>> 5fc6601d
});

Cypress.Commands.add("clickOptionWithText", (text) => {
  cy.contains(text).click();
});

Cypress.Commands.add("deleteFromDropdown", () => {
  cy.openThreeDotDropdown();
  cy.clickOptionWithText("Delete");
  cy.clickOptionWithText("Yes");
});

<<<<<<< HEAD
Cypress.Commands.add("addViaModel", (text, modelHeader) => {
=======
Cypress.Commands.add("addViaFormModal", (text, modelHeader) => {
>>>>>>> 5fc6601d
  cy.waitTextVisible(modelHeader);
  cy.get(".ant-form-item-control-input-content > input[type='text']").first().type(text);
  cy.get(".ant-modal-footer > button:nth-child(2)").click();
});

<<<<<<< HEAD
=======
Cypress.Commands.add("addViaModal", (text, modelHeader) => {
  cy.waitTextVisible(modelHeader);
  cy.get(".ant-input-affix-wrapper > input[type='text']").first().type(text);
  cy.get(".ant-modal-footer > button:nth-child(2)").click();
});

>>>>>>> 5fc6601d
Cypress.Commands.add("ensureTextNotPresent", (text) => {
  cy.contains(text).should("not.exist");
});

Cypress.Commands.add("waitTextPresent", (text) => {
  cy.contains(text).should('exist');
  cy.contains(text).should('have.length.above', 0);
  return cy.contains(text);
})

Cypress.Commands.add("waitTextVisible", (text) => {
  cy.contains(text).should('exist');
  cy.contains(text).should('be.visible');
  cy.contains(text).should('have.length.above', 0);
  return cy.contains(text);
})

<<<<<<< HEAD
Cypress.Commands.add("enterTextInTestId", (id, text) => {
  cy.get('[data-testid="' + id +'"]').type(text);
})

Cypress.Commands.add("clickOptionWithTestId", (id) => {
  cy.get('[data-testid="' + id +'"]').click({
=======
Cypress.Commands.add("openMultiSelect", (data_id) => {
  let selector = `${selectorWithtestId(data_id)}`
  cy.get(`.ant-select${selector} > .ant-select-selector > .ant-select-selection-search`).click();
})

Cypress.Commands.add( 'multiSelect', (within_data_id , text) => {
  cy.openMultiSelect(within_data_id);
  cy.waitTextVisible(text);
  cy.clickOptionWithText(text);
});

Cypress.Commands.add("enterTextInTestId", (id, text) => {
  cy.get(selectorWithtestId(id)).type(text);
})

Cypress.Commands.add("clickOptionWithTestId", (id) => {
  cy.get(selectorWithtestId(id)).first().click({
>>>>>>> 5fc6601d
    force: true,
  });
})

<<<<<<< HEAD
Cypress.Commands.add('addTermToDataset', (urn, dataset_name, term) => {
  cy.goToDataset(urn, dataset_name);
  cy.clickOptionWithText("Add Term");
  cy.focused().type(term);
  cy.get(".ant-select-item-option-content").within(() =>
    cy.contains(term).click({ force: true })
  );
  cy.clickOptionWithTestId('add-tag-term-from-modal-btn');
  cy.get('[data-testid="add-tag-term-from-modal-btn"]').should("not.exist");

  cy.contains(term);
});

=======
Cypress.Commands.add("clickFirstOptionWithTestId", (id) => {
  cy.get(selectorWithtestId(id)).first().click({
    force: true,
  });
})

Cypress.Commands.add("hideOnboardingTour", () => {
  cy.get('body').type("{ctrl} {meta} h");
});

Cypress.Commands.add("clearView", (viewName) => {
  cy.clickOptionWithTestId("view-select");
  cy.clickOptionWithTestId("view-select-clear");
  cy.get("input[data-testid='search-input']").click();
  cy.contains(viewName).should("not.be.visible");
})

Cypress.Commands.add('addTermToDataset', (urn, dataset_name, term) => {
  cy.goToDataset(urn, dataset_name);
  cy.clickOptionWithText("Add Term");
  cy.selectOptionInTagTermModal(term);
  cy.contains(term);
});

Cypress.Commands.add('selectOptionInTagTermModal', (text) => {
  cy.enterTextInTestId("tag-term-modal-input", text);
  cy.clickOptionWithTestId("tag-term-option");
  let btn_id = "add-tag-term-from-modal-btn";
  cy.clickOptionWithTestId(btn_id);
  cy.get(selectorWithtestId(btn_id)).should("not.exist");
});

Cypress.Commands.add("removeDomainFromDataset", (urn, dataset_name, domain_urn) => {
  cy.goToDataset(urn, dataset_name);
  cy.get('.sidebar-domain-section [href="/domain/' + domain_urn + '"] .anticon-close').click();
  cy.clickOptionWithText("Yes");
})

>>>>>>> 5fc6601d
Cypress.Commands.add("openEntityTab", (tab) => {
  const selector = 'div[id$="' + tab + '"]:nth-child(1)'
  cy.highlighElement(selector);
  cy.get(selector).click()
});

Cypress.Commands.add("highlighElement", (selector) => {
  cy.wait(3000);
  cy.get(selector).then($button => {
    $button.css('border', '1px solid magenta')
  })
  cy.wait(3000);
})

Cypress.Commands.add("mouseover", (selector) => {
  return cy.get(selector).trigger(
    "mouseover",
    { force: true }
  );
})

//
//
// -- This is a child command --
// Cypress.Commands.add('drag', { prevSubject: 'element'}, (subject, options) => { ... })
//
//
// -- This is a dual command --
// Cypress.Commands.add('dismiss', { prevSubject: 'optional'}, (subject, options) => { ... })
//
//
// -- This will overwrite an existing command --
// Cypress.Commands.overwrite('visit', (originalFn, url, options) => { ... })<|MERGE_RESOLUTION|>--- conflicted
+++ resolved
@@ -27,13 +27,8 @@
       method: 'POST',
       url: '/logIn',
       body: {
-<<<<<<< HEAD
-        username: Cypress.env('ADMIN_USERNAME'),
-        password: Cypress.env('ADMIN_PASSWORD'),
-=======
          username: Cypress.env('ADMIN_USERNAME'),
          password: Cypress.env('ADMIN_PASSWORD'),
->>>>>>> 5fc6601d
       },
       retryOnStatusCodeFailure: true,
     });
@@ -49,12 +44,8 @@
 })
 
 Cypress.Commands.add("logout", () => {
-<<<<<<< HEAD
-  cy.visit("/logOut")
-=======
   cy.get(selectorWithtestId("manage-account-menu")).click();
   cy.get(selectorWithtestId("log-out-menu-item")).click({ force: true });
->>>>>>> 5fc6601d
   cy.waitTextVisible("Username");
   cy.waitTextVisible("Password");
 });
@@ -70,8 +61,6 @@
   cy.waitTextVisible("New Domain");
 });
 
-<<<<<<< HEAD
-=======
 Cypress.Commands.add("goToViewsSettings", () => {
   cy.visit("/settings/views");
   cy.waitTextVisible("Manage Views");
@@ -87,16 +76,11 @@
   cy.waitTextVisible("Manage Ingestion");
 });
 
->>>>>>> 5fc6601d
 Cypress.Commands.add("goToDataset", (urn, dataset_name) => {
   cy.visit(
     "/dataset/" + urn
   );
   cy.waitTextVisible(dataset_name);
-<<<<<<< HEAD
-})
-
-=======
 });
 
 Cypress.Commands.add("goToEntityLineageGraph", (entity_type, urn) => {
@@ -117,7 +101,6 @@
 })
 
 
->>>>>>> 5fc6601d
 Cypress.Commands.add("goToChart", (urn) => {
   cy.visit(
     "/chart/" + urn
@@ -138,11 +121,7 @@
 
 Cypress.Commands.add("goToAnalytics", () => {
   cy.visit("/analytics");
-<<<<<<< HEAD
-  cy.waitTextVisible("Data Landscape Summary");
-=======
   cy.contains("Data Landscape Summary", {timeout: 10000});
->>>>>>> 5fc6601d
 });
 
 Cypress.Commands.add("goToUserList", () => {
@@ -150,10 +129,6 @@
   cy.waitTextVisible("Manage Users & Groups");
 })
 
-<<<<<<< HEAD
-Cypress.Commands.add("openThreeDotDropdown", () => {
-  cy.get('div[class^="EntityHeader__SideHeaderContent-"] > div > .ant-dropdown-trigger').click();
-=======
 Cypress.Commands.add("goToStarSearchList", () => {
   cy.visit("/search?query=%2A")
   cy.waitTextVisible("Showing")
@@ -162,7 +137,6 @@
 
 Cypress.Commands.add("openThreeDotDropdown", () => {
   cy.clickOptionWithTestId("entity-header-dropdown")
->>>>>>> 5fc6601d
 });
 
 Cypress.Commands.add("clickOptionWithText", (text) => {
@@ -175,25 +149,18 @@
   cy.clickOptionWithText("Yes");
 });
 
-<<<<<<< HEAD
-Cypress.Commands.add("addViaModel", (text, modelHeader) => {
-=======
 Cypress.Commands.add("addViaFormModal", (text, modelHeader) => {
->>>>>>> 5fc6601d
   cy.waitTextVisible(modelHeader);
   cy.get(".ant-form-item-control-input-content > input[type='text']").first().type(text);
   cy.get(".ant-modal-footer > button:nth-child(2)").click();
 });
 
-<<<<<<< HEAD
-=======
 Cypress.Commands.add("addViaModal", (text, modelHeader) => {
   cy.waitTextVisible(modelHeader);
   cy.get(".ant-input-affix-wrapper > input[type='text']").first().type(text);
   cy.get(".ant-modal-footer > button:nth-child(2)").click();
 });
 
->>>>>>> 5fc6601d
 Cypress.Commands.add("ensureTextNotPresent", (text) => {
   cy.contains(text).should("not.exist");
 });
@@ -211,14 +178,6 @@
   return cy.contains(text);
 })
 
-<<<<<<< HEAD
-Cypress.Commands.add("enterTextInTestId", (id, text) => {
-  cy.get('[data-testid="' + id +'"]').type(text);
-})
-
-Cypress.Commands.add("clickOptionWithTestId", (id) => {
-  cy.get('[data-testid="' + id +'"]').click({
-=======
 Cypress.Commands.add("openMultiSelect", (data_id) => {
   let selector = `${selectorWithtestId(data_id)}`
   cy.get(`.ant-select${selector} > .ant-select-selector > .ant-select-selection-search`).click();
@@ -236,26 +195,10 @@
 
 Cypress.Commands.add("clickOptionWithTestId", (id) => {
   cy.get(selectorWithtestId(id)).first().click({
->>>>>>> 5fc6601d
     force: true,
   });
 })
 
-<<<<<<< HEAD
-Cypress.Commands.add('addTermToDataset', (urn, dataset_name, term) => {
-  cy.goToDataset(urn, dataset_name);
-  cy.clickOptionWithText("Add Term");
-  cy.focused().type(term);
-  cy.get(".ant-select-item-option-content").within(() =>
-    cy.contains(term).click({ force: true })
-  );
-  cy.clickOptionWithTestId('add-tag-term-from-modal-btn');
-  cy.get('[data-testid="add-tag-term-from-modal-btn"]').should("not.exist");
-
-  cy.contains(term);
-});
-
-=======
 Cypress.Commands.add("clickFirstOptionWithTestId", (id) => {
   cy.get(selectorWithtestId(id)).first().click({
     force: true,
@@ -294,7 +237,6 @@
   cy.clickOptionWithText("Yes");
 })
 
->>>>>>> 5fc6601d
 Cypress.Commands.add("openEntityTab", (tab) => {
   const selector = 'div[id$="' + tab + '"]:nth-child(1)'
   cy.highlighElement(selector);
