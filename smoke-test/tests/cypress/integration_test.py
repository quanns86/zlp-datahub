--- conflicted
+++ resolved
@@ -167,14 +167,6 @@
         record_arg = " --record "
         tag_arg = f" --tag {test_strategy} "
     else:
-<<<<<<< HEAD
-        print('Running Cypress tests without recording')
-        # command = "NO_COLOR=1 npx cypress --version"
-        command = "NO_COLOR=1 npx cypress run"
-        # Add --headed --spec '**/mutations/mutations.js' (change spec name)
-        # in case you want to see the browser for debugging
-    proc = subprocess.Popen(command, shell=True, stdout=subprocess.PIPE, stderr=subprocess.PIPE, cwd="tests/cypress")
-=======
         record_arg = " "
 
     rest_specs = set(os.listdir("tests/cypress/cypress/e2e"))
@@ -203,7 +195,6 @@
         stderr=subprocess.PIPE,
         cwd=f"{CYPRESS_TEST_DATA_DIR}",
     )
->>>>>>> 5fc6601d
     stdout = proc.stdout.read()
     stderr = proc.stderr.read()
     return_code = proc.wait()
