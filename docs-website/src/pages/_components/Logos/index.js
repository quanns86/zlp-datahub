import React from "react";
import clsx from "clsx";
import Tabs from "@theme/Tabs";
import TabItem from "@theme/TabItem";
import Link from "@docusaurus/Link";
import useBaseUrl from "@docusaurus/useBaseUrl";

import styles from "./logos.module.scss";

const companiesByIndustry = [
  {
    name: "B2B & B2C",
    companies: [
      {
        name: "LinkedIn",
        imageUrl: "/img/logos/companies/linkedin.svg",
        imageSize: "medium",
      },
      {
        name: "Udemy",
        imageUrl: "/img/logos/companies/udemy.png",
        imageSize: "medium",
      },
      {
<<<<<<< HEAD
        name: "ClassDojo",
        imageUrl: "/img/logos/companies/classdojo.png",
        imageSize: "medium",
=======
        name: "Airtel",
        imageUrl: "/img/logos/companies/airtel.png",
        imageSize: "large",
>>>>>>> 5fc6601d
      },
      {
        name: "Coursera",
        imageUrl: "/img/logos/companies/coursera.svg",
        imageSize: "small",
      },
      {
        name: "Geotab",
        imageUrl: "/img/logos/companies/geotab.jpg",
        imageSize: "small",
      },
      {
        name: "ThoughtWorks",
        imageUrl: "/img/logos/companies/thoughtworks.png",
        imageSize: "medium",
      },
      {
        name: "Expedia Group",
        imageUrl: "/img/logos/companies/expedia.svg",
        imageSize: "medium",
      },
      {
        name: "Typeform",
        imageUrl: "/img/logos/companies/typeform.svg",
        imageSize: "medium",
      },
      {
        name: "Peloton",
        imageUrl: "/img/logos/companies/peloton.png",
        imageSize: "default",
      },
      {
        name: "Zynga",
        imageUrl: "/img/logos/companies/zynga.png",
        imageSize: "default",
      },
      {
        name: "Hurb",
        imageUrl: "/img/logos/companies/hurb.png",
        imageSize: "medium",
      },
      {
        name: "Razer",
        imageUrl: "/img/logos/companies/razer.jpeg",
        imageSize: "large",
      },
<<<<<<< HEAD
=======
      {
        name: "ClassDojo",
        imageUrl: "/img/logos/companies/classdojo.png",
        imageSize: "medium",
      },
>>>>>>> 5fc6601d
    ],
  },
  {
    name: "Financial & Fintech",
    companies: [
      {
        name: "Saxo Bank",
        imageUrl: "/img/logos/companies/saxobank.svg",
        imageSize: "default",
      },
      {
        name: "Klarna",
        imageUrl: "/img/logos/companies/klarna.svg",
        imageSize: "medium",
      },
      {
        name: "N26",
        imageUrl: "/img/logos/companies/n26.svg",
        imageSize: "medium",
      },
      {
        name: "BankSalad",
        imageUrl: "/img/logos/companies/banksalad.png",
        imageSize: "default",
      },
      {
        name: "Uphold",
        imageUrl: "/img/logos/companies/uphold.png",
        imageSize: "default",
      },
      {
        name: "Stash",
        imageUrl: "/img/logos/companies/stash.svg",
        imageSize: "medium",
      },
      {
        name: "SumUp",
        imageUrl: "/img/logos/companies/sumup.png",
        imageSize: "medium",
      },
    ],
  },
  {
    name: "E-Commerce",
    companies: [
      {
        name: "Adevinta",
        imageUrl: "/img/logos/companies/adevinta.png",
        imageSize: "medium",
      },
      {
        name: "VanMoof",
        imageUrl: "/img/logos/companies/vanmoof.png",
        imageSize: "small",
      },
      {
        name: "Grofers",
        imageUrl: "/img/logos/companies/grofers.png",
        imageSize: "medium",
      },
      {
        name: "SpotHero",
        imageUrl: "/img/logos/companies/spothero.png",
        imageSize: "default",
      },
      {
        name: "hipages",
        imageUrl: "/img/logos/companies/hipages.png",
        imageSize: "medium",
      },
      {
        name: "Wolt",
        imageUrl: "/img/logos/companies/wolt.png",
        imageSize: "default",
      },
      {
        name: "Showroomprive.com",
        imageUrl: "/img/logos/companies/showroomprive.png",
        imageSize: "small",
      },
    ],
  },
  {
    name: "And More",
    companies: [
      {
        name: "Wikimedia Foundation",
        imageUrl: "/img/logos/companies/wikimedia-foundation.png",
        imageSize: "medium",
      },
      {
        name: "Cabify",
        imageUrl: "/img/logos/companies/cabify.png",
        imageSize: "medium",
      },
      {
        name: "Digital Turbine",
        imageUrl: "/img/logos/companies/digitalturbine.svg",
        imageSize: "medium",
      },
      {
        name: "Viasat",
        imageUrl: "/img/logos/companies/viasat.png",
        imageSize: "medium",
      },
      {
        name: "DFDS",
        imageUrl: "/img/logos/companies/dfds.png",
        imageSize: "medium",
      },
      {
        name: "Moloco",
        imageUrl: "/img/logos/companies/moloco.png",
        imageSize: "medium",
      },
      {
        name: "Optum",
        imageUrl: "/img/logos/companies/optum.jpg",
        imageSize: "medium",
      },
    ],
  },
];

const platformLogos = [
  {
    name: "ADLS",
    imageUrl: "/img/logos/platforms/adls.svg",
  },
  {
    name: "Airflow",
    imageUrl: "/img/logos/platforms/airflow.svg",
  },
  {
    name: "Athena",
    imageUrl: "/img/logos/platforms/athena.svg",
  },
  {
    name: "Azure AD",
    imageUrl: "/img/logos/platforms/azure-ad.png",
  },
  {
    name: "BigQuery",
    imageUrl: "/img/logos/platforms/bigquery.svg",
  },
  {
    name: "Clickhouse",
    imageUrl: "/img/logos/platforms/clickhouse.svg",
  },
  {
    name: "CouchBase",
    imageUrl: "/img/logos/platforms/couchbase.svg",
  },
  { name: "Databricks", imageUrl: "/img/logos/platforms/databricks.png" },
  { name: "DBT", imageUrl: "/img/logos/platforms/dbt.svg" },
  { name: "Deltalake", imageUrl: "/img/logos/platforms/deltalake.svg" },
  { name: "Druid", imageUrl: "/img/logos/platforms/druid.svg" },
  { name: "Elasticsearch", imageUrl: "/img/logos/platforms/elasticsearch.svg" },
  {
    name: "Feast",
    imageUrl: "/img/logos/platforms/feast.svg",
  },
  {
    name: "Glue",
    imageUrl: "/img/logos/platforms/glue.svg",
  },
  {
    name: "Great Expectations",
    imageUrl: "/img/logos/platforms/great-expectations.png",
  },
  {
    name: "Hadoop",
    imageUrl: "/img/logos/platforms/hadoop.svg",
  },
  {
    name: "Hive",
    imageUrl: "/img/logos/platforms/hive.svg",
  },
  { name: "Iceberg", imageUrl: "/img/logos/platforms/iceberg.png" },
  { name: "Kafka", imageUrl: "/img/logos/platforms/kafka.svg" },
  { name: "Kusto", imageUrl: "/img/logos/platforms/kusto.svg" },
  { name: "Looker", imageUrl: "/img/logos/platforms/looker.svg" },
  { name: "MariaDB", imageUrl: "/img/logos/platforms/mariadb.png" },
  { name: "Metabase", imageUrl: "/img/logos/platforms/metabase.svg" },
  { name: "Mode", imageUrl: "/img/logos/platforms/mode.png" },
  { name: "MongoDB", imageUrl: "/img/logos/platforms/mongodb.svg" },
  {
    name: "MSSQL",
    imageUrl: "/img/logos/platforms/mssql.svg",
  },
  {
    name: "MySQL",
    imageUrl: "/img/logos/platforms/mysql.svg",
  },
  { name: "NiFi", imageUrl: "/img/logos/platforms/nifi.svg" },
  { name: "Okta", imageUrl: "/img/logos/platforms/oracle.svg" },
  { name: "Oracle", imageUrl: "/img/logos/platforms/okta.png" },
  { name: "Pinot", imageUrl: "/img/logos/platforms/pinot.svg" },
  { name: "PostgreSQL", imageUrl: "/img/logos/platforms/postgres.svg" },
  { name: "PowerBI", imageUrl: "/img/logos/platforms/powerbi.png" },
  { name: "Presto", imageUrl: "/img/logos/platforms/presto.svg" },
  { name: "Protobuf", imageUrl: "/img/logos/platforms/protobuf.png" },
  { name: "Pulsar", imageUrl: "/img/logos/platforms/pulsar.png" },
  { name: "Redash", imageUrl: "/img/logos/platforms/redash.svg" },
  {
    name: "Redshift",
    imageUrl: "/img/logos/platforms/redshift.svg",
  },
  {
    name: "S3",
    imageUrl: "/img/logos/platforms/s3.svg",
  },
  { name: "Salesforce", imageUrl: "/img/logos/platforms/salesforce.png" },
  {
    name: "SageMaker",
    imageUrl: "/img/logos/platforms/sagemaker.svg",
  },
  { name: "Snowflake", imageUrl: "/img/logos/platforms/snowflake.svg" },
  { name: "Spark", imageUrl: "/img/logos/platforms/spark.svg" },
  { name: "SQLAlchemy", imageUrl: "/img/logos/platforms/sqlalchemy.png" },
  {
    name: "Superset",
    imageUrl: "/img/logos/platforms/superset.svg",
  },
  {
    name: "Tableau",
    imageUrl: "/img/logos/platforms/tableau.png",
  },
  {
    name: "Teradata",
    imageUrl: "/img/logos/platforms/teradata.svg",
  },
  {
    name: "Trino",
    imageUrl: "/img/logos/platforms/trino.png",
  },
];

export const PlatformLogos = () => (
  <Link to={useBaseUrl("docs/metadata-ingestion#installing-plugins/")} className={styles.marquee}>
    <div>
      {[...platformLogos, ...platformLogos].map((logo, idx) => (
        <img src={useBaseUrl(logo.imageUrl)} alt={logo.name} title={logo.name} key={idx} className={styles.platformLogo} />
      ))}
    </div>
  </Link>
);

export const CompanyLogos = () => (
  <div className={clsx("container", styles.companyLogoContainer)}>
    <Tabs className="pillTabs">
      {companiesByIndustry.map((industry, idx) => (
        <TabItem value={`industry-${idx}`} label={industry.name} key={idx} default={idx === 0}>
          <div className={styles.companyWrapper}>
            {industry.companies.map((company, idx) => (
              <img
                src={useBaseUrl(company.imageUrl)}
                alt={company.name}
                title={company.name}
                key={idx}
                className={clsx(styles.companyLogo, styles[company.imageSize])}
              />
            ))}
          </div>
        </TabItem>
      ))}
    </Tabs>
  </div>
);<|MERGE_RESOLUTION|>--- conflicted
+++ resolved
@@ -22,15 +22,9 @@
         imageSize: "medium",
       },
       {
-<<<<<<< HEAD
-        name: "ClassDojo",
-        imageUrl: "/img/logos/companies/classdojo.png",
-        imageSize: "medium",
-=======
         name: "Airtel",
         imageUrl: "/img/logos/companies/airtel.png",
         imageSize: "large",
->>>>>>> 5fc6601d
       },
       {
         name: "Coursera",
@@ -77,14 +71,11 @@
         imageUrl: "/img/logos/companies/razer.jpeg",
         imageSize: "large",
       },
-<<<<<<< HEAD
-=======
       {
         name: "ClassDojo",
         imageUrl: "/img/logos/companies/classdojo.png",
         imageSize: "medium",
       },
->>>>>>> 5fc6601d
     ],
   },
   {
