--- conflicted
+++ resolved
@@ -54,20 +54,13 @@
   private static final String POLICY_URN_FIELD = "policyUrn";
   private static final String SOURCE_TYPE_FIELD = "sourceType";
   private static final String INTERVAL_FIELD = "interval";
-<<<<<<< HEAD
-=======
   private static final String VIEW_TYPE_FIELD = "viewType";
->>>>>>> 5fc6601d
 
   private static final Set<String> ALLOWED_EVENT_FIELDS = new HashSet<>(
       ImmutableList.of(EVENT_TYPE_FIELD, ENTITY_TYPE_FIELD, ENTITY_TYPE_FILTER_FIELD,
           PAGE_NUMBER_FIELD, PAGE_FIELD, TOTAL_FIELD, INDEX_FIELD, RESULT_TYPE_FIELD, RENDER_ID_FIELD, MODULE_ID_FIELD,
           RENDER_TYPE_FIELD, SCENARIO_TYPE_FIELD, SECTION_FIELD, ACCESS_TOKEN_TYPE_FIELD, DURATION_FIELD,
-<<<<<<< HEAD
-          ROLE_URN_FIELD, POLICY_URN_FIELD, SOURCE_TYPE_FIELD, INTERVAL_FIELD));
-=======
           ROLE_URN_FIELD, POLICY_URN_FIELD, SOURCE_TYPE_FIELD, INTERVAL_FIELD, VIEW_TYPE_FIELD));
->>>>>>> 5fc6601d
 
   private static final String ACTOR_URN_FIELD = "actorUrn";
   private static final String ORIGIN_FIELD = "origin";
