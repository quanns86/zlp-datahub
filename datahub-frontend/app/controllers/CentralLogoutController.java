package controllers;

import com.typesafe.config.Config;
import java.net.URLEncoder;
import lombok.extern.slf4j.Slf4j;
import org.pac4j.play.LogoutController;
import play.mvc.Http;
import play.mvc.Result;
import play.mvc.Results;

import javax.inject.Inject;
import java.nio.charset.StandardCharsets;

/**
 * Responsible for handling logout logic with oidc providers
 */
@Slf4j
public class CentralLogoutController extends LogoutController {
  private static final String DEFAULT_BASE_URL_PATH = "/login";
  private static Boolean _isOidcEnabled = false;

  @Inject
  public CentralLogoutController(Config config) {
    _isOidcEnabled = config.hasPath("auth.oidc.enabled") && config.getBoolean("auth.oidc.enabled");

    setDefaultUrl(DEFAULT_BASE_URL_PATH);
    setLogoutUrlPattern(DEFAULT_BASE_URL_PATH + ".*");
    setLocalLogout(true);
    setCentralLogout(true);

  }

  /**
   * logout() method should not be called if oidc is not enabled
   */
  public Result executeLogout(Http.Request request) {
    if (_isOidcEnabled) {
      try {
        return Results.redirect(DEFAULT_BASE_URL_PATH)
                .removingFromSession(request);
      } catch (Exception e) {
        log.error("Caught exception while attempting to perform SSO logout! It's likely that SSO integration is mis-configured.", e);
        return redirect(
            String.format("/login?error_msg=%s",
                URLEncoder.encode("Failed to sign out using Single Sign-On provider. Please contact your DataHub Administrator, "
                    + "or refer to server logs for more information.", StandardCharsets.UTF_8)))
        .withNewSession();
      }
    }
<<<<<<< HEAD
    return redirect(DEFAULT_BASE_URL_PATH).withNewSession();
=======
    return Results.redirect(DEFAULT_BASE_URL_PATH)
            .withNewSession();
>>>>>>> 5fc6601d
  }
}<|MERGE_RESOLUTION|>--- conflicted
+++ resolved
@@ -47,11 +47,7 @@
         .withNewSession();
       }
     }
-<<<<<<< HEAD
-    return redirect(DEFAULT_BASE_URL_PATH).withNewSession();
-=======
     return Results.redirect(DEFAULT_BASE_URL_PATH)
             .withNewSession();
->>>>>>> 5fc6601d
   }
 }